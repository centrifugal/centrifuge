--- conflicted
+++ resolved
@@ -929,21 +929,11 @@
 	if err != nil {
 		panic(err)
 	}
-<<<<<<< HEAD
-	n.On().ClientConnected(func(ctx context.Context, client *Client) {
-		client.On().Subscribe(func(_ SubscribeEvent) SubscribeReply {
-			return SubscribeReply{}
-		})
-		client.On().Publish(func(_ PublishEvent) PublishReply {
-			return PublishReply{}
-		})
-=======
 	n.OnSubscribe(func(_ *Client, _ SubscribeEvent) (SubscribeReply, error) {
 		return SubscribeReply{}, nil
 	})
 	n.OnPublish(func(_ *Client, _ PublishEvent) (PublishReply, error) {
 		return PublishReply{}, nil
->>>>>>> feba6b4c
 	})
 	return n
 }
@@ -951,24 +941,13 @@
 func testRedisClientSubscribeRecover(t *testing.T, tt recoverTest, useStreams bool) {
 	node := nodeWithRedisEngine(t, useStreams)
 
-<<<<<<< HEAD
-	config := node.Config()
-	config.ChannelOptionsFunc = func(channel string) (ChannelOptions, error) {
-=======
 	node.config.ChannelOptionsFunc = func(channel string) (ChannelOptions, bool, error) {
->>>>>>> feba6b4c
 		return ChannelOptions{
 			HistorySize:     tt.HistorySize,
 			HistoryLifetime: tt.HistoryLifetime,
 			HistoryRecover:  true,
-<<<<<<< HEAD
-		}, nil
-	}
-	_ = node.Reload(config)
-=======
 		}, true, nil
 	}
->>>>>>> feba6b4c
 
 	transport := newTestTransport()
 	ctx := context.Background()
