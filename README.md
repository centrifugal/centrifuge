[![Join the chat at https://t.me/joinchat/ABFVWBE0AhkyyhREoaboXQ](https://img.shields.io/badge/Telegram-Group-blue.svg)](https://t.me/joinchat/ABFVWBE0AhkyyhREoaboXQ)
[![Build Status](https://travis-ci.org/centrifugal/centrifuge.svg?branch=master)](https://travis-ci.org/centrifugal/centrifuge)
[![Coverage Status](https://coveralls.io/repos/github/centrifugal/centrifuge/badge.svg?branch=master)](https://coveralls.io/github/centrifugal/centrifuge?branch=master)
[![GoDoc](https://godoc.org/github.com/centrifugal/centrifuge?status.svg)](https://godoc.org/github.com/centrifugal/centrifuge)

**This library has no v1 release yet, API still evolves. Use with strict versioning.**

Centrifuge library is a real-time core of [Centrifugo](https://github.com/centrifugal/centrifugo) server. It's also supposed to be a general purpose real-time messaging library for Go programming language. The library built on top of strict client-server protocol schema and exposes various real-time oriented primitives for a developer. Centrifuge solves several problems a developer may come across when building complex real-time applications – like scalability (millions of connections), proper persistent connection management and invalidation, fast reconnect with message recovery, WebSocket fallback option.

Library highlights:

* Fast and optimized for low-latency communication with millions of client connections. See [benchmark](https://centrifugal.github.io/centrifugo/misc/benchmark/)
* WebSocket with JSON or binary Protobuf protocol
* SockJS polyfill library support for browsers where WebSocket not available (JSON only)
* Built-in horizontal scalability with Redis PUB/SUB, consistent Redis sharding, Sentinel and Redis Cluster for HA
* Possibility to register custom PUB/SUB broker, history and presence storage implementations
* Native authentication over HTTP middleware or custom token-based
* Bidirectional asynchronous message communication and RPC calls
* Channel concept to broadcast message to all active subscribers
* Client-side and server-side subscriptions
* Presence information for channels (show all active clients in channel)
* History information for channels (last messages published into channel)
* Join/leave events for channels (aka client goes online/offline)
* Message recovery mechanism for channels to survive PUB/SUB delivery problems, short network disconnects or node restart
* Prometheus instrumentation
* Client libraries for main application environments (see below)

Client libraries:

* [centrifuge-js](https://github.com/centrifugal/centrifuge-js) – for a browser, NodeJS and React Native
* [centrifuge-go](https://github.com/centrifugal/centrifuge-go) - for Go language
* [centrifuge-mobile](https://github.com/centrifugal/centrifuge-mobile) - for iOS/Android with `centrifuge-go` as basis and [gomobile](https://github.com/golang/mobile)
* [centrifuge-dart](https://github.com/centrifugal/centrifuge-dart) - for Dart and Flutter
* [centrifuge-swift](https://github.com/centrifugal/centrifuge-swift) – for native iOS development
* [centrifuge-java](https://github.com/centrifugal/centrifuge-java) – for native Android development and general Java

See [Godoc](https://godoc.org/github.com/centrifugal/centrifuge) and [examples](https://github.com/centrifugal/centrifuge/tree/master/_examples). You can also consider [Centrifugo server documentation](https://centrifugal.github.io/centrifugo/) as extra doc for this package (because it's built on top of Centrifuge library).

### Installation

To install use:

```bash
go get github.com/centrifugal/centrifuge
```

`go mod` is a recommended way of adding this library to your project dependencies.

### Quick example

Let's take a look on how to build the simplest real-time chat ever with Centrifuge library. Clients will be able to connect to server over Websocket, send a message into channel and this message will be instantly delivered to all active channel subscribers. On server side we will accept all connections and will work as simple PUB/SUB proxy without worrying too much about permissions. In this example we will use Centrifuge Javascript client on a frontend.

Create file `main.go` with the following code:

```go
package main

import (
	"log"
	"net/http"

	// Import this library.
	"github.com/centrifugal/centrifuge"
)

<<<<<<< HEAD
// Function to handle Centrifuge internal logs.
func handleLog(e centrifuge.LogEntry) {
	log.Printf("%s: %v", e.Message, e.Fields)
}

// Authentication middleware. Centrifuge expects Credentials
// with current user ID.
func auth(h http.Handler) http.Handler {
	return http.HandlerFunc(func(w http.ResponseWriter, r *http.Request) {
		ctx := r.Context()
		// Put authentication credentials into context. Since we don't have
		// any session backend here – simply set user ID as empty string.
		// Users with empty ID called anonymous users, in real app you should
		// decide whether anonymous users allowed to connect to your server
		// or not. There is also another way to set Credentials - ClientConnecting
		// handler which is called after client sent first command to server
		// called Connect. Without Credentials set connection won't be accepted.
=======
// Authentication middleware. Centrifuge expects Credentials with current user ID.
// Without provided Credentials client connection won't be accepted.
func auth(h http.Handler) http.Handler {
	return http.HandlerFunc(func(w http.ResponseWriter, r *http.Request) {
		ctx := r.Context()
		// Put authentication Credentials into request Context. Since we don't
		// have any session backend here we simply set user ID as empty string.
		// Users with empty ID called anonymous users, in real app you should
		// decide whether anonymous users allowed to connect to your server
		// or not. There is also another way to set Credentials - returning them
		// from ConnectingHandler which is called after client sent first command
		// to server called Connect. See _examples folder in repo to find real-life
		// auth samples (OAuth2, Gin sessions, JWT etc).
>>>>>>> feba6b4c
		cred := &centrifuge.Credentials{
			UserID: "",
		}
		newCtx := centrifuge.SetCredentials(ctx, cred)
		r = r.WithContext(newCtx)
		h.ServeHTTP(w, r)
	})
}

func main() {
	// We use default config here as starting point. Default config contains
	// reasonable values for available options.
	cfg := centrifuge.DefaultConfig
<<<<<<< HEAD
	// Centrifuge library exposes logs with different log level. In your app
	// you can set special function to handle these log entries in a way you want.
	cfg.LogLevel = centrifuge.LogLevelDebug
	cfg.LogHandler = handleLog

	// Node is the core object in Centrifuge library responsible for many useful
	// things. Here we initialize new Node instance and pass config to it.
	node, _ := centrifuge.New(cfg)

	// ClientConnected node event handler is a point where you generally create a
	// binding between Centrifuge and your app business logic. Callback function you
	// pass here will be called every time new connection established with server.
	// Inside this callback function you can set various event handlers for connection.
	node.On().ClientConnected(func(ctx context.Context, client *centrifuge.Client) {
		// Set Subscribe Handler to react on every channel subscription attempt
		// initiated by client. Here you can theoretically return an error or
		// disconnect client from server if needed. But now we just accept
		// all subscriptions to all channels. In real life you can use a more
		// complex permission check here.
		client.On().Subscribe(func(e centrifuge.SubscribeEvent) centrifuge.SubscribeReply {
			log.Printf("client subscribes on channel %s", e.Channel)
			return centrifuge.SubscribeReply{}
		})

		// By default, clients can not publish messages into channels. By setting this
		// event handler we tell Centrifuge that publish is possible. Now each time
		// client calls publish method this handler will be called and you have a
		// possibility to validate publication request before message will be published
		// into channel and reach subscribers. In our simple chat app we allow everyone
		// to publish into any channel.
		client.On().Publish(func(e centrifuge.PublishEvent) centrifuge.PublishReply {
			log.Printf("client publishes into channel %s: %s", e.Channel, string(e.Data))
			return centrifuge.PublishReply{}
		})

		// Set Disconnect handler to react on client disconnect events.
		client.On().Disconnect(func(e centrifuge.DisconnectEvent) centrifuge.DisconnectReply {
			log.Printf("client disconnected")
			return centrifuge.DisconnectReply{}
		})
=======

	// Node is the core object in Centrifuge library responsible for many useful
	// things. For example Node allows to publish messages to channels from server
	// side with its Publish method, but in this example we will publish messages
	// only from client side.
	node, err := centrifuge.New(cfg)
	if err != nil {
		log.Fatal(err)
	}
>>>>>>> feba6b4c

	// Set ConnectHandler called when client successfully connected to Node. Your code
	// inside handler must be synchronized since it will be called concurrently from
	// different goroutines (belonging to different client connections). This is also
	// true for other event handlers.
	node.OnConnect(func(c *centrifuge.Client) {
		// In our example transport will always be Websocket but it can also be SockJS.
		transportName := c.Transport().Name()
		// In our example clients connect with JSON protocol but it can also be Protobuf.
		transportEncoding := c.Transport().Encoding()
		log.Printf("client connected via %s (%s)", transportName, transportEncoding)
	})

<<<<<<< HEAD
=======
	// Set SubscribeHandler to react on every channel subscription attempt
	// initiated by client. Here you can theoretically return an error or
	// disconnect client from server if needed. But now we just accept
	// all subscriptions to all channels. In real life you may use a more
	// complex permission check here.
	node.OnSubscribe(func(c *centrifuge.Client, e centrifuge.SubscribeEvent) (centrifuge.SubscribeReply, error) {
		log.Printf("client subscribes on channel %s", e.Channel)
		return centrifuge.SubscribeReply{}, nil
	})

	// By default, clients can not publish messages into channels. By setting
	// PublishHandler we tell Centrifuge that publish from client side is possible.
	// Now each time client calls publish method this handler will be called and
	// you have a possibility to validate publication request before message will
	// be published into channel and reach active subscribers. In our simple chat
	// app we allow everyone to publish into any channel.
	node.OnPublish(func(c *centrifuge.Client, e centrifuge.PublishEvent) (centrifuge.PublishReply, error) {
		log.Printf("client publishes into channel %s: %s", e.Channel, string(e.Data))
		return centrifuge.PublishReply{}, nil
	})

	// Set Disconnect handler to react on client disconnect events.
	node.OnDisconnect(func(c *centrifuge.Client, e centrifuge.DisconnectEvent) {
		log.Printf("client disconnected")
	})

>>>>>>> feba6b4c
	// Run node. This method does not block.
	if err := node.Run(); err != nil {
		log.Fatal(err)
	}

<<<<<<< HEAD
	// Now configure http routes.

	// The first route is for handling Websocket connections.
=======
	// Now configure HTTP routes.

	// Serve Websocket connections using WebsocketHandler.
>>>>>>> feba6b4c
	wsHandler := centrifuge.NewWebsocketHandler(node, centrifuge.WebsocketConfig{})
	http.Handle("/connection/websocket", auth(wsHandler))

	// The second route is for serving index.html file.
	http.Handle("/", http.FileServer(http.Dir("./")))

	log.Printf("Starting server, visit http://localhost:8000")
	if err := http.ListenAndServe(":8000", nil); err != nil {
<<<<<<< HEAD
		panic(err)
=======
		log.Fatal(err)
>>>>>>> feba6b4c
	}
}
```

Also create file `index.html` near `main.go` with content:

```html
<!DOCTYPE html>
<html lang="en">
    <head>
        <meta charset="utf-8">
        <script type="text/javascript" src="https://rawgit.com/centrifugal/centrifuge-js/master/dist/centrifuge.min.js"></script>
        <title>Centrifuge library chat example</title>
    </head>
    <body>
        <input type="text" id="input" />
        <script type="text/javascript">
            // Create Centrifuge object with Websocket endpoint address set in main.go
            const centrifuge = new Centrifuge('ws://localhost:8000/connection/websocket');
            function drawText(text) {
                const div = document.createElement('div');
                div.innerHTML = text + '<br>';
                document.body.appendChild(div);
            }
            centrifuge.on('connect', function(ctx){
                drawText('Connected over ' + ctx.transport);
            });
            centrifuge.on('disconnect', function(ctx){
                drawText('Disconnected: ' + ctx.reason);
            });
            const sub = centrifuge.subscribe("chat", function(ctx) {
                drawText(JSON.stringify(ctx.data));
            })
            const input = document.getElementById("input");
            input.addEventListener('keyup', function(e) {
                if (e.keyCode === 13) {
                    sub.publish(this.value);
                    input.value = '';
                }
            });
            // After setting event handlers – initiate actual connection with server.
            centrifuge.connect();
        </script>
    </body>
</html>
```

Then run as usual:

```bash
go run main.go
```

Open several browser tabs with http://localhost:8000 and see chat in action.

This example is only the top of an iceberg. Though it should give you an insight on library API.

Keep in mind that Centrifuge library is not a framework to build chat apps. It's a general purpose real-time transport for your messages with some helpful primitives. You can build many kinds of real-time apps on top of this library including chats but depending on application you may need to write business logic yourself.

### Tips

#### Logging

Centrifuge library exposes logs with different log level. In your app you can set special function to handle these log entries in a way you want.

```go
// Function to handle Centrifuge internal logs.
func handleLog(e centrifuge.LogEntry) {
	log.Printf("%s: %v", e.Message, e.Fields)
}

cfg := centrifuge.DefaultConfig
cfg.LogLevel = centrifuge.LogLevelDebug
cfg.LogHandler = handleLog
```<|MERGE_RESOLUTION|>--- conflicted
+++ resolved
@@ -63,25 +63,6 @@
 	"github.com/centrifugal/centrifuge"
 )
 
-<<<<<<< HEAD
-// Function to handle Centrifuge internal logs.
-func handleLog(e centrifuge.LogEntry) {
-	log.Printf("%s: %v", e.Message, e.Fields)
-}
-
-// Authentication middleware. Centrifuge expects Credentials
-// with current user ID.
-func auth(h http.Handler) http.Handler {
-	return http.HandlerFunc(func(w http.ResponseWriter, r *http.Request) {
-		ctx := r.Context()
-		// Put authentication credentials into context. Since we don't have
-		// any session backend here – simply set user ID as empty string.
-		// Users with empty ID called anonymous users, in real app you should
-		// decide whether anonymous users allowed to connect to your server
-		// or not. There is also another way to set Credentials - ClientConnecting
-		// handler which is called after client sent first command to server
-		// called Connect. Without Credentials set connection won't be accepted.
-=======
 // Authentication middleware. Centrifuge expects Credentials with current user ID.
 // Without provided Credentials client connection won't be accepted.
 func auth(h http.Handler) http.Handler {
@@ -95,7 +76,6 @@
 		// from ConnectingHandler which is called after client sent first command
 		// to server called Connect. See _examples folder in repo to find real-life
 		// auth samples (OAuth2, Gin sessions, JWT etc).
->>>>>>> feba6b4c
 		cred := &centrifuge.Credentials{
 			UserID: "",
 		}
@@ -109,48 +89,6 @@
 	// We use default config here as starting point. Default config contains
 	// reasonable values for available options.
 	cfg := centrifuge.DefaultConfig
-<<<<<<< HEAD
-	// Centrifuge library exposes logs with different log level. In your app
-	// you can set special function to handle these log entries in a way you want.
-	cfg.LogLevel = centrifuge.LogLevelDebug
-	cfg.LogHandler = handleLog
-
-	// Node is the core object in Centrifuge library responsible for many useful
-	// things. Here we initialize new Node instance and pass config to it.
-	node, _ := centrifuge.New(cfg)
-
-	// ClientConnected node event handler is a point where you generally create a
-	// binding between Centrifuge and your app business logic. Callback function you
-	// pass here will be called every time new connection established with server.
-	// Inside this callback function you can set various event handlers for connection.
-	node.On().ClientConnected(func(ctx context.Context, client *centrifuge.Client) {
-		// Set Subscribe Handler to react on every channel subscription attempt
-		// initiated by client. Here you can theoretically return an error or
-		// disconnect client from server if needed. But now we just accept
-		// all subscriptions to all channels. In real life you can use a more
-		// complex permission check here.
-		client.On().Subscribe(func(e centrifuge.SubscribeEvent) centrifuge.SubscribeReply {
-			log.Printf("client subscribes on channel %s", e.Channel)
-			return centrifuge.SubscribeReply{}
-		})
-
-		// By default, clients can not publish messages into channels. By setting this
-		// event handler we tell Centrifuge that publish is possible. Now each time
-		// client calls publish method this handler will be called and you have a
-		// possibility to validate publication request before message will be published
-		// into channel and reach subscribers. In our simple chat app we allow everyone
-		// to publish into any channel.
-		client.On().Publish(func(e centrifuge.PublishEvent) centrifuge.PublishReply {
-			log.Printf("client publishes into channel %s: %s", e.Channel, string(e.Data))
-			return centrifuge.PublishReply{}
-		})
-
-		// Set Disconnect handler to react on client disconnect events.
-		client.On().Disconnect(func(e centrifuge.DisconnectEvent) centrifuge.DisconnectReply {
-			log.Printf("client disconnected")
-			return centrifuge.DisconnectReply{}
-		})
-=======
 
 	// Node is the core object in Centrifuge library responsible for many useful
 	// things. For example Node allows to publish messages to channels from server
@@ -160,7 +98,6 @@
 	if err != nil {
 		log.Fatal(err)
 	}
->>>>>>> feba6b4c
 
 	// Set ConnectHandler called when client successfully connected to Node. Your code
 	// inside handler must be synchronized since it will be called concurrently from
@@ -174,8 +111,6 @@
 		log.Printf("client connected via %s (%s)", transportName, transportEncoding)
 	})
 
-<<<<<<< HEAD
-=======
 	// Set SubscribeHandler to react on every channel subscription attempt
 	// initiated by client. Here you can theoretically return an error or
 	// disconnect client from server if needed. But now we just accept
@@ -202,21 +137,14 @@
 		log.Printf("client disconnected")
 	})
 
->>>>>>> feba6b4c
 	// Run node. This method does not block.
 	if err := node.Run(); err != nil {
 		log.Fatal(err)
 	}
 
-<<<<<<< HEAD
-	// Now configure http routes.
-
-	// The first route is for handling Websocket connections.
-=======
 	// Now configure HTTP routes.
 
 	// Serve Websocket connections using WebsocketHandler.
->>>>>>> feba6b4c
 	wsHandler := centrifuge.NewWebsocketHandler(node, centrifuge.WebsocketConfig{})
 	http.Handle("/connection/websocket", auth(wsHandler))
 
@@ -225,11 +153,7 @@
 
 	log.Printf("Starting server, visit http://localhost:8000")
 	if err := http.ListenAndServe(":8000", nil); err != nil {
-<<<<<<< HEAD
-		panic(err)
-=======
 		log.Fatal(err)
->>>>>>> feba6b4c
 	}
 }
 ```
