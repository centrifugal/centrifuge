package centrifuge

import (
	"time"
)

// Config contains Node configuration options.
type Config struct {
<<<<<<< HEAD
	// Version of server – will be sent to client on connection
	// establishment phase in response to connect request.
=======
	// Version of server – will be sent to client on connection establishment
	// phase in response to connect request.
>>>>>>> feba6b4c
	Version string
	// Name of this server Node - must be unique, used as human readable and
	// meaningful node identifier. If not set then os.Hostname will be used.
	Name string
<<<<<<< HEAD
=======
	// LogLevel is a log level to use. By default nothing will be logged.
	LogLevel LogLevel
	// LogHandler is a handler func node will send logs to.
	LogHandler LogHandler
	// NodeInfoMetricsAggregateInterval sets interval for automatic metrics
	// aggregation. It's not reasonable to have it less than one second.
	NodeInfoMetricsAggregateInterval time.Duration
>>>>>>> feba6b4c
	// ClientPresenceUpdateInterval is an interval how often connected
	// clients must update presence information.
	ClientPresenceUpdateInterval time.Duration
	// ClientPresenceExpireInterval is an interval how long to consider
	// presence info valid after receiving presence ping.
	ClientPresenceExpireInterval time.Duration
	// ClientExpiredCloseDelay is an extra time given to client to refresh
	// its connection in the end of connection TTL. At moment only used for
	// client-side refresh workflow.
	ClientExpiredCloseDelay time.Duration
	// ClientExpiredSubCloseDelay is an extra time given to client to
	// refresh its expiring subscription in the end of subscription TTL.
	// At moment only used for client-side subscription refresh workflow.
	ClientExpiredSubCloseDelay time.Duration
	// ClientStaleCloseDelay is a timeout after which connection will be
	// closed if still not authenticated (i.e. no valid connect command
	// received yet).
	ClientStaleCloseDelay time.Duration
	// ClientChannelPositionCheckDelay defines minimal time from previous
	// client position check in channel. If client does not pass check it will
	// be disconnected with DisconnectInsufficientState.
	ClientChannelPositionCheckDelay time.Duration
<<<<<<< HEAD
	// NodeInfoMetricsAggregateInterval sets interval for automatic metrics
	// aggregation. It's not reasonable to have it less than one second.
	NodeInfoMetricsAggregateInterval time.Duration
	// LogLevel is a log level to use. By default nothing will be logged.
	LogLevel LogLevel
	// LogHandler is a handler func node will send logs to.
	LogHandler LogHandler
=======
>>>>>>> feba6b4c
	// ClientQueueMaxSize is a maximum size of client's message queue in bytes.
	// After this queue size exceeded Centrifugo closes client's connection.
	ClientQueueMaxSize int
	// ClientChannelLimit sets upper limit of channels each client can subscribe to.
	ClientChannelLimit int
<<<<<<< HEAD
	// ClientUserConnectionLimit limits number of client connections from user
	// with the same ID. Zero value means unlimited.
=======
	// ClientUserConnectionLimit limits number of client connections to single Node
	// from user with the same ID. Zero value means unlimited.
>>>>>>> feba6b4c
	ClientUserConnectionLimit int
	// ChannelMaxLength is a maximum length of channel name.
	ChannelMaxLength int
	// ChannelOptionsFunc should be provided to change per-channel ChannelOptions.
	// If not set then all channels will use default ChannelOptions with all
	// features off.
	ChannelOptionsFunc ChannelOptionsFunc
}

<<<<<<< HEAD
// Validate validates config and returns error if problems found
func (c *Config) Validate() error {
	return nil
}

=======
>>>>>>> feba6b4c
const (
	// nodeInfoPublishInterval is an interval how often node must publish
	// node control message.
	nodeInfoPublishInterval = 3 * time.Second
	// nodeInfoCleanInterval is an interval in seconds, how often node must
	// clean information about other running nodes.
	nodeInfoCleanInterval = nodeInfoPublishInterval * 3
	// nodeInfoMaxDelay is an interval in seconds – how many seconds node
	// info considered actual.
	nodeInfoMaxDelay = nodeInfoPublishInterval*2 + time.Second
)

// DefaultConfig is Config initialized with default values for all fields.
var DefaultConfig = Config{
<<<<<<< HEAD
	Name:                             "centrifuge",
=======
>>>>>>> feba6b4c
	ChannelMaxLength:                 255,
	NodeInfoMetricsAggregateInterval: 60 * time.Second,
	ClientPresenceUpdateInterval:     25 * time.Second,
	ClientPresenceExpireInterval:     60 * time.Second,
	ClientExpiredCloseDelay:          25 * time.Second,
	ClientExpiredSubCloseDelay:       25 * time.Second,
	ClientStaleCloseDelay:            25 * time.Second,
	ClientChannelPositionCheckDelay:  40 * time.Second,
	ClientQueueMaxSize:               10485760, // 10MB by default
	ClientChannelLimit:               128,
}<|MERGE_RESOLUTION|>--- conflicted
+++ resolved
@@ -6,19 +6,12 @@
 
 // Config contains Node configuration options.
 type Config struct {
-<<<<<<< HEAD
-	// Version of server – will be sent to client on connection
-	// establishment phase in response to connect request.
-=======
 	// Version of server – will be sent to client on connection establishment
 	// phase in response to connect request.
->>>>>>> feba6b4c
 	Version string
 	// Name of this server Node - must be unique, used as human readable and
 	// meaningful node identifier. If not set then os.Hostname will be used.
 	Name string
-<<<<<<< HEAD
-=======
 	// LogLevel is a log level to use. By default nothing will be logged.
 	LogLevel LogLevel
 	// LogHandler is a handler func node will send logs to.
@@ -26,7 +19,6 @@
 	// NodeInfoMetricsAggregateInterval sets interval for automatic metrics
 	// aggregation. It's not reasonable to have it less than one second.
 	NodeInfoMetricsAggregateInterval time.Duration
->>>>>>> feba6b4c
 	// ClientPresenceUpdateInterval is an interval how often connected
 	// clients must update presence information.
 	ClientPresenceUpdateInterval time.Duration
@@ -49,28 +41,13 @@
 	// client position check in channel. If client does not pass check it will
 	// be disconnected with DisconnectInsufficientState.
 	ClientChannelPositionCheckDelay time.Duration
-<<<<<<< HEAD
-	// NodeInfoMetricsAggregateInterval sets interval for automatic metrics
-	// aggregation. It's not reasonable to have it less than one second.
-	NodeInfoMetricsAggregateInterval time.Duration
-	// LogLevel is a log level to use. By default nothing will be logged.
-	LogLevel LogLevel
-	// LogHandler is a handler func node will send logs to.
-	LogHandler LogHandler
-=======
->>>>>>> feba6b4c
 	// ClientQueueMaxSize is a maximum size of client's message queue in bytes.
 	// After this queue size exceeded Centrifugo closes client's connection.
 	ClientQueueMaxSize int
 	// ClientChannelLimit sets upper limit of channels each client can subscribe to.
 	ClientChannelLimit int
-<<<<<<< HEAD
-	// ClientUserConnectionLimit limits number of client connections from user
-	// with the same ID. Zero value means unlimited.
-=======
 	// ClientUserConnectionLimit limits number of client connections to single Node
 	// from user with the same ID. Zero value means unlimited.
->>>>>>> feba6b4c
 	ClientUserConnectionLimit int
 	// ChannelMaxLength is a maximum length of channel name.
 	ChannelMaxLength int
@@ -80,14 +57,6 @@
 	ChannelOptionsFunc ChannelOptionsFunc
 }
 
-<<<<<<< HEAD
-// Validate validates config and returns error if problems found
-func (c *Config) Validate() error {
-	return nil
-}
-
-=======
->>>>>>> feba6b4c
 const (
 	// nodeInfoPublishInterval is an interval how often node must publish
 	// node control message.
@@ -102,10 +71,6 @@
 
 // DefaultConfig is Config initialized with default values for all fields.
 var DefaultConfig = Config{
-<<<<<<< HEAD
-	Name:                             "centrifuge",
-=======
->>>>>>> feba6b4c
 	ChannelMaxLength:                 255,
 	NodeInfoMetricsAggregateInterval: 60 * time.Second,
 	ClientPresenceUpdateInterval:     25 * time.Second,
