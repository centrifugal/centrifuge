package centrifuge

import (
	"bytes"
	"context"
	"errors"
	"fmt"
	"runtime"
	"strconv"
	"strings"
	"sync"
	"sync/atomic"
	"time"

	"github.com/centrifugal/centrifuge/internal/convert"

	"github.com/centrifugal/protocol"
	"github.com/rueian/rueidis"
)

var (
	errPubSubConnUnavailable = errors.New("redis: pub/sub connection temporary unavailable")
)

const (
	// redisSubscribeBatchLimit is a maximum number of channels to include in a single
	// batch subscribe call.
	redisSubscribeBatchLimit = 512
	// redisControlChannelSuffix is a suffix for control channel.
	redisControlChannelSuffix = ".control"
	// redisNodeChannelPrefix is a suffix for node channel.
	redisNodeChannelPrefix = ".node."
	// redisClientChannelPrefix is a prefix before channel name for client messages.
	redisClientChannelPrefix = ".client."
	// redisPubSubShardChannelSuffix is a suffix in channel name which we use to establish a sharded PUB/SUB connection.
	redisPubSubShardChannelSuffix = ".shard"
)

var _ Broker = (*RedisBroker)(nil)

type pubSubStart struct {
	once  sync.Once
	errCh chan error
}

type controlPubSubStart struct {
	once  sync.Once
	errCh chan error
}

type shardWrapper struct {
	shard               *RedisShard
	subClientsMu        sync.Mutex
	subClients          [][]rueidis.DedicatedClient
	pubSubStartChannels [][]*pubSubStart
	controlPubSubStart  *controlPubSubStart
}

// RedisBroker uses Redis to implement Broker functionality. This broker allows
// scaling Centrifuge-based server to many instances and load balance client
// connections between them. Centrifuge nodes will be connected over Redis PUB/SUB.
// RedisBroker supports standalone Redis, Redis in master-replica setup with Sentinel,
// Redis Cluster. Also, it supports client-side consistent sharding between isolated
// Redis setups.
// By default, Redis >= 5 required (due to the fact RedisBroker uses STREAM data structure
// to keep publication history for a channel).
type RedisBroker struct {
	controlRound           uint64
	node                   *Node
	sharding               bool
	config                 RedisBrokerConfig
	shards                 []*shardWrapper
	historyListScript      *rueidis.Lua
	historyStreamScript    *rueidis.Lua
	addHistoryListScript   *rueidis.Lua
	addHistoryStreamScript *rueidis.Lua
	shardChannel           string
	messagePrefix          string
	controlChannel         string
	nodeChannel            string
	closeOnce              sync.Once
	closeCh                chan struct{}
}

// RedisBrokerConfig is a config for Broker.
type RedisBrokerConfig struct {
	// Prefix to use before every channel name and key in Redis. By default,
	// RedisBroker will use prefix "centrifuge".
	Prefix string

<<<<<<< HEAD
=======
	// Shards is a slice of RedisShard to use. At least one shard must be provided.
	// Data will be consistently sharded by channel over provided Redis shards.
	Shards []*RedisShard

	// HistoryMetaTTL sets a time of stream meta key expiration in Redis. Stream
	// meta key is a Redis HASH that contains top offset in channel and epoch value.
	// By default stream meta keys do not expire.
	//
	// Though in some cases – when channels created for а short time and then
	// not used anymore – created stream meta keys can stay in memory while
	// not actually useful. For example you can have a personal user channel but
	// after using your app for a while user left it forever. In long-term
	// perspective this can be an unwanted memory leak. Setting a reasonable
	// value to this option (usually much bigger than history retention period)
	// can help. In this case unused channel stream meta data will eventually expire.
	// TODO: make it configurable on per-channel level.
	HistoryMetaTTL time.Duration

>>>>>>> 5dc33404
	// UseLists allows enabling usage of Redis LIST instead of STREAM data
	// structure to keep history. LIST support exist mostly for backward
	// compatibility since STREAM seems superior. If you have a use case
	// where you need to turn on this option in new setup - please share,
	// otherwise LIST support can be removed at some point in the future.
	// Iteration over history in reversed order not supported with lists.
	UseLists bool

	// numPubSubShards defines how many PUB/SUB shards will be used by Centrifuge.
	// Each PUB/SUB shard uses dedicated connection to Redis. Zero value means 1.
	numPubSubShards int

	// numPubSubSubscribers defines how many subscriber goroutines will be used by
	// Centrifuge for resubscribing process for each PUB/SUB shard. Zero value tells
	// Centrifuge to use 16 subscriber goroutines per PUB/SUB shard.
	numPubSubSubscribers int

	// numPubSubProcessors allows configuring number of workers which will process
	// messages coming from Redis PUB/SUB. Zero value tells Centrifuge to use the
	// number calculated as:
	// runtime.NumCPU / numPubSubShards / numClusterShards (if used) (minimum 1).
	numPubSubProcessors int

	// numClusterShards when greater than zero allows turning on a mode in which
	// broker will use Redis Cluster with sharded PUB/SUB feature available in
	// Redis >= 7: https://redis.io/docs/manual/pubsub/#sharded-pubsub
	//
	// To achieve PUB/SUB efficiency RedisBroker reduces possible Redis Cluster
	// slots to the numClusterShards value and starts a separate PUB/SUB for each
	// shard (i.e. for each slot). By default, sharded PUB/SUB is not used in
	// Redis Cluster case - Centrifuge uses globally distributed PUBLISH commands
	// in Redis Cluster where each publish is distributed to all nodes in Redis Cluster.
	//
	// Note (!), that turning on numClusterShards will cause Centrifuge to generate
	// different keys and Redis channels than in the base Redis Cluster mode since
	// we need to control slots and be sure our subscriber routines work with the
	// same Redis Cluster slot - thus making it possible to subscribe over a single
	// connection.
	numClusterShards int
}

// NewRedisBroker initializes Redis Broker.
func NewRedisBroker(n *Node, config RedisBrokerConfig) (*RedisBroker, error) {
	if len(config.Shards) == 0 {
		return nil, errors.New("broker: no Redis shards provided in configuration")
	}

	if len(config.Shards) > 1 {
		n.Log(NewLogEntry(LogLevelInfo, fmt.Sprintf("broker: Redis sharding enabled: %d shards", len(config.Shards))))
	}

	if config.Prefix == "" {
		config.Prefix = "centrifuge"
	}

	if config.numPubSubShards == 0 {
		config.numPubSubShards = 1
	}

	if config.numPubSubSubscribers == 0 {
		config.numPubSubSubscribers = 16
	}

	if config.numPubSubProcessors == 0 {
		config.numPubSubProcessors = runtime.NumCPU() / config.numPubSubShards
		if config.numClusterShards > 0 {
			config.numPubSubProcessors /= config.numClusterShards
		}
		if config.numPubSubProcessors < 1 {
			config.numPubSubProcessors = 1
		}
	}

	shardWrappers := make([]*shardWrapper, 0, len(config.Shards))
	for _, s := range config.Shards {
		shardWrappers = append(shardWrappers, &shardWrapper{shard: s})
	}

	b := &RedisBroker{
		node:                   n,
		config:                 config,
		shards:                 shardWrappers,
		sharding:               len(config.Shards) > 1,
		historyStreamScript:    rueidis.NewLuaScript(historyStreamSource),
		historyListScript:      rueidis.NewLuaScript(historyListSource),
		addHistoryStreamScript: rueidis.NewLuaScript(addHistoryStreamSource),
		addHistoryListScript:   rueidis.NewLuaScript(addHistoryListSource),
		closeCh:                make(chan struct{}),
	}
	b.shardChannel = config.Prefix + redisPubSubShardChannelSuffix
	b.messagePrefix = config.Prefix + redisClientChannelPrefix
	b.nodeChannel = string(b.nodeChannelID(n.ID()))
	b.controlChannel = config.Prefix + redisControlChannelSuffix

	for _, shardWrapper := range b.shards {
		shard := shardWrapper.shard
		if !shard.useCluster && b.config.numClusterShards > 0 {
			return nil, errors.New("can use sharded PUB/SUB feature (numClusterShards > 0) only with Redis Cluster")
		}
		subChannels := make([][]rueidis.DedicatedClient, 0)
		pubSubStartChannels := make([][]*pubSubStart, 0)

		if b.useShardedPubSub(shard) {
			for i := 0; i < b.config.numClusterShards; i++ {
				subChannels = append(subChannels, make([]rueidis.DedicatedClient, 0))
				pubSubStartChannels = append(pubSubStartChannels, make([]*pubSubStart, 0))
			}
		} else {
			subChannels = append(subChannels, make([]rueidis.DedicatedClient, 0))
			pubSubStartChannels = append(pubSubStartChannels, make([]*pubSubStart, 0))
		}

		for i := 0; i < len(subChannels); i++ {
			for j := 0; j < b.config.numPubSubShards; j++ {
				subChannels[i] = append(subChannels[i], nil)
				pubSubStartChannels[i] = append(pubSubStartChannels[i], &pubSubStart{errCh: make(chan error, 1)})
			}
		}

		shardWrapper.subClients = subChannels
		shardWrapper.pubSubStartChannels = pubSubStartChannels
		shardWrapper.controlPubSubStart = &controlPubSubStart{errCh: make(chan error, 1)}
	}

	return b, nil
}

const (
	// Add to history and optionally publish.
	// KEYS[1] - history LIST key
	// KEYS[2] - history meta HASH key
	// ARGV[1] - message payload
	// ARGV[2] - history size ltrim right bound
	// ARGV[3] - history lifetime
	// ARGV[4] - channel to publish message to if needed
	// ARGV[5] - history meta key expiration time
	// ARGV[6] - new epoch value if no epoch set yet
	// ARGV[7] - command to publish (publish or spublish)
	addHistoryListSource = `
local epoch
if redis.call('exists', KEYS[2]) ~= 0 then
  epoch = redis.call("hget", KEYS[2], "e")
end
if epoch == false or epoch == nil then
  epoch = ARGV[6]
  redis.call("hset", KEYS[2], "e", epoch)
end
local offset = redis.call("hincrby", KEYS[2], "s", 1)
if ARGV[5] ~= '0' then
	redis.call("expire", KEYS[2], ARGV[5])
end
local payload = "__" .. "p1:" .. offset .. ":" .. epoch .. "__" .. ARGV[1]
redis.call("lpush", KEYS[1], payload)
redis.call("ltrim", KEYS[1], 0, ARGV[2])
redis.call("expire", KEYS[1], ARGV[3])
if ARGV[4] ~= '' then
	redis.call(ARGV[7], ARGV[4], payload)
end
return {offset, epoch}
		`

	// addHistoryStreamSource contains a Lua script to save data to Redis stream and
	// publish it into channel.
	// KEYS[1] - history STREAM key
	// KEYS[2] - stream meta HASH key
	// ARGV[1] - message payload
	// ARGV[2] - stream size
	// ARGV[3] - stream lifetime
	// ARGV[4] - channel to publish message to if needed
	// ARGV[5] - history meta key expiration time
	// ARGV[6] - new epoch value if no epoch set yet
	// ARGV[7] - command to publish (publish or spublish)
	addHistoryStreamSource = `
local epoch
if redis.call('exists', KEYS[2]) ~= 0 then
  epoch = redis.call("hget", KEYS[2], "e")
end
if epoch == false or epoch == nil then
  epoch = ARGV[6]
  redis.call("hset", KEYS[2], "e", epoch)
end
local offset = redis.call("hincrby", KEYS[2], "s", 1)
if ARGV[5] ~= '0' then
	redis.call("expire", KEYS[2], ARGV[5])
end
redis.call("xadd", KEYS[1], "MAXLEN", ARGV[2], offset, "d", ARGV[1])
redis.call("expire", KEYS[1], ARGV[3])
if ARGV[4] ~= '' then
	local payload = "__" .. "p1:" .. offset .. ":" .. epoch .. "__" .. ARGV[1]
	redis.call(ARGV[7], ARGV[4], payload)
end
return {offset, epoch}
	`

	// Retrieve channel history information from LIST.
	// KEYS[1] - history LIST key
	// KEYS[2] - list meta HASH key
	// ARGV[1] - include publications into response
	// ARGV[2] - publications list right bound
	// ARGV[3] - list meta hash key expiration time
	// ARGV[4] - new epoch value if no epoch set yet
	historyListSource = `
local offset = redis.call("hget", KEYS[2], "s")
local epoch
if redis.call('exists', KEYS[2]) ~= 0 then
  epoch = redis.call("hget", KEYS[2], "e")
end
if epoch == false or epoch == nil then
  epoch = ARGV[4]
  redis.call("hset", KEYS[2], "e", epoch)
end
if ARGV[3] ~= '0' then
	redis.call("expire", KEYS[2], ARGV[3])
end
local pubs = nil
if ARGV[1] ~= "0" then
	pubs = redis.call("lrange", KEYS[1], 0, ARGV[2])
end
return {offset, epoch, pubs}
	`

	// Retrieve channel history information from STREAM.
	// KEYS[1] - history STREAM key
	// KEYS[2] - stream meta HASH key
	// ARGV[1] - include publications into response
	// ARGV[2] - offset
	// ARGV[3] - limit
	// ARGV[4] - reverse
	// ARGV[5] - stream meta hash key expiration time
	// ARGV[6] - new epoch value if no epoch set yet
	historyStreamSource = `
local offset = redis.call("hget", KEYS[2], "s")
local epoch
if redis.call('exists', KEYS[2]) ~= 0 then
  epoch = redis.call("hget", KEYS[2], "e")
end
if epoch == false or epoch == nil then
  epoch = ARGV[6]
  redis.call("hset", KEYS[2], "e", epoch)
end
if ARGV[5] ~= '0' then
	redis.call("expire", KEYS[2], ARGV[5])
end
local pubs = nil
if ARGV[1] ~= "0" then
  if ARGV[3] ~= "0" then
	if ARGV[4] == '0' then
    	pubs = redis.call("xrange", KEYS[1], ARGV[2], "+", "COUNT", ARGV[3])
	else
		local getOffset = offset
		local incomingOffset = tonumber(ARGV[2])
		if incomingOffset ~= 0 then
			getOffset = incomingOffset
		end
		pubs = redis.call("xrevrange", KEYS[1], getOffset, "-", "COUNT", ARGV[3])
	end
  else
	if ARGV[4] == '0' then
		pubs = redis.call("xrange", KEYS[1], ARGV[2], "+")
	else
		local getOffset = offset
		local incomingOffset = tonumber(ARGV[2])
		if incomingOffset ~= 0 then
			getOffset = incomingOffset
		end
		pubs = redis.call("xrevrange", KEYS[1], getOffset, "-")
	end
  end
end
return {offset, epoch, pubs}
	`
)

func (b *RedisBroker) getShard(channel string) *shardWrapper {
	if !b.sharding {
		return b.shards[0]
	}
	return b.shards[consistentIndex(channel, len(b.shards))]
}

// Run – see Broker.Run.
func (b *RedisBroker) Run(h BrokerEventHandler) error {
	// Run all shards.
	for shardNum, shardWrapper := range b.shards {
		err := b.runShard(shardWrapper, h)
		if err != nil {
			return err
		}
		if err := b.checkCapabilities(shardWrapper.shard); err != nil {
			return fmt.Errorf("capability error on shard [%d]: %v", shardNum, err)
		}
	}
	for i := 0; i < len(b.shards); i++ {
		<-b.shards[i].controlPubSubStart.errCh
		for j := 0; j < len(b.shards[i].pubSubStartChannels); j++ {
			for k := 0; k < len(b.shards[i].pubSubStartChannels[j]); k++ {
				<-b.shards[i].pubSubStartChannels[j][k].errCh
			}
		}
	}
	return nil
}

func (b *RedisBroker) checkCapabilities(shard *RedisShard) error {
	if !b.config.UseLists {
		// Check whether Redis Streams supported.
		if result := shard.client.Do(context.Background(), shard.client.B().Xrange().Key("_").Start("0-0").End("0-0").Build()); result.Error() != nil {
			if strings.Contains(result.Error().Error(), "unknown command") {
				return errors.New("STREAM only available since Redis >= 5, consider upgrading Redis or using LIST structure for history")
			}
			return result.Error()
		}
	}
	if b.useShardedPubSub(shard) {
		// Check whether Redis Cluster sharded PUB/SUB supported.
		if result := shard.client.Do(context.Background(), shard.client.B().Spublish().Channel(b.config.Prefix+"._").Message("").Build()); result.Error() != nil {
			if strings.Contains(result.Error().Error(), "unknown command") {
				return errors.New("this Redis version does not support cluster sharded PUB/SUB feature")
			}
			return result.Error()
		}
	}
	return nil
}

// runForever keeps another function running indefinitely.
// The reason this loop is not inside the function itself is
// so that defer can be used to clean-up nicely.
func (b *RedisBroker) runForever(fn func()) {
	for {
		select {
		case <-b.closeCh:
			return
		default:
		}
		fn()
		select {
		case <-b.closeCh:
			return
		case <-time.After(250 * time.Millisecond):
			// Wait for a while to prevent busy loop when reconnecting to Redis.
		}
	}
}

func (b *RedisBroker) runShard(s *shardWrapper, h BrokerEventHandler) error {
	go b.runForever(func() {
		select {
		case <-b.closeCh:
			return
		default:
		}
		b.runControlPubSub(s.shard, h, func(err error) {
			s.controlPubSubStart.once.Do(func() {
				s.controlPubSubStart.errCh <- err
			})
		})
	})

	for i := 0; i < len(s.subClients); i++ { // Cluster shards.
		clusterShardIndex := i
		for j := 0; j < len(s.subClients[i]); j++ { // PUB/SUB shards.
			pubSubShardIndex := j
			go b.runForever(func() {
				select {
				case <-b.closeCh:
					return
				default:
				}
				b.runPubSub(s, h, clusterShardIndex, pubSubShardIndex, b.useShardedPubSub(s.shard), func(err error) {
					s.pubSubStartChannels[clusterShardIndex][pubSubShardIndex].once.Do(func() {
						s.pubSubStartChannels[clusterShardIndex][pubSubShardIndex].errCh <- err
					})
				})
			})
		}
	}
	return nil
}

func (b *RedisBroker) Close(_ context.Context) error {
	b.closeOnce.Do(func() {
		close(b.closeCh)
	})
	return nil
}

func (b *RedisBroker) runControlPubSub(s *RedisShard, eventHandler BrokerEventHandler, startOnce func(error)) {
	b.node.Log(NewLogEntry(LogLevelDebug, "running Redis control PUB/SUB", map[string]interface{}{"shard": s.string()}))
	defer func() {
		b.node.Log(NewLogEntry(LogLevelDebug, "stopping Redis control PUB/SUB", map[string]interface{}{"shard": s.string()}))
	}()

	controlChannel := b.controlChannel
	nodeChannel := b.nodeChannel

	done := make(chan struct{})
	var doneOnce sync.Once
	closeDoneOnce := func() {
		doneOnce.Do(func() {
			close(done)
		})
	}
	defer closeDoneOnce()

	conn, cancel := s.client.Dedicate()
	defer cancel()
	defer conn.Close()

	numProcessors := runtime.NumCPU()

	// Run workers to spread message processing work over worker goroutines.
	workCh := make(chan rueidis.PubSubMessage)
	for i := 0; i < numProcessors; i++ {
		go func() {
			for {
				select {
				case <-done:
					return
				case msg := <-workCh:
					err := eventHandler.HandleControl(convert.StringToBytes(msg.Message))
					if err != nil {
						b.node.Log(NewLogEntry(LogLevelError, "error handling control message", map[string]interface{}{"error": err.Error()}))
					}
				}
			}
		}()
	}

	wait := conn.SetPubSubHooks(rueidis.PubSubHooks{
		OnMessage: func(msg rueidis.PubSubMessage) {
			select {
			case workCh <- msg:
			case <-done:
			}
		},
	})

	err := conn.Do(context.Background(), conn.B().Subscribe().Channel(controlChannel, nodeChannel).Build()).Error()
	if err != nil {
		startOnce(err)
		b.node.Log(NewLogEntry(LogLevelError, "control pub/sub error", map[string]interface{}{"error": err.Error()}))
		return
	}

	startOnce(nil)

	select {
	case err := <-wait:
		if err != nil {
			b.node.Log(NewLogEntry(LogLevelError, "control pub/sub error", map[string]interface{}{"error": err.Error()}))
		}
	case <-s.closeCh:
	}
}

func (b *RedisBroker) runPubSub(s *shardWrapper, eventHandler BrokerEventHandler, clusterShardIndex, psShardIndex int, useShardedPubSub bool, startOnce func(error)) {
	numProcessors := b.config.numPubSubProcessors
	numSubscribers := b.config.numPubSubSubscribers

	if b.node.LogEnabled(LogLevelDebug) {
		logValues := map[string]interface{}{
			"shard":         s.shard.string(),
			"numProcessors": numProcessors,
		}
		if useShardedPubSub {
			logValues["clusterShardIndex"] = clusterShardIndex
		}
		b.node.Log(NewLogEntry(LogLevelDebug, "running Redis PUB/SUB", logValues))
		defer func() {
			b.node.Log(NewLogEntry(LogLevelDebug, "stopping Redis PUB/SUB", logValues))
		}()
	}

	done := make(chan struct{})
	var doneOnce sync.Once
	closeDoneOnce := func() {
		doneOnce.Do(func() {
			close(done)
		})
	}
	defer closeDoneOnce()

	// Run PUB/SUB message processors to spread received message processing work over worker goroutines.
	processors := make(map[int]chan rueidis.PubSubMessage)
	for i := 0; i < numProcessors; i++ {
		processingCh := make(chan rueidis.PubSubMessage)
		processors[i] = processingCh
		go func(ch chan rueidis.PubSubMessage) {
			for {
				select {
				case <-done:
					return
				case msg := <-ch:
					err := b.handleRedisClientMessage(eventHandler, channelID(msg.Channel), convert.StringToBytes(msg.Message))
					if err != nil {
						b.node.Log(NewLogEntry(LogLevelError, "error handling client message", map[string]interface{}{"error": err.Error()}))
						continue
					}
				}
			}
		}(processingCh)
	}

	conn, cancel := s.shard.client.Dedicate()
	defer cancel()
	defer conn.Close()

	shardChannel := string(b.pubSubShardChannelID(clusterShardIndex, psShardIndex, useShardedPubSub))

	wait := conn.SetPubSubHooks(rueidis.PubSubHooks{
		OnMessage: func(msg rueidis.PubSubMessage) {
			select {
			case processors[index(msg.Channel, numProcessors)] <- msg:
			case <-done:
			}
		},
		OnSubscription: func(s rueidis.PubSubSubscription) {
			if !useShardedPubSub {
				return
			}
			if s.Kind == "sunsubscribe" && s.Channel == shardChannel {
				// Helps to handle slot migration.
				closeDoneOnce()
			}
		},
	})

	var err error
	if useShardedPubSub {
		err = conn.Do(context.Background(), conn.B().Ssubscribe().Channel(shardChannel).Build()).Error()
	} else {
		err = conn.Do(context.Background(), conn.B().Subscribe().Channel(shardChannel).Build()).Error()
	}
	if err != nil {
		startOnce(err)
		b.node.Log(NewLogEntry(LogLevelError, "pub/sub error", map[string]interface{}{"error": err.Error()}))
		return
	}

	channels := b.node.Hub().Channels()

	var wg sync.WaitGroup
	started := time.Now()

	for i := 0; i < numSubscribers; i++ {
		wg.Add(1)
		go func(subscriberIndex int) {
			defer wg.Done()
			estimatedCap := len(channels) / b.config.numPubSubSubscribers / b.config.numPubSubShards
			if useShardedPubSub {
				estimatedCap /= b.config.numClusterShards
			}
			chIDs := make([]channelID, 0, estimatedCap)

			for _, ch := range channels {
				if b.getShard(ch).shard == s.shard && ((useShardedPubSub && consistentIndex(ch, b.config.numClusterShards) == clusterShardIndex && index(ch, b.config.numPubSubShards) == psShardIndex && index(ch, b.config.numPubSubSubscribers) == subscriberIndex) || (index(ch, b.config.numPubSubShards) == psShardIndex && index(ch, b.config.numPubSubSubscribers) == subscriberIndex)) {
					chIDs = append(chIDs, b.messageChannelID(s.shard, ch))
				}
			}

			subscribeBatch := func(batch []string) error {
				if useShardedPubSub {
					return conn.Do(context.Background(), conn.B().Ssubscribe().Channel(batch...).Build()).Error()
				}
				return conn.Do(context.Background(), conn.B().Subscribe().Channel(batch...).Build()).Error()
			}

			batch := make([]string, 0, redisSubscribeBatchLimit)

			for i, ch := range chIDs {
				if len(batch) > 0 && i%redisSubscribeBatchLimit == 0 {
					err := subscribeBatch(batch)
					if err != nil {
						b.node.Log(NewLogEntry(LogLevelError, "error subscribing", map[string]interface{}{"error": err.Error()}))
						closeDoneOnce()
						return
					}
					batch = batch[:0]
				}
				batch = append(batch, string(ch))
			}
			if len(batch) > 0 {
				err := subscribeBatch(batch)
				if err != nil {
					b.node.Log(NewLogEntry(LogLevelError, "error subscribing", map[string]interface{}{"error": err.Error()}))
					closeDoneOnce()
					return
				}
			}
		}(i)
	}

	go func() {
		wg.Wait()
		if len(channels) > 0 && b.node.LogEnabled(LogLevelDebug) {
			b.node.Log(NewLogEntry(LogLevelDebug, "resubscribed to channels", map[string]interface{}{"elapsed": time.Since(started).String(), "numChannels": len(channels)}))
		}
		select {
		case <-done:
			startOnce(errors.New("error resubscribing"))
		default:
			s.subClientsMu.Lock()
			s.subClients[clusterShardIndex][psShardIndex] = conn
			s.subClientsMu.Unlock()
			defer func() {
				s.subClientsMu.Lock()
				s.subClients[clusterShardIndex][psShardIndex] = nil
				s.subClientsMu.Unlock()
			}()
			startOnce(nil)
		}
		<-done
	}()

	select {
	case err := <-wait:
		startOnce(err)
		if err != nil {
			b.node.Log(NewLogEntry(LogLevelError, "pub/sub error", map[string]interface{}{"error": err.Error()}))
		}
	case <-s.shard.closeCh:
	}
}

func (b *RedisBroker) useShardedPubSub(s *RedisShard) bool {
	return s.useCluster && b.config.numClusterShards > 0
}

// Publish - see Broker.Publish.
func (b *RedisBroker) Publish(ch string, data []byte, opts PublishOptions) (StreamPosition, error) {
	return b.publish(b.getShard(ch), ch, data, opts)
}

func (b *RedisBroker) publish(s *shardWrapper, ch string, data []byte, opts PublishOptions) (StreamPosition, error) {
	protoPub := &protocol.Publication{
		Data: data,
		Info: infoToProto(opts.ClientInfo),
		Tags: opts.Tags,
	}
	byteMessage, err := protoPub.MarshalVT()
	if err != nil {
		return StreamPosition{}, err
	}

	publishChannel := b.messageChannelID(s.shard, ch)
	useShardedPublish := b.useShardedPubSub(s.shard)
	var publishCommand = "publish"
	if useShardedPublish {
		publishCommand = "spublish"
	}

	if opts.HistorySize <= 0 || opts.HistoryTTL <= 0 {
		var resp rueidis.RedisResult
		if useShardedPublish {
			cmd := s.shard.client.B().Spublish().Channel(string(publishChannel)).Message(convert.BytesToString(byteMessage)).Build()
			resp = s.shard.client.Do(context.Background(), cmd)
		} else {
			cmd := s.shard.client.B().Publish().Channel(string(publishChannel)).Message(convert.BytesToString(byteMessage)).Build()
			resp = s.shard.client.Do(context.Background(), cmd)
		}
		return StreamPosition{}, resp.Error()
	}

<<<<<<< HEAD
	historyMetaKey := b.historyMetaKey(s, ch)

	historyMetaTTL := opts.HistoryMetaTTL
	if historyMetaTTL == 0 {
		historyMetaTTL = b.node.config.DefaultHistoryMetaTTL
	}

	historyMetaTTLSeconds := int(historyMetaTTL.Seconds())
=======
	historyMetaKey := b.historyMetaKey(s.shard, ch)
	historyMetaTTLSeconds := int(b.config.HistoryMetaTTL.Seconds())
>>>>>>> 5dc33404

	var streamKey channelID
	var size int
	var script *rueidis.Lua
	if b.config.UseLists {
		streamKey = b.historyListKey(s.shard, ch)
		size = opts.HistorySize - 1
		script = b.addHistoryListScript
	} else {
		streamKey = b.historyStreamKey(s.shard, ch)
		size = opts.HistorySize
		script = b.addHistoryStreamScript
	}

	replies, err := script.Exec(
		context.Background(),
		s.shard.client,
		[]string{string(streamKey), string(historyMetaKey)},
		[]string{
			convert.BytesToString(byteMessage),
			strconv.Itoa(size),
			strconv.Itoa(int(opts.HistoryTTL.Seconds())),
			string(publishChannel),
			strconv.Itoa(historyMetaTTLSeconds),
			strconv.FormatInt(time.Now().Unix(), 10),
			publishCommand,
		},
	).ToArray()
	if err != nil {
		return StreamPosition{}, err
	}
	if len(replies) != 2 {
		return StreamPosition{}, errors.New("wrong Redis reply")
	}
	offset, err := replies[0].AsInt64()
	if err != nil {
		return StreamPosition{}, errors.New("wrong Redis reply offset")
	}
	epoch, err := replies[1].ToString()
	if err != nil {
		return StreamPosition{}, errors.New("wrong Redis reply epoch")
	}
	return StreamPosition{Offset: uint64(offset), Epoch: epoch}, nil
}

// PublishJoin - see Broker.PublishJoin.
func (b *RedisBroker) PublishJoin(ch string, info *ClientInfo) error {
	return b.publishJoin(b.getShard(ch), ch, info)
}

func (b *RedisBroker) publishJoin(s *shardWrapper, ch string, info *ClientInfo) error {
	byteMessage, err := infoToProto(info).MarshalVT()
	if err != nil {
		return err
	}

	chID := b.messageChannelID(s.shard, ch)

	var resp rueidis.RedisResult
	if b.useShardedPubSub(s.shard) {
		cmd := s.shard.client.B().Spublish().Channel(string(chID)).Message(convert.BytesToString(append(joinTypePrefix, byteMessage...))).Build()
		resp = s.shard.client.Do(context.Background(), cmd)
	} else {
		cmd := s.shard.client.B().Publish().Channel(string(chID)).Message(convert.BytesToString(append(joinTypePrefix, byteMessage...))).Build()
		resp = s.shard.client.Do(context.Background(), cmd)
	}
	return resp.Error()
}

// PublishLeave - see Broker.PublishLeave.
func (b *RedisBroker) PublishLeave(ch string, info *ClientInfo) error {
	return b.publishLeave(b.getShard(ch), ch, info)
}

func (b *RedisBroker) publishLeave(s *shardWrapper, ch string, info *ClientInfo) error {
	byteMessage, err := infoToProto(info).MarshalVT()
	if err != nil {
		return err
	}

	chID := b.messageChannelID(s.shard, ch)

	var resp rueidis.RedisResult
	if b.useShardedPubSub(s.shard) {
		cmd := s.shard.client.B().Spublish().Channel(string(chID)).Message(convert.BytesToString(append(leaveTypePrefix, byteMessage...))).Build()
		resp = s.shard.client.Do(context.Background(), cmd)
	} else {
		cmd := s.shard.client.B().Publish().Channel(string(chID)).Message(convert.BytesToString(append(leaveTypePrefix, byteMessage...))).Build()
		resp = s.shard.client.Do(context.Background(), cmd)
	}
	return resp.Error()
}

// PublishControl - see Broker.PublishControl.
func (b *RedisBroker) PublishControl(data []byte, nodeID string, _ string) error {
	currentRound := atomic.AddUint64(&b.controlRound, 1)
	index := currentRound % uint64(len(b.shards))
	s := b.shards[index]
	return b.publishControl(s, data, nodeID)
}

func (b *RedisBroker) publishControl(s *shardWrapper, data []byte, nodeID string) error {
	var chID channelID
	if nodeID == "" {
		chID = channelID(b.controlChannel)
	} else {
		chID = b.nodeChannelID(nodeID)
	}
	cmd := s.shard.client.B().Publish().Channel(string(chID)).Message(convert.BytesToString(data)).Build()
	resp := s.shard.client.Do(context.Background(), cmd)
	return resp.Error()
}

// Subscribe - see Broker.Subscribe.
func (b *RedisBroker) Subscribe(ch string) error {
	return b.subscribe(b.getShard(ch), ch)
}

func (b *RedisBroker) subscribe(s *shardWrapper, ch string) error {
	if b.node.LogEnabled(LogLevelDebug) {
		b.node.Log(NewLogEntry(LogLevelDebug, "subscribe node on channel", map[string]interface{}{"channel": ch}))
	}
	psShardIndex := index(ch, b.config.numPubSubShards)
	var clusterShardIndex int
	if b.useShardedPubSub(s.shard) {
		clusterShardIndex = consistentIndex(ch, b.config.numClusterShards)
	}

	s.subClientsMu.Lock()
	conn := s.subClients[clusterShardIndex][psShardIndex]
	if conn == nil {
		s.subClientsMu.Unlock()
		return errPubSubConnUnavailable
	}
	s.subClientsMu.Unlock()

	var err error
	if b.useShardedPubSub(s.shard) {
		err = conn.Do(context.Background(), conn.B().Ssubscribe().Channel(string(b.messageChannelID(s.shard, ch))).Build()).Error()
	} else {
		err = conn.Do(context.Background(), conn.B().Subscribe().Channel(string(b.messageChannelID(s.shard, ch))).Build()).Error()
	}
	return err
}

// Unsubscribe - see Broker.Unsubscribe.
func (b *RedisBroker) Unsubscribe(ch string) error {
	return b.unsubscribe(b.getShard(ch), ch)
}

func (b *RedisBroker) unsubscribe(s *shardWrapper, ch string) error {
	if b.node.LogEnabled(LogLevelDebug) {
		b.node.Log(NewLogEntry(LogLevelDebug, "unsubscribe node from channel", map[string]interface{}{"channel": ch}))
	}
	psShardIndex := index(ch, b.config.numPubSubShards)
	var clusterShardIndex int
	if b.useShardedPubSub(s.shard) {
		clusterShardIndex = consistentIndex(ch, b.config.numClusterShards)
	}

	s.subClientsMu.Lock()
	conn := s.subClients[clusterShardIndex][psShardIndex]
	if conn == nil {
		s.subClientsMu.Unlock()
		return errPubSubConnUnavailable
	}
	s.subClientsMu.Unlock()

	var err error
	if b.useShardedPubSub(s.shard) {
		err = conn.Do(context.Background(), conn.B().Sunsubscribe().Channel(string(b.messageChannelID(s.shard, ch))).Build()).Error()
	} else {
		err = conn.Do(context.Background(), conn.B().Unsubscribe().Channel(string(b.messageChannelID(s.shard, ch))).Build()).Error()
	}
	return err
}

// History - see Broker.History.
func (b *RedisBroker) History(ch string, opts HistoryOptions) ([]*Publication, StreamPosition, error) {
	return b.history(b.getShard(ch), ch, opts)
}

<<<<<<< HEAD
func (b *RedisBroker) history(s *RedisShard, ch string, opts HistoryOptions) ([]*Publication, StreamPosition, error) {
	if !b.config.UseLists {
		return b.historyStream(s, ch, opts)
	}
	return b.historyList(s, ch, opts.Filter)
=======
func (b *RedisBroker) history(s *shardWrapper, ch string, filter HistoryFilter) ([]*Publication, StreamPosition, error) {
	if b.config.UseLists {
		return b.historyList(s.shard, ch, filter)
	}
	return b.historyStream(s.shard, ch, filter)
>>>>>>> 5dc33404
}

// RemoveHistory - see Broker.RemoveHistory.
func (b *RedisBroker) RemoveHistory(ch string) error {
	return b.removeHistory(b.getShard(ch), ch)
}

func (b *RedisBroker) removeHistory(s *shardWrapper, ch string) error {
	var key channelID
	if b.config.UseLists {
		key = b.historyListKey(s.shard, ch)
	} else {
		key = b.historyStreamKey(s.shard, ch)
	}
	cmd := s.shard.client.B().Del().Key(string(key)).Build()
	resp := s.shard.client.Do(context.Background(), cmd)
	return resp.Error()
}

func (b *RedisBroker) messageChannelID(s *RedisShard, ch string) channelID {
	if b.useShardedPubSub(s) {
		ch = "{" + strconv.Itoa(consistentIndex(ch, b.config.numClusterShards)) + "}." + ch
	}
	return channelID(b.messagePrefix + ch)
}

func (b *RedisBroker) pubSubShardChannelID(clusterShardIndex int, psShardIndex int, useShardedPubSub bool) channelID {
	if useShardedPubSub {
		return channelID(b.shardChannel + "." + strconv.Itoa(psShardIndex) + ".{" + strconv.Itoa(clusterShardIndex) + "}")
	}
	return channelID(b.shardChannel + "." + strconv.Itoa(psShardIndex))
}

func (b *RedisBroker) nodeChannelID(nodeID string) channelID {
	return channelID(b.config.Prefix + redisNodeChannelPrefix + nodeID)
}

func (b *RedisBroker) historyListKey(s *RedisShard, ch string) channelID {
	if s.useCluster {
		if b.config.numClusterShards > 0 {
			ch = "{" + strconv.Itoa(consistentIndex(ch, b.config.numClusterShards)) + "}." + ch
		} else {
			ch = "{" + ch + "}"
		}
	}
	return channelID(b.config.Prefix + ".list." + ch)
}

func (b *RedisBroker) historyStreamKey(s *RedisShard, ch string) channelID {
	if s.useCluster {
		if b.config.numClusterShards > 0 {
			ch = "{" + strconv.Itoa(consistentIndex(ch, b.config.numClusterShards)) + "}." + ch
		} else {
			ch = "{" + ch + "}"
		}
	}
	return channelID(b.config.Prefix + ".stream." + ch)
}

func (b *RedisBroker) historyMetaKey(s *RedisShard, ch string) channelID {
	if s.useCluster {
		if b.config.numClusterShards > 0 {
			ch = "{" + strconv.Itoa(consistentIndex(ch, b.config.numClusterShards)) + "}." + ch
		} else {
			ch = "{" + ch + "}"
		}
	}
	if b.config.UseLists {
		return channelID(b.config.Prefix + ".list.meta." + ch)
	}
	return channelID(b.config.Prefix + ".stream.meta." + ch)
}

func (b *RedisBroker) extractChannel(chID channelID) string {
	ch := strings.TrimPrefix(string(chID), b.messagePrefix)
	if b.config.numClusterShards == 0 {
		return ch
	}
	if strings.HasPrefix(ch, "{") {
		i := strings.Index(ch, ".")
		return ch[i+1:]
	}
	return ch
}

// Define prefixes to distinguish Join and Leave messages coming from PUB/SUB.
var (
	joinTypePrefix  = []byte("__j__")
	leaveTypePrefix = []byte("__l__")
)

func (b *RedisBroker) handleRedisClientMessage(eventHandler BrokerEventHandler, chID channelID, data []byte) error {
	pushData, pushType, sp, ok := extractPushData(data)
	if !ok {
		return fmt.Errorf("malformed PUB/SUB data: %s", data)
	}
	channel := b.extractChannel(chID)
	if pushType == pubPushType {
		var pub protocol.Publication
		err := pub.UnmarshalVT(pushData)
		if err != nil {
			return err
		}
		if pub.Offset == 0 {
			// When adding to history and publishing happens atomically in Broker
			// position info is prepended to Publication payload. In this case we should attach
			// it to unmarshalled Publication.
			pub.Offset = sp.Offset
		}
		_ = eventHandler.HandlePublication(channel, pubFromProto(&pub), sp)
	} else if pushType == joinPushType {
		var info protocol.ClientInfo
		err := info.UnmarshalVT(pushData)
		if err != nil {
			return err
		}
		_ = eventHandler.HandleJoin(channel, infoFromProto(&info))
	} else if pushType == leavePushType {
		var info protocol.ClientInfo
		err := info.UnmarshalVT(pushData)
		if err != nil {
			return err
		}
		_ = eventHandler.HandleLeave(channel, infoFromProto(&info))
	}
	return nil
}

<<<<<<< HEAD
func (b *RedisBroker) runPubSubPing(s *RedisShard) {
	pingTicker := time.NewTicker(time.Second)
	defer pingTicker.Stop()
	for {
		select {
		case <-b.closeCh:
			return
		case <-pingTicker.C:
			// Publish periodically to maintain PUB/SUB connection alive and allow
			// PUB/SUB connection to close early if no data received for a period of time.
			conn := s.pool.Get()
			err := conn.Send("PUBLISH", b.pingChannel, nil)
			if err != nil {
				b.node.Log(NewLogEntry(LogLevelError, "error publish ping to Redis channel", map[string]interface{}{"error": err.Error()}))
				_ = conn.Close()
				return
			}
			_ = conn.Close()
		}
	}
}

func (b *RedisBroker) runPublishPipeline(s *RedisShard) {
	var prs []pubRequest

	for {
		select {
		case <-b.closeCh:
			return
		case pr := <-s.pubCh:
			prs = append(prs, pr)
		loop:
			for len(prs) < redisPublishBatchLimit {
				select {
				case pr := <-s.pubCh:
					prs = append(prs, pr)
				default:
					break loop
				}
			}
			conn := s.pool.Get()
			for i := range prs {
				_ = conn.Send("PUBLISH", prs[i].channel, prs[i].message)
			}
			err := conn.Flush()
			if err != nil {
				for i := range prs {
					prs[i].done(err)
				}
				b.node.Log(NewLogEntry(LogLevelError, "error flushing publish pipeline", map[string]interface{}{"error": err.Error()}))
				_ = conn.Close()
				return
			}
			for i := range prs {
				_, err := conn.Receive()
				prs[i].done(err)
			}
			if conn.Err() != nil {
				_ = conn.Close()
				return
			}
			_ = conn.Close()
			prs = nil
		}
	}
}

func (b *RedisBroker) sendSubscribe(s *RedisShard, r subRequest) error {
	select {
	case s.subCh <- r:
	default:
		timer := timers.AcquireTimer(s.readTimeout())
		defer timers.ReleaseTimer(timer)
		select {
		case s.subCh <- r:
		case <-b.closeCh:
			return errRedisClosed
		case <-timer.C:
			return errRedisOpTimeout
		}
	}
	return r.result()
}

func extractHistoryResponse(reply interface{}, useStreams bool, includePubs bool) (StreamPosition, []*Publication, error) {
	results := reply.([]interface{})

	offset, err := redis.Uint64(results[0], nil)
	if err != nil {
		if err != redis.ErrNil {
			return StreamPosition{}, nil, err
		}
		offset = 0
	}

	epoch, err := redis.String(results[1], nil)
	if err != nil {
		return StreamPosition{}, nil, err
	}

	streamPosition := StreamPosition{Offset: offset, Epoch: epoch}

	if includePubs {
		var publications []*Publication
		if useStreams {
			publications, err = sliceOfPubsStream(results[2], nil)
		} else {
			publications, err = sliceOfPubsList(results[2], nil)
		}
		if err != nil {
			return StreamPosition{}, nil, err
		}
		return streamPosition, publications, nil
	}

	return streamPosition, nil, nil
}

func (b *RedisBroker) historyStream(s *RedisShard, ch string, opts HistoryOptions) ([]*Publication, StreamPosition, error) {
	historyKey := b.historyStreamKey(s, ch)
	historyMetaKey := b.historyMetaKey(s, ch)

	filter := opts.Filter

	var includePubs = true
=======
func (b *RedisBroker) historyStream(s *RedisShard, ch string, filter HistoryFilter) ([]*Publication, StreamPosition, error) {
	historyKey := b.historyStreamKey(s, ch)
	historyMetaKey := b.historyMetaKey(s, ch)

	var includePubs = "1"
>>>>>>> 5dc33404
	var offset uint64
	if filter.Since != nil {
		if filter.Reverse {
			offset = filter.Since.Offset - 1
			if offset == 0 {
				includePubs = "0"
			}
		} else {
			offset = filter.Since.Offset + 1
		}
	}
	var limit int
	if filter.Limit == 0 {
		includePubs = "0"
	}
	if filter.Limit > 0 {
		limit = filter.Limit
	}

<<<<<<< HEAD
	historyMetaTTL := opts.MetaTTL
	if historyMetaTTL == 0 {
		historyMetaTTL = b.node.config.DefaultHistoryMetaTTL
	}

	historyMetaTTLSeconds := int(historyMetaTTL.Seconds())

	dr := s.newDataRequest("", b.historyStreamScript, historyKey, []interface{}{historyKey, historyMetaKey, includePubs, offset, limit, filter.Reverse, historyMetaTTLSeconds, time.Now().Unix()})
	resp := s.getDataResponse(dr, b.closeCh)
	if resp.err != nil {
		return nil, StreamPosition{}, resp.err
=======
	reverse := "0"
	if filter.Reverse {
		reverse = "1"
>>>>>>> 5dc33404
	}

	historyMetaTTLSeconds := int(b.config.HistoryMetaTTL.Seconds())

	replies, err := b.historyStreamScript.Exec(context.Background(), s.client, []string{string(historyKey), string(historyMetaKey)}, []string{includePubs, strconv.FormatUint(offset, 10), strconv.Itoa(limit), reverse, strconv.Itoa(historyMetaTTLSeconds), strconv.FormatInt(time.Now().Unix(), 10)}).ToArray()
	if err != nil {
		return nil, StreamPosition{}, err
	}
	if len(replies) < 2 {
		return nil, StreamPosition{}, fmt.Errorf("wrong Redis reply number: %d", len(replies))
	}
	var offs int64
	offs, err = replies[0].AsInt64()
	if err != nil {
		if rueidis.IsRedisNil(err) {
			offs = 0
		} else {
			return nil, StreamPosition{}, fmt.Errorf("wrong Redis reply offset: %w", err)
		}
	}
	epoch, err := replies[1].ToString()
	if err != nil {
		return nil, StreamPosition{}, errors.New("wrong Redis reply epoch")
	}

	if includePubs == "1" && len(replies) == 3 {
		values, err := replies[2].ToArray()
		if err != nil {
			return nil, StreamPosition{}, err
		}
		publications := make([]*Publication, 0, len(values))
		for _, v := range values {
			values, err := v.ToArray()
			if err != nil {
				return nil, StreamPosition{}, err
			}
			if len(values) != 2 {
				return nil, StreamPosition{}, fmt.Errorf("got %d, wanted 2", len(values))
			}
			id, err := values[0].ToString()
			if err != nil {
				return nil, StreamPosition{}, err
			}
			fieldValues, err := values[1].ToArray()
			if err != nil {
				return nil, StreamPosition{}, err
			}
			var pushData []byte
			for i := 0; i < len(fieldValues); i += 2 {
				k, _ := fieldValues[i].ToString()
				if k != "d" {
					continue
				}
				v, _ := fieldValues[i+1].ToString()
				pushData = convert.StringToBytes(v)
				break
			}
			if pushData == nil {
				return nil, StreamPosition{}, errors.New("no push data found in entry")
			}
			hyphenPos := strings.Index(id, "-") // ex. "4-0", 4 is our offset.
			if hyphenPos <= 0 {
				return nil, StreamPosition{}, fmt.Errorf("unexpected offset format: %s", id)
			}
			offset, err := strconv.ParseUint(id[:hyphenPos], 10, 64)
			if err != nil {
				return nil, StreamPosition{}, err
			}
			var pub protocol.Publication
			err = pub.UnmarshalVT(pushData)
			if err != nil {
				return nil, StreamPosition{}, fmt.Errorf("can not unmarshal value to Publication: %v", err)
			}
			pub.Offset = offset
			publications = append(publications, pubFromProto(&pub))
		}
		return publications, StreamPosition{Offset: uint64(offs), Epoch: epoch}, nil
	}
	return nil, StreamPosition{Offset: uint64(offs), Epoch: epoch}, nil
}

func (b *RedisBroker) historyList(s *RedisShard, ch string, filter HistoryFilter) ([]*Publication, StreamPosition, error) {
	historyKey := b.historyListKey(s, ch)
	historyMetaKey := b.historyMetaKey(s, ch)

	var includePubs = "1"
	var rightBound = "-1"
	if filter.Limit == 0 {
		rightBound = "0"
		includePubs = "0"
	}

	historyMetaTTLSeconds := int(b.node.config.DefaultHistoryMetaTTL.Seconds())

	replies, err := b.historyListScript.Exec(context.Background(), s.client, []string{string(historyKey), string(historyMetaKey)}, []string{includePubs, rightBound, strconv.Itoa(historyMetaTTLSeconds), strconv.FormatInt(time.Now().Unix(), 10)}).ToArray()
	if err != nil {
		return nil, StreamPosition{}, err
	}
	if len(replies) < 2 {
		return nil, StreamPosition{}, fmt.Errorf("wrong Redis reply number: %d", len(replies))
	}
	var offs int64
	offs, err = replies[0].AsInt64()
	if err != nil {
		if rueidis.IsRedisNil(err) {
			offs = 0
		} else {
			return nil, StreamPosition{}, fmt.Errorf("wrong Redis reply offset: %w", err)
		}
	}
	epoch, err := replies[1].ToString()
	if err != nil {
		return nil, StreamPosition{}, errors.New("wrong Redis reply epoch")
	}

	latestPosition := StreamPosition{Offset: uint64(offs), Epoch: epoch}

	if includePubs == "0" || len(replies) == 2 {
		return nil, latestPosition, nil
	}

	values, err := replies[2].ToArray()
	if err != nil {
		return nil, StreamPosition{}, err
	}
	publications := make([]*Publication, 0, len(values)/2)

	for i := len(values) - 1; i >= 0; i-- {
		value, err := values[i].ToString()
		if err != nil {
			return nil, StreamPosition{}, errors.New("error getting value")
		}

		pushData, _, sp, ok := extractPushData(convert.StringToBytes(value))
		if !ok {
			return nil, StreamPosition{}, fmt.Errorf("malformed publication value: %s", value)
		}

		var pub protocol.Publication
		err = pub.UnmarshalVT(pushData)
		if err != nil {
			return nil, StreamPosition{}, fmt.Errorf("can not unmarshal value to Pub: %v", err)
		}
		pub.Offset = sp.Offset
		publications = append(publications, pubFromProto(&pub))
	}

	since := filter.Since
	if since == nil {
		if filter.Limit >= 0 && len(publications) >= filter.Limit {
			return publications[:filter.Limit], latestPosition, nil
		}
		return publications, latestPosition, nil
	}

	if latestPosition.Offset == since.Offset && since.Epoch == latestPosition.Epoch {
		return nil, latestPosition, nil
	}

	if latestPosition.Offset < since.Offset {
		return nil, latestPosition, nil
	}

	nextOffset := since.Offset + 1

	position := -1

	for i := 0; i < len(publications); i++ {
		pub := publications[i]
		if pub.Offset == since.Offset {
			position = i + 1
			break
		}
		if pub.Offset == nextOffset {
			position = i
			break
		}
	}

	if position > -1 {
		pubs := publications[position:]
		if filter.Limit >= 0 {
			limit := filter.Limit
			if limit > len(pubs) {
				limit = len(pubs)
			}
			return pubs[:limit], latestPosition, nil
		}
		return pubs, latestPosition, nil
	}

	if filter.Limit >= 0 {
		limit := filter.Limit
		if limit > len(publications) {
			limit = len(publications)
		}
		return publications[:limit], latestPosition, nil
	}
	return publications, latestPosition, nil
}

type pushType int

const (
	pubPushType   pushType = 0
	joinPushType  pushType = 1
	leavePushType pushType = 2
)

var (
	metaSep    = []byte("__")
	contentSep = ":"
)

// See tests for supported format examples.
func extractPushData(data []byte) ([]byte, pushType, StreamPosition, bool) {
	var offset uint64
	var epoch string
	if !bytes.HasPrefix(data, metaSep) {
		return data, pubPushType, StreamPosition{Epoch: epoch, Offset: offset}, true
	}
	nextMetaSepPos := bytes.Index(data[len(metaSep):], metaSep)
	if nextMetaSepPos <= 0 {
		return data, pubPushType, StreamPosition{Epoch: epoch, Offset: offset}, false
	}
	content := data[len(metaSep) : len(metaSep)+nextMetaSepPos]
	contentType := content[0]

	rest := data[len(metaSep)+nextMetaSepPos+len(metaSep):]

	switch contentType {
	case 'j':
		return rest, joinPushType, StreamPosition{}, true
	case 'l':
		return rest, leavePushType, StreamPosition{}, true
	}

	stringContent := convert.BytesToString(content)

	if contentType == 'p' {
		// new format p1:offset:epoch
		stringContent = stringContent[3:] // offset:epoch
		epochDelimiterPos := strings.Index(stringContent, contentSep)
		if epochDelimiterPos <= 0 {
			return rest, pubPushType, StreamPosition{Epoch: epoch, Offset: offset}, false
		}
		var err error
		offset, err = strconv.ParseUint(stringContent[:epochDelimiterPos], 10, 64)
		epoch = stringContent[epochDelimiterPos+1:]
		return rest, pubPushType, StreamPosition{Epoch: epoch, Offset: offset}, err == nil
	}

	// old format with offset only: __offset__
	var err error
	offset, err = strconv.ParseUint(stringContent, 10, 64)
	return rest, pubPushType, StreamPosition{Epoch: epoch, Offset: offset}, err == nil
}<|MERGE_RESOLUTION|>--- conflicted
+++ resolved
@@ -88,27 +88,10 @@
 	// RedisBroker will use prefix "centrifuge".
 	Prefix string
 
-<<<<<<< HEAD
-=======
 	// Shards is a slice of RedisShard to use. At least one shard must be provided.
 	// Data will be consistently sharded by channel over provided Redis shards.
 	Shards []*RedisShard
 
-	// HistoryMetaTTL sets a time of stream meta key expiration in Redis. Stream
-	// meta key is a Redis HASH that contains top offset in channel and epoch value.
-	// By default stream meta keys do not expire.
-	//
-	// Though in some cases – when channels created for а short time and then
-	// not used anymore – created stream meta keys can stay in memory while
-	// not actually useful. For example you can have a personal user channel but
-	// after using your app for a while user left it forever. In long-term
-	// perspective this can be an unwanted memory leak. Setting a reasonable
-	// value to this option (usually much bigger than history retention period)
-	// can help. In this case unused channel stream meta data will eventually expire.
-	// TODO: make it configurable on per-channel level.
-	HistoryMetaTTL time.Duration
-
->>>>>>> 5dc33404
 	// UseLists allows enabling usage of Redis LIST instead of STREAM data
 	// structure to keep history. LIST support exist mostly for backward
 	// compatibility since STREAM seems superior. If you have a use case
@@ -773,8 +756,7 @@
 		return StreamPosition{}, resp.Error()
 	}
 
-<<<<<<< HEAD
-	historyMetaKey := b.historyMetaKey(s, ch)
+	historyMetaKey := b.historyMetaKey(s.shard, ch)
 
 	historyMetaTTL := opts.HistoryMetaTTL
 	if historyMetaTTL == 0 {
@@ -782,10 +764,6 @@
 	}
 
 	historyMetaTTLSeconds := int(historyMetaTTL.Seconds())
-=======
-	historyMetaKey := b.historyMetaKey(s.shard, ch)
-	historyMetaTTLSeconds := int(b.config.HistoryMetaTTL.Seconds())
->>>>>>> 5dc33404
 
 	var streamKey channelID
 	var size int
@@ -968,19 +946,11 @@
 	return b.history(b.getShard(ch), ch, opts)
 }
 
-<<<<<<< HEAD
-func (b *RedisBroker) history(s *RedisShard, ch string, opts HistoryOptions) ([]*Publication, StreamPosition, error) {
-	if !b.config.UseLists {
-		return b.historyStream(s, ch, opts)
-	}
-	return b.historyList(s, ch, opts.Filter)
-=======
-func (b *RedisBroker) history(s *shardWrapper, ch string, filter HistoryFilter) ([]*Publication, StreamPosition, error) {
+func (b *RedisBroker) history(s *shardWrapper, ch string, opts HistoryOptions) ([]*Publication, StreamPosition, error) {
 	if b.config.UseLists {
-		return b.historyList(s.shard, ch, filter)
-	}
-	return b.historyStream(s.shard, ch, filter)
->>>>>>> 5dc33404
+		return b.historyList(s.shard, ch, opts.Filter)
+	}
+	return b.historyStream(s.shard, ch, opts)
 }
 
 // RemoveHistory - see Broker.RemoveHistory.
@@ -1109,139 +1079,13 @@
 	return nil
 }
 
-<<<<<<< HEAD
-func (b *RedisBroker) runPubSubPing(s *RedisShard) {
-	pingTicker := time.NewTicker(time.Second)
-	defer pingTicker.Stop()
-	for {
-		select {
-		case <-b.closeCh:
-			return
-		case <-pingTicker.C:
-			// Publish periodically to maintain PUB/SUB connection alive and allow
-			// PUB/SUB connection to close early if no data received for a period of time.
-			conn := s.pool.Get()
-			err := conn.Send("PUBLISH", b.pingChannel, nil)
-			if err != nil {
-				b.node.Log(NewLogEntry(LogLevelError, "error publish ping to Redis channel", map[string]interface{}{"error": err.Error()}))
-				_ = conn.Close()
-				return
-			}
-			_ = conn.Close()
-		}
-	}
-}
-
-func (b *RedisBroker) runPublishPipeline(s *RedisShard) {
-	var prs []pubRequest
-
-	for {
-		select {
-		case <-b.closeCh:
-			return
-		case pr := <-s.pubCh:
-			prs = append(prs, pr)
-		loop:
-			for len(prs) < redisPublishBatchLimit {
-				select {
-				case pr := <-s.pubCh:
-					prs = append(prs, pr)
-				default:
-					break loop
-				}
-			}
-			conn := s.pool.Get()
-			for i := range prs {
-				_ = conn.Send("PUBLISH", prs[i].channel, prs[i].message)
-			}
-			err := conn.Flush()
-			if err != nil {
-				for i := range prs {
-					prs[i].done(err)
-				}
-				b.node.Log(NewLogEntry(LogLevelError, "error flushing publish pipeline", map[string]interface{}{"error": err.Error()}))
-				_ = conn.Close()
-				return
-			}
-			for i := range prs {
-				_, err := conn.Receive()
-				prs[i].done(err)
-			}
-			if conn.Err() != nil {
-				_ = conn.Close()
-				return
-			}
-			_ = conn.Close()
-			prs = nil
-		}
-	}
-}
-
-func (b *RedisBroker) sendSubscribe(s *RedisShard, r subRequest) error {
-	select {
-	case s.subCh <- r:
-	default:
-		timer := timers.AcquireTimer(s.readTimeout())
-		defer timers.ReleaseTimer(timer)
-		select {
-		case s.subCh <- r:
-		case <-b.closeCh:
-			return errRedisClosed
-		case <-timer.C:
-			return errRedisOpTimeout
-		}
-	}
-	return r.result()
-}
-
-func extractHistoryResponse(reply interface{}, useStreams bool, includePubs bool) (StreamPosition, []*Publication, error) {
-	results := reply.([]interface{})
-
-	offset, err := redis.Uint64(results[0], nil)
-	if err != nil {
-		if err != redis.ErrNil {
-			return StreamPosition{}, nil, err
-		}
-		offset = 0
-	}
-
-	epoch, err := redis.String(results[1], nil)
-	if err != nil {
-		return StreamPosition{}, nil, err
-	}
-
-	streamPosition := StreamPosition{Offset: offset, Epoch: epoch}
-
-	if includePubs {
-		var publications []*Publication
-		if useStreams {
-			publications, err = sliceOfPubsStream(results[2], nil)
-		} else {
-			publications, err = sliceOfPubsList(results[2], nil)
-		}
-		if err != nil {
-			return StreamPosition{}, nil, err
-		}
-		return streamPosition, publications, nil
-	}
-
-	return streamPosition, nil, nil
-}
-
 func (b *RedisBroker) historyStream(s *RedisShard, ch string, opts HistoryOptions) ([]*Publication, StreamPosition, error) {
 	historyKey := b.historyStreamKey(s, ch)
 	historyMetaKey := b.historyMetaKey(s, ch)
 
 	filter := opts.Filter
 
-	var includePubs = true
-=======
-func (b *RedisBroker) historyStream(s *RedisShard, ch string, filter HistoryFilter) ([]*Publication, StreamPosition, error) {
-	historyKey := b.historyStreamKey(s, ch)
-	historyMetaKey := b.historyMetaKey(s, ch)
-
 	var includePubs = "1"
->>>>>>> 5dc33404
 	var offset uint64
 	if filter.Since != nil {
 		if filter.Reverse {
@@ -1261,26 +1105,17 @@
 		limit = filter.Limit
 	}
 
-<<<<<<< HEAD
+	reverse := "0"
+	if filter.Reverse {
+		reverse = "1"
+	}
+
 	historyMetaTTL := opts.MetaTTL
 	if historyMetaTTL == 0 {
 		historyMetaTTL = b.node.config.DefaultHistoryMetaTTL
 	}
 
 	historyMetaTTLSeconds := int(historyMetaTTL.Seconds())
-
-	dr := s.newDataRequest("", b.historyStreamScript, historyKey, []interface{}{historyKey, historyMetaKey, includePubs, offset, limit, filter.Reverse, historyMetaTTLSeconds, time.Now().Unix()})
-	resp := s.getDataResponse(dr, b.closeCh)
-	if resp.err != nil {
-		return nil, StreamPosition{}, resp.err
-=======
-	reverse := "0"
-	if filter.Reverse {
-		reverse = "1"
->>>>>>> 5dc33404
-	}
-
-	historyMetaTTLSeconds := int(b.config.HistoryMetaTTL.Seconds())
 
 	replies, err := b.historyStreamScript.Exec(context.Background(), s.client, []string{string(historyKey), string(historyMetaKey)}, []string{includePubs, strconv.FormatUint(offset, 10), strconv.Itoa(limit), reverse, strconv.Itoa(historyMetaTTLSeconds), strconv.FormatInt(time.Now().Unix(), 10)}).ToArray()
 	if err != nil {
