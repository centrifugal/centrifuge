package centrifuge

import (
	"context"
	"fmt"
	"io"
	"strconv"
	"strings"
	"sync"
	"time"

	"github.com/centrifugal/centrifuge/internal/clientproto"
	"github.com/centrifugal/centrifuge/internal/prepared"
	"github.com/centrifugal/centrifuge/internal/recovery"

	"github.com/centrifugal/protocol"
	"github.com/google/uuid"
)

// ClientEventHub allows binding client event handlers.
// All its methods are not goroutine-safe and supposed to be called once
// on client connect.
type ClientEventHub struct {
	aliveHandler         AliveHandler
	refreshHandler       RefreshHandler
	disconnectHandler    DisconnectHandler
	subscribeHandler     SubscribeHandler
	unsubscribeHandler   UnsubscribeHandler
	publishHandler       PublishHandler
	subRefreshHandler    SubRefreshHandler
	rpcHandler           RPCHandler
	messageHandler       MessageHandler
	presenceHandler      PresenceHandler
	presenceStatsHandler PresenceStatsHandler
	historyHandler       HistoryHandler
}

// Alive called periodically for active connection.
func (c *ClientEventHub) Alive(h AliveHandler) {
	c.aliveHandler = h
}

// Refresh called when it's time to refresh expiring client connection.
func (c *ClientEventHub) Refresh(h RefreshHandler) {
	c.refreshHandler = h
}

// Disconnect allows to set DisconnectHandler.
// DisconnectHandler called when client disconnected.
func (c *ClientEventHub) Disconnect(h DisconnectHandler) {
	c.disconnectHandler = h
}

// Message allows to set MessageHandler.
// MessageHandler called when client sent asynchronous message.
func (c *ClientEventHub) Message(h MessageHandler) {
	c.messageHandler = h
}

// RPC allows to set RPCHandler.
// RPCHandler will be executed on every incoming RPC call.
func (c *ClientEventHub) RPC(h RPCHandler) {
	c.rpcHandler = h
}

// SubRefresh allows to set SubRefreshHandler.
// SubRefreshHandler called when it's time to refresh client subscription.
func (c *ClientEventHub) SubRefresh(h SubRefreshHandler) {
	c.subRefreshHandler = h
}

// Subscribe allows to set SubscribeHandler.
// SubscribeHandler called when client subscribes on channel.
func (c *ClientEventHub) Subscribe(h SubscribeHandler) {
	c.subscribeHandler = h
}

// Unsubscribe allows to set UnsubscribeHandler.
// UnsubscribeHandler called when client unsubscribes from channel.
func (c *ClientEventHub) Unsubscribe(h UnsubscribeHandler) {
	c.unsubscribeHandler = h
}

// Publish allows to set PublishHandler.
// PublishHandler called when client publishes message into channel.
func (c *ClientEventHub) Publish(h PublishHandler) {
	c.publishHandler = h
}

// Presence allows to hook into Presence request from client. At this
// moment you can only return a custom error or disconnect client.
func (c *ClientEventHub) Presence(h PresenceHandler) {
	c.presenceHandler = h
}

// PresenceStats allows to hook into PresenceStats request from client.
// At this moment you can only return a custom error or disconnect client.
func (c *ClientEventHub) PresenceStats(h PresenceStatsHandler) {
	c.presenceStatsHandler = h
}

// History allows to hook into History request from client. At this
// moment you can only return a custom error or disconnect client.
func (c *ClientEventHub) History(h HistoryHandler) {
	c.historyHandler = h
}

// We poll current position in channel from history storage periodically.
// If client position is wrong maxCheckPositionFailures times in a row
// then client will be disconnected with InsufficientState reason.
const maxCheckPositionFailures int64 = 2

// ChannelContext contains extra context for channel connection subscribed to.
type ChannelContext struct {
	Info                  []byte
	serverSide            bool
	expireAt              int64
	positionCheckTime     int64
	positionCheckFailures int64
	streamPosition        StreamPosition
}

type timerOp uint8

const (
	timerOpStale    timerOp = 1
	timerOpPresence timerOp = 2
	timerOpExpire   timerOp = 3
)

// Client represents client connection to server.
type Client struct {
	mu                sync.RWMutex
	presenceMu        sync.Mutex // allows to sync presence routine with client closing.
	ctx               context.Context
	transport         Transport
	node              *Node
	exp               int64
	publications      *pubQueue
	channels          map[string]ChannelContext
	disconnect        *Disconnect
	eventHub          *ClientEventHub
	messageWriter     *writer
	pubSubSync        *recovery.PubSubSync
	uid               string
	user              string
	info              []byte
	publicationsOnce  sync.Once
	nextPresence      int64
	nextExpire        int64
	timer             *time.Timer
	timerOp           timerOp
	closed            bool
	authenticated     bool
	clientSideRefresh bool
}

type CloseFunc func() error

type TransportClient struct {
	c *Client
}

func (c *TransportClient) ID() string {
	return c.c.ID()
}

func (c *TransportClient) Handle(data []byte) bool {
	return c.c.handle(data)
}

// NewClient initializes new Client.
func NewClient(ctx context.Context, n *Node, t Transport) (*TransportClient, CloseFunc, error) {
	uuidObject, err := uuid.NewRandom()
	if err != nil {
		return nil, nil, err
	}

	config := n.Config()

	c := &Client{
		ctx:          ctx,
		uid:          uuidObject.String(),
		node:         n,
		transport:    t,
		eventHub:     &ClientEventHub{},
		channels:     make(map[string]ChannelContext),
		pubSubSync:   recovery.NewPubSubSync(),
		publications: newPubQueue(),
	}

	transportMessagesSentCounter := transportMessagesSent.WithLabelValues(t.Name())

	messageWriterConf := writerConfig{
		MaxQueueSize: config.ClientQueueMaxSize,
		WriteFn: func(data []byte) error {
			if err := t.Write(data); err != nil {
				go func() { _ = c.close(DisconnectWriteError) }()
				return err
			}
			transportMessagesSentCounter.Inc()
			return nil
		},
		WriteManyFn: func(data ...[]byte) error {
			buf := getBuffer()
			for _, payload := range data {
				buf.Write(payload)
			}
			if err := t.Write(buf.Bytes()); err != nil {
				go func() { _ = c.close(DisconnectWriteError) }()
				putBuffer(buf)
				return err
			}
			putBuffer(buf)
			transportMessagesSentCounter.Add(float64(len(data)))
			return nil
		},
	}

	c.messageWriter = newWriter(messageWriterConf)

	staleCloseDelay := config.ClientStaleCloseDelay
	if staleCloseDelay > 0 && !c.authenticated {
		c.mu.Lock()
		c.timerOp = timerOpStale
		c.timer = time.AfterFunc(staleCloseDelay, c.onTimerOp)
		c.mu.Unlock()
	}

	return &TransportClient{c: c}, func() error { return c.close(nil) }, nil
}

func (c *Client) onTimerOp() {
	c.mu.Lock()
	if c.closed {
		c.mu.Unlock()
		return
	}
	timerOp := c.timerOp
	c.mu.Unlock()
	switch timerOp {
	case timerOpStale:
		c.closeUnauthenticated()
	case timerOpPresence:
		c.updatePresence()
	case timerOpExpire:
		c.expire()
	}
}

// Lock must be held outside.
func (c *Client) scheduleNextTimer() {
	if c.closed {
		return
	}
	c.stopTimer()
	var minEventTime int64
	var nextTimerOp timerOp
	var needTimer bool
	if c.nextExpire > 0 {
		nextTimerOp = timerOpExpire
		minEventTime = c.nextExpire
		needTimer = true
	}
	if c.nextPresence > 0 && (minEventTime == 0 || c.nextPresence < minEventTime) {
		nextTimerOp = timerOpPresence
		minEventTime = c.nextPresence
		needTimer = true
	}
	if needTimer {
		c.timerOp = nextTimerOp
		afterDuration := time.Duration(minEventTime-time.Now().UnixNano()) * time.Nanosecond
		c.timer = time.AfterFunc(afterDuration, c.onTimerOp)
	}
}

// Lock must be held outside.
func (c *Client) stopTimer() {
	if c.timer != nil {
		c.timer.Stop()
	}
}

// Lock must be held outside.
func (c *Client) addPresenceUpdate() {
	config := c.node.Config()
	presenceInterval := config.ClientPresenceUpdateInterval
	c.nextPresence = time.Now().Add(presenceInterval).UnixNano()
	c.scheduleNextTimer()
}

// Lock must be held outside.
func (c *Client) addExpireUpdate(after time.Duration) {
	c.nextExpire = time.Now().Add(after).UnixNano()
	c.scheduleNextTimer()
}

// closeUnauthenticated closes connection if it's not authenticated yet.
// At moment used to close client connections which have not sent valid
// connect command in a reasonable time interval after established connection
// with server.
func (c *Client) closeUnauthenticated() {
	c.mu.RLock()
	authenticated := c.authenticated
	closed := c.closed
	c.mu.RUnlock()
	if !authenticated && !closed {
		_ = c.close(DisconnectStale)
	}
}

func (c *Client) transportEnqueue(reply *prepared.Reply) error {
	data := reply.Data()
	disconnect := c.messageWriter.enqueue(data)
	if disconnect != nil {
		// close in goroutine to not block message broadcast.
		go func() { _ = c.close(disconnect) }()
		return io.EOF
	}
	return nil
}

// updateChannelPresence updates client presence info for channel so it
// won't expire until client disconnect.
func (c *Client) updateChannelPresence(ch string) error {
	chOpts, err := c.node.channelOptions(ch)
	if err != nil {
		return nil
	}
	if !chOpts.Presence {
		return nil
	}
	info := c.clientInfo(ch)
	return c.node.addPresence(ch, c.uid, info)
}

func (c *Client) checkSubscriptionExpiration(channel string, channelContext ChannelContext, delay time.Duration) bool {
	now := time.Now().Unix()
	expireAt := channelContext.expireAt
	if expireAt > 0 && now > expireAt+int64(delay.Seconds()) {
		// Subscription expired.
		if c.eventHub.subRefreshHandler != nil {
			// Give subscription a chance to be refreshed via SubRefreshHandler.
			reply := c.eventHub.subRefreshHandler(SubRefreshEvent{Channel: channel})
			if reply.Expired || (reply.ExpireAt > 0 && reply.ExpireAt < now) {
				return false
			}
			c.mu.Lock()
			if ctx, ok := c.channels[channel]; ok {
				if len(reply.Info) > 0 {
					ctx.Info = reply.Info
				}
				ctx.expireAt = reply.ExpireAt
				c.channels[channel] = ctx
			}
			c.mu.Unlock()
		} else {
			// The only way subscription could be refreshed in this case is via
			// SUB_REFRESH command sent from client but looks like that command
			// with new refreshed token have not been received in configured window.
			return false
		}
	}
	return true
}

// updatePresence used for various periodic actions we need to do with client connections.
func (c *Client) updatePresence() {
	c.presenceMu.Lock()
	defer c.presenceMu.Unlock()
	config := c.node.Config()
	c.mu.Lock()
	if c.closed {
		c.mu.Unlock()
		return
	}
	channels := make(map[string]ChannelContext, len(c.channels))
	for channel, channelContext := range c.channels {
		channels[channel] = channelContext
	}
	c.mu.Unlock()
	if c.eventHub.aliveHandler != nil {
		_ = c.eventHub.aliveHandler(AliveEvent{})
	}
	for channel, channelContext := range channels {
		if !c.checkSubscriptionExpiration(channel, channelContext, config.ClientExpiredSubCloseDelay) {
			// Ideally we should deal with single expired subscription in this
			// case - i.e. unsubscribe client from channel and give an advice
			// to resubscribe. But there is scenario when browser goes online
			// after computer was in sleeping mode which I have not managed to
			// handle reliably on client side when unsubscribe with resubscribe
			// flag was used. So I decided to stick with disconnect for now -
			// it seems to work fine and drastically simplifies client code.
			go func() { _ = c.close(DisconnectSubExpired) }()
			// No need to proceed after close.
			return
		}

		checkDelay := config.ClientChannelPositionCheckDelay
		if checkDelay > 0 && !c.checkPosition(checkDelay, channel, channelContext) {
			go func() { _ = c.close(DisconnectInsufficientState) }()
			// No need to proceed after close.
			return
		}

		err := c.updateChannelPresence(channel)
		if err != nil {
			c.node.logger.log(newLogEntry(LogLevelError, "error updating presence for channel", map[string]interface{}{"channel": channel, "user": c.user, "client": c.uid, "error": err.Error()}))
		}
	}
	c.mu.Lock()
	c.addPresenceUpdate()
	c.mu.Unlock()
}

func (c *Client) checkPosition(checkDelay time.Duration, ch string, channelContext ChannelContext) bool {
	chOpts, err := c.node.channelOptions(ch)
	if err != nil {
		return true
	}
	if !chOpts.HistoryRecover {
		return true
	}
	nowUnix := time.Now().Unix()

	isInitialCheck := channelContext.positionCheckTime == 0
	isTimeToCheck := nowUnix-channelContext.positionCheckTime > int64(checkDelay.Seconds())
	needCheckPosition := isInitialCheck || isTimeToCheck

	if !needCheckPosition {
		return true
	}
	position := channelContext.streamPosition
	streamTop, err := c.node.streamTop(ch)
	if err != nil {
		return true
	}

	isValidPosition := streamTop.Offset == position.Offset && streamTop.Epoch == position.Epoch
	keepConnection := true
	c.mu.Lock()
	if channelContext, ok := c.channels[ch]; ok {
		channelContext.positionCheckTime = nowUnix
		if !isValidPosition {
			channelContext.positionCheckFailures++
			keepConnection = channelContext.positionCheckFailures < maxCheckPositionFailures
		} else {
			channelContext.positionCheckFailures = 0
		}
		c.channels[ch] = channelContext
	}
	c.mu.Unlock()
	return keepConnection
}

// ID returns unique client connection id.
func (c *Client) ID() string {
	return c.uid
}

// UserID returns user ID associated with client connection.
func (c *Client) UserID() string {
	return c.user
}

// Transport returns transport details used by client connection.
func (c *Client) Transport() TransportInfo {
	return c.transport
}

// Channels returns a map of channels client connection currently subscribed to.
func (c *Client) Channels() map[string]ChannelContext {
	c.mu.RLock()
	defer c.mu.RUnlock()
	channels := make(map[string]ChannelContext, len(c.channels))
	for ch, ctx := range c.channels {
		channels[ch] = ctx
	}
	return channels
}

// On returns ClientEventHub to set various event handlers to client.
func (c *Client) On() *ClientEventHub {
	return c.eventHub
}

// Send data to client. This sends an asynchronous message – data will be
// just written to connection. on client side this message can be handled
// with Message handler.
func (c *Client) Send(data []byte) error {
	p := &protocol.Message{
		Data: data,
	}

	pushEncoder := protocol.GetPushEncoder(c.transport.Protocol().toProto())
	data, err := pushEncoder.EncodeMessage(p)
	if err != nil {
		return err
	}
	result, err := pushEncoder.Encode(clientproto.NewMessagePush(data))
	if err != nil {
		return err
	}

	reply := prepared.NewReply(&protocol.Reply{
		Result: result,
	}, c.transport.Protocol().toProto())

	return c.transportEnqueue(reply)
}

// Unsubscribe allows to unsubscribe client from channel.
func (c *Client) Unsubscribe(ch string, opts ...UnsubscribeOption) error {
	unsubscribeOpts := &UnsubscribeOptions{}
	for _, opt := range opts {
		opt(unsubscribeOpts)
	}

	c.mu.RLock()
	if c.closed {
		c.mu.RUnlock()
		return nil
	}
	c.mu.RUnlock()

	err := c.unsubscribe(ch)
	if err != nil {
		return err
	}
	return c.sendUnsub(ch, unsubscribeOpts.Resubscribe)
}

func (c *Client) sendUnsub(ch string, resubscribe bool) error {
	pushEncoder := protocol.GetPushEncoder(c.transport.Protocol().toProto())

	data, err := pushEncoder.EncodeUnsub(&protocol.Unsub{Resubscribe: resubscribe})
	if err != nil {
		return err
	}
	result, err := pushEncoder.Encode(clientproto.NewUnsubPush(ch, data))
	if err != nil {
		return err
	}

	reply := prepared.NewReply(&protocol.Reply{
		Result: result,
	}, c.transport.Protocol().toProto())

	_ = c.transportEnqueue(reply)

	return nil
}

// Close client connection with specific disconnect reason.
// This method internally creates a new goroutine at moment to do
// closing stuff. An extra goroutine is required to solve disconnect
<<<<<<< HEAD
// and presence callback ordering problems. Will be a noop if client
// already closed. Since this method run a separate goroutine client
// connection will be closed eventually (i.e. not always immediately).
=======
// and presence callback ordering problems.
>>>>>>> 116c717b
func (c *Client) Close(disconnect *Disconnect) error {
	go func() {
		_ = c.close(disconnect)
	}()
	return nil
}

func (c *Client) close(disconnect *Disconnect) error {
	c.presenceMu.Lock()
	defer c.presenceMu.Unlock()
	c.mu.Lock()
	if c.closed {
		c.mu.Unlock()
		return nil
	}
	c.closed = true

	c.stopTimer()

	if c.disconnect != nil {
		disconnect = c.disconnect
	}

	channels := make(map[string]ChannelContext, len(c.channels))
	for channel, channelContext := range c.channels {
		channels[channel] = channelContext
	}
	c.mu.Unlock()

	if len(channels) > 0 {
		// Unsubscribe from all channels.
		for channel := range channels {
			err := c.unsubscribe(channel)
			if err != nil {
				c.node.logger.log(newLogEntry(LogLevelError, "error unsubscribing client from channel", map[string]interface{}{"channel": channel, "user": c.user, "client": c.uid, "error": err.Error()}))
			}
		}
	}

	c.mu.RLock()
	authenticated := c.authenticated
	c.mu.RUnlock()

	if authenticated {
		err := c.node.removeClient(c)
		if err != nil {
			c.node.logger.log(newLogEntry(LogLevelError, "error removing client", map[string]interface{}{"user": c.user, "client": c.uid, "error": err.Error()}))
		}
	}

	// close writer and send messages remaining in writer queue if any.
	_ = c.messageWriter.close()

	c.publications.Close()

	_ = c.transport.Close(disconnect)

	if disconnect != nil && disconnect.Reason != "" {
		c.node.logger.log(newLogEntry(LogLevelDebug, "closing client connection", map[string]interface{}{"client": c.uid, "user": c.user, "reason": disconnect.Reason, "reconnect": disconnect.Reconnect}))
	}
	if disconnect != nil {
		serverDisconnectCount.WithLabelValues(strconv.Itoa(disconnect.Code)).Inc()
	}
	if c.eventHub.disconnectHandler != nil {
		c.eventHub.disconnectHandler(DisconnectEvent{
			Disconnect: disconnect,
		})
	}

	return nil
}

// Lock must be held outside.
func (c *Client) clientInfo(ch string) *protocol.ClientInfo {
	var channelInfo protocol.Raw
	channelContext, ok := c.channels[ch]
	if ok {
		channelInfo = channelContext.Info
	}
	return &protocol.ClientInfo{
		User:     c.user,
		Client:   c.uid,
		ConnInfo: c.info,
		ChanInfo: channelInfo,
	}
}

// Handle raw data encoded with Centrifuge protocol. Not goroutine-safe.
func (c *Client) handle(data []byte) bool {
	c.mu.Lock()
	if c.closed {
		c.mu.Unlock()
		return false
	}
	c.mu.Unlock()

	if len(data) == 0 {
		c.node.logger.log(newLogEntry(LogLevelError, "empty client request received", map[string]interface{}{"client": c.ID(), "user": c.UserID()}))
		_ = c.close(DisconnectBadRequest)
		return false
	}

	protoType := c.transport.Protocol().toProto()

	encoder := protocol.GetReplyEncoder(protoType)
	decoder := protocol.GetCommandDecoder(protoType, data)

	for {
		cmd, err := decoder.Decode()
		if err != nil {
			if err == io.EOF {
				break
			}
			c.node.logger.log(newLogEntry(LogLevelInfo, "error decoding command", map[string]interface{}{"data": string(data), "client": c.ID(), "user": c.UserID(), "error": err.Error()}))
			_ = c.close(DisconnectBadRequest)
			protocol.PutCommandDecoder(protoType, decoder)
			protocol.PutReplyEncoder(protoType, encoder)
			return false
		}
		var encodeErr error
		write := func(rep *protocol.Reply) error {
			encodeErr = encoder.Encode(rep)
			if encodeErr != nil {
				c.node.logger.log(newLogEntry(LogLevelError, "error encoding reply", map[string]interface{}{"reply": fmt.Sprintf("%v", rep), "command": fmt.Sprintf("%v", cmd), "client": c.ID(), "user": c.UserID(), "error": encodeErr.Error()}))
			}
			return encodeErr
		}
		flush := func() error {
			buf := encoder.Finish()
			if len(buf) > 0 {
				disconnect := c.messageWriter.enqueue(buf)
				if disconnect != nil {
					if c.node.logger.enabled(LogLevelDebug) {
						c.node.logger.log(newLogEntry(LogLevelDebug, "disconnect after sending reply", map[string]interface{}{"client": c.ID(), "user": c.UserID(), "reason": disconnect.Reason}))
					}
					protocol.PutCommandDecoder(protoType, decoder)
					protocol.PutReplyEncoder(protoType, encoder)
					_ = c.close(disconnect)
					return fmt.Errorf("flush error")
				}
			}
			encoder.Reset()
			return nil
		}
		disconnect := c.handleCommand(cmd, write, flush)
		select {
		case <-c.ctx.Done():
			if encodeErr == nil {
				protocol.PutCommandDecoder(protoType, decoder)
				protocol.PutReplyEncoder(protoType, encoder)
			}
			return true
		default:
		}
		if disconnect != nil {
			if disconnect != DisconnectNormal {
				c.node.logger.log(newLogEntry(LogLevelInfo, "disconnect after handling command", map[string]interface{}{"command": fmt.Sprintf("%v", cmd), "client": c.ID(), "user": c.UserID(), "reason": disconnect.Reason}))
			}
			_ = c.close(disconnect)
			if encodeErr == nil {
				protocol.PutCommandDecoder(protoType, decoder)
				protocol.PutReplyEncoder(protoType, encoder)
			}
			return false
		}
		if encodeErr != nil {
			_ = c.close(DisconnectServerError)
			return false
		}
	}

	buf := encoder.Finish()
	if len(buf) > 0 {
		disconnect := c.messageWriter.enqueue(buf)
		if disconnect != nil {
			if c.node.logger.enabled(LogLevelDebug) {
				c.node.logger.log(newLogEntry(LogLevelDebug, "disconnect after sending reply", map[string]interface{}{"client": c.ID(), "user": c.UserID(), "reason": disconnect.Reason}))
			}
			_ = c.close(disconnect)
			protocol.PutCommandDecoder(protoType, decoder)
			protocol.PutReplyEncoder(protoType, encoder)
			return false
		}
	}

	protocol.PutCommandDecoder(protoType, decoder)
	protocol.PutReplyEncoder(protoType, encoder)

	return true
}

type replyWriter struct {
	write func(*protocol.Reply) error
	flush func() error
}

// handle dispatches Command into correct command handler.
func (c *Client) handleCommand(cmd *protocol.Command, writeFn func(*protocol.Reply) error, flush func() error) *Disconnect {
	c.mu.Lock()
	if c.closed {
		c.mu.Unlock()
		return nil
	}
	c.mu.Unlock()

	var disconnect *Disconnect

	method := cmd.Method
	params := cmd.Params

	write := func(rep *protocol.Reply) error {
		rep.ID = cmd.ID
		if rep.Error != nil {
			c.node.logger.log(newLogEntry(LogLevelInfo, "client command error", map[string]interface{}{"reply": fmt.Sprintf("%v", rep), "command": fmt.Sprintf("%v", cmd), "client": c.ID(), "user": c.UserID(), "error": rep.Error.Error()}))
			replyErrorCount.WithLabelValues(strings.ToLower(protocol.MethodType_name[int32(method)]), strconv.FormatUint(uint64(rep.Error.Code), 10)).Inc()
		}
		return writeFn(rep)
	}

	rw := &replyWriter{write, flush}

	if cmd.ID == 0 && method != protocol.MethodTypeSend {
		c.node.logger.log(newLogEntry(LogLevelInfo, "command ID required for commands with reply expected", map[string]interface{}{"client": c.ID(), "user": c.UserID()}))
		_ = rw.write(&protocol.Reply{Error: ErrorBadRequest.toProto()})
		return nil
	}

	if method != protocol.MethodTypeConnect && !c.authenticated {
		// Client must send connect command first.
		_ = rw.write(&protocol.Reply{Error: ErrorUnauthorized.toProto()})
		return nil
	}

	started := time.Now()
	switch method {
	case protocol.MethodTypeConnect:
		disconnect = c.handleConnect(params, rw)
	case protocol.MethodTypeRefresh:
		disconnect = c.handleRefresh(params, rw)
	case protocol.MethodTypeSubscribe:
		disconnect = c.handleSubscribe(params, rw)
	case protocol.MethodTypeSubRefresh:
		disconnect = c.handleSubRefresh(params, rw)
	case protocol.MethodTypeUnsubscribe:
		disconnect = c.handleUnsubscribe(params, rw)
	case protocol.MethodTypePublish:
		disconnect = c.handlePublish(params, rw)
	case protocol.MethodTypePresence:
		disconnect = c.handlePresence(params, rw)
	case protocol.MethodTypePresenceStats:
		disconnect = c.handlePresenceStats(params, rw)
	case protocol.MethodTypeHistory:
		disconnect = c.handleHistory(params, rw)
	case protocol.MethodTypePing:
		disconnect = c.handlePing(params, rw)
	case protocol.MethodTypeRPC:
		disconnect = c.handleRPC(params, rw)
	case protocol.MethodTypeSend:
		disconnect = c.handleSend(params)
	default:
		_ = rw.write(&protocol.Reply{Error: ErrorMethodNotFound.toProto()})
	}
	commandDurationSummary.WithLabelValues(strings.ToLower(protocol.MethodType_name[int32(method)])).Observe(time.Since(started).Seconds())
	return disconnect
}

func (c *Client) expire() {
	c.mu.RLock()
	closed := c.closed
	clientSideRefresh := c.clientSideRefresh
	c.mu.RUnlock()
	if closed {
		return
	}

	now := time.Now().Unix()

	if !clientSideRefresh && c.eventHub.refreshHandler != nil {
		reply := c.eventHub.refreshHandler(RefreshEvent{})
		if reply.Disconnect != nil {
			_ = c.close(reply.Disconnect)
			return
		}
		if reply.Expired {
			_ = c.close(DisconnectExpired)
			return
		}
		if reply.ExpireAt > 0 {
			c.mu.Lock()
			c.exp = reply.ExpireAt
			if reply.Info != nil {
				c.info = reply.Info
			}
			c.mu.Unlock()
		}
	}

	c.mu.RLock()
	exp := c.exp
	c.mu.RUnlock()

	if exp == 0 {
		return
	}

	ttl := exp - now

	if !clientSideRefresh && c.eventHub.refreshHandler != nil {
		if ttl > 0 {
			c.mu.Lock()
			if !c.closed {
				c.addExpireUpdate(time.Duration(ttl) * time.Second)
			}
			c.mu.Unlock()
		}
	}

	if ttl > 0 {
		// Connection was successfully refreshed.
		return
	}

	_ = c.close(DisconnectExpired)
}

func (c *Client) handleConnect(params protocol.Raw, rw *replyWriter) *Disconnect {
	cmd, err := protocol.GetParamsDecoder(c.transport.Protocol().toProto()).DecodeConnect(params)
	if err != nil {
		c.node.logger.log(newLogEntry(LogLevelInfo, "error decoding connect", map[string]interface{}{"error": err.Error()}))
		return DisconnectBadRequest
	}
	disconnect := c.connectCmd(cmd, rw)
	if disconnect != nil {
		return disconnect
	}
	c.triggerConnect()
	c.scheduleOnConnectTimers()
	return nil
}

func (c *Client) triggerConnect() {
	if c.node.eventHub.connectedHandler != nil {
		c.node.eventHub.connectedHandler(c.ctx, c)
	}
}

func (c *Client) scheduleOnConnectTimers() {
	// Make presence and refresh handlers always run after client connect event.
	c.mu.Lock()
	c.addPresenceUpdate()
	if c.exp > 0 {
		expireAfter := time.Duration(c.exp-time.Now().Unix()) * time.Second
		if c.clientSideRefresh {
			conf := c.node.Config()
			expireAfter += conf.ClientExpiredCloseDelay
		}
		c.addExpireUpdate(expireAfter)
	}
	c.mu.Unlock()
}

func (c *Client) handleRefresh(params protocol.Raw, rw *replyWriter) *Disconnect {
	cmd, err := protocol.GetParamsDecoder(c.transport.Protocol().toProto()).DecodeRefresh(params)
	if err != nil {
		c.node.logger.log(newLogEntry(LogLevelInfo, "error decoding refresh", map[string]interface{}{"error": err.Error()}))
		return DisconnectBadRequest
	}
	resp, disconnect := c.refreshCmd(cmd)
	if disconnect != nil {
		return disconnect
	}
	if resp.Error != nil {
		_ = rw.write(&protocol.Reply{Error: resp.Error})
		return nil
	}
	var replyRes []byte
	if resp.Result != nil {
		replyRes, err = protocol.GetResultEncoder(c.transport.Protocol().toProto()).EncodeRefreshResult(resp.Result)
		if err != nil {
			c.node.logger.log(newLogEntry(LogLevelError, "error encoding refresh", map[string]interface{}{"error": err.Error()}))
			return DisconnectServerError
		}
	}
	_ = rw.write(&protocol.Reply{Result: replyRes})
	return nil
}

func (c *Client) handleSubscribe(params protocol.Raw, rw *replyWriter) *Disconnect {
	cmd, err := protocol.GetParamsDecoder(c.transport.Protocol().toProto()).DecodeSubscribe(params)
	if err != nil {
		c.node.logger.log(newLogEntry(LogLevelInfo, "error decoding subscribe", map[string]interface{}{"error": err.Error()}))
		return DisconnectBadRequest
	}
	ctx := c.subscribeCmd(cmd, rw, false)
	if ctx.disconnect != nil {
		return ctx.disconnect
	}
	if ctx.err != nil {
		return nil
	}
	if ctx.chOpts.JoinLeave && ctx.clientInfo != nil {
		join := &protocol.Join{
			Info: *ctx.clientInfo,
		}
		// Flush prevents Join message to be delivered before subscribe response.
		_ = rw.flush()
		go func() { _ = c.node.publishJoin(cmd.Channel, join, &ctx.chOpts) }()
	}
	return nil
}

func (c *Client) handleSubRefresh(params protocol.Raw, rw *replyWriter) *Disconnect {
	cmd, err := protocol.GetParamsDecoder(c.transport.Protocol().toProto()).DecodeSubRefresh(params)
	if err != nil {
		c.node.logger.log(newLogEntry(LogLevelInfo, "error decoding sub refresh", map[string]interface{}{"error": err.Error()}))
		return DisconnectBadRequest
	}
	resp, disconnect := c.subRefreshCmd(cmd)
	if disconnect != nil {
		return disconnect
	}
	if resp.Error != nil {
		_ = rw.write(&protocol.Reply{Error: resp.Error})
		return nil
	}
	var replyRes []byte
	if resp.Result != nil {
		replyRes, err = protocol.GetResultEncoder(c.transport.Protocol().toProto()).EncodeSubRefreshResult(resp.Result)
		if err != nil {
			c.node.logger.log(newLogEntry(LogLevelError, "error encoding sub refresh", map[string]interface{}{"error": err.Error()}))
			return DisconnectServerError
		}
	}
	_ = rw.write(&protocol.Reply{Result: replyRes})
	return nil
}

func (c *Client) handleUnsubscribe(params protocol.Raw, rw *replyWriter) *Disconnect {
	cmd, err := protocol.GetParamsDecoder(c.transport.Protocol().toProto()).DecodeUnsubscribe(params)
	if err != nil {
		c.node.logger.log(newLogEntry(LogLevelInfo, "error decoding unsubscribe", map[string]interface{}{"error": err.Error()}))
		return DisconnectBadRequest
	}
	resp, disconnect := c.unsubscribeCmd(cmd)
	if disconnect != nil {
		return disconnect
	}
	if resp.Error != nil {
		_ = rw.write(&protocol.Reply{Error: resp.Error})
		return nil
	}
	var replyRes []byte
	if resp.Result != nil {
		replyRes, err = protocol.GetResultEncoder(c.transport.Protocol().toProto()).EncodeUnsubscribeResult(resp.Result)
		if err != nil {
			c.node.logger.log(newLogEntry(LogLevelError, "error encoding unsubscribe", map[string]interface{}{"error": err.Error()}))
			return DisconnectServerError
		}
	}
	_ = rw.write(&protocol.Reply{Result: replyRes})
	return nil
}

func (c *Client) handlePublish(params protocol.Raw, rw *replyWriter) *Disconnect {
	cmd, err := protocol.GetParamsDecoder(c.transport.Protocol().toProto()).DecodePublish(params)
	if err != nil {
		c.node.logger.log(newLogEntry(LogLevelInfo, "error decoding publish", map[string]interface{}{"error": err.Error()}))
		return DisconnectBadRequest
	}
	resp, disconnect := c.publishCmd(cmd)
	if disconnect != nil {
		return disconnect
	}
	if resp.Error != nil {
		_ = rw.write(&protocol.Reply{Error: resp.Error})
		return nil
	}
	var replyRes []byte
	if resp.Result != nil {
		replyRes, err = protocol.GetResultEncoder(c.transport.Protocol().toProto()).EncodePublishResult(resp.Result)
		if err != nil {
			c.node.logger.log(newLogEntry(LogLevelError, "error encoding publish", map[string]interface{}{"error": err.Error()}))
			return DisconnectServerError
		}
	}
	_ = rw.write(&protocol.Reply{Result: replyRes})
	return nil
}

func (c *Client) handlePresence(params protocol.Raw, rw *replyWriter) *Disconnect {
	cmd, err := protocol.GetParamsDecoder(c.transport.Protocol().toProto()).DecodePresence(params)
	if err != nil {
		c.node.logger.log(newLogEntry(LogLevelInfo, "error decoding presence", map[string]interface{}{"error": err.Error()}))
		return DisconnectBadRequest
	}
	resp, disconnect := c.presenceCmd(cmd)
	if disconnect != nil {
		return disconnect
	}
	if resp.Error != nil {
		_ = rw.write(&protocol.Reply{Error: resp.Error})
		return nil
	}
	var replyRes []byte
	if resp.Result != nil {
		replyRes, err = protocol.GetResultEncoder(c.transport.Protocol().toProto()).EncodePresenceResult(resp.Result)
		if err != nil {
			c.node.logger.log(newLogEntry(LogLevelError, "error encoding presence", map[string]interface{}{"error": err.Error()}))
			return DisconnectServerError
		}
	}
	_ = rw.write(&protocol.Reply{Result: replyRes})
	return nil
}

func (c *Client) handlePresenceStats(params protocol.Raw, rw *replyWriter) *Disconnect {
	cmd, err := protocol.GetParamsDecoder(c.transport.Protocol().toProto()).DecodePresenceStats(params)
	if err != nil {
		c.node.logger.log(newLogEntry(LogLevelInfo, "error decoding presence stats", map[string]interface{}{"error": err.Error()}))
		return DisconnectBadRequest
	}
	resp, disconnect := c.presenceStatsCmd(cmd)
	if disconnect != nil {
		return disconnect
	}
	if resp.Error != nil {
		_ = rw.write(&protocol.Reply{Error: resp.Error})
		return nil
	}
	var replyRes []byte
	if resp.Result != nil {
		replyRes, err = protocol.GetResultEncoder(c.transport.Protocol().toProto()).EncodePresenceStatsResult(resp.Result)
		if err != nil {
			c.node.logger.log(newLogEntry(LogLevelError, "error encoding presence stats", map[string]interface{}{"error": err.Error()}))
			return DisconnectServerError
		}
	}
	_ = rw.write(&protocol.Reply{Result: replyRes})
	return nil
}

func (c *Client) handleHistory(params protocol.Raw, rw *replyWriter) *Disconnect {
	cmd, err := protocol.GetParamsDecoder(c.transport.Protocol().toProto()).DecodeHistory(params)
	if err != nil {
		c.node.logger.log(newLogEntry(LogLevelInfo, "error decoding history", map[string]interface{}{"error": err.Error()}))
		return DisconnectBadRequest
	}
	resp, disconnect := c.historyCmd(cmd)
	if disconnect != nil {
		return disconnect
	}
	if resp.Error != nil {
		_ = rw.write(&protocol.Reply{Error: resp.Error})
		return nil
	}
	var replyRes []byte
	if resp.Result != nil {
		replyRes, err = protocol.GetResultEncoder(c.transport.Protocol().toProto()).EncodeHistoryResult(resp.Result)
		if err != nil {
			c.node.logger.log(newLogEntry(LogLevelError, "error encoding history", map[string]interface{}{"error": err.Error()}))
			return DisconnectServerError
		}
	}
	_ = rw.write(&protocol.Reply{Result: replyRes})
	return nil
}

func (c *Client) handlePing(params protocol.Raw, rw *replyWriter) *Disconnect {
	cmd, err := protocol.GetParamsDecoder(c.transport.Protocol().toProto()).DecodePing(params)
	if err != nil {
		c.node.logger.log(newLogEntry(LogLevelInfo, "error decoding ping", map[string]interface{}{"error": err.Error()}))
		return DisconnectBadRequest
	}
	resp, disconnect := c.pingCmd(cmd)
	if disconnect != nil {
		return disconnect
	}
	if resp.Error != nil {
		_ = rw.write(&protocol.Reply{Error: resp.Error})
		return nil
	}
	var replyRes []byte
	if resp.Result != nil {
		replyRes, err = protocol.GetResultEncoder(c.transport.Protocol().toProto()).EncodePingResult(resp.Result)
		if err != nil {
			c.node.logger.log(newLogEntry(LogLevelError, "error encoding ping", map[string]interface{}{"error": err.Error()}))
			return DisconnectServerError
		}
	}
	_ = rw.write(&protocol.Reply{Result: replyRes})
	return nil
}

func (c *Client) handleRPC(params protocol.Raw, rw *replyWriter) *Disconnect {
	if c.eventHub.rpcHandler != nil {
		cmd, err := protocol.GetParamsDecoder(c.transport.Protocol().toProto()).DecodeRPC(params)
		if err != nil {
			c.node.logger.log(newLogEntry(LogLevelInfo, "error decoding rpc", map[string]interface{}{"error": err.Error()}))
			return DisconnectBadRequest
		}
		rpcReply := c.eventHub.rpcHandler(RPCEvent{
			Method: cmd.Method,
			Data:   cmd.Data,
		})
		if rpcReply.Disconnect != nil {
			return rpcReply.Disconnect
		}
		if rpcReply.Error != nil {
			_ = rw.write(&protocol.Reply{Error: rpcReply.Error.toProto()})
			return nil
		}

		result := &protocol.RPCResult{
			Data: rpcReply.Data,
		}

		var replyRes []byte
		replyRes, err = protocol.GetResultEncoder(c.transport.Protocol().toProto()).EncodeRPCResult(result)
		if err != nil {
			c.node.logger.log(newLogEntry(LogLevelError, "error encoding rpc", map[string]interface{}{"error": err.Error()}))
			return DisconnectServerError
		}
		_ = rw.write(&protocol.Reply{Result: replyRes})
		return nil
	}
	_ = rw.write(&protocol.Reply{Error: ErrorNotAvailable.toProto()})
	return nil
}

func (c *Client) handleSend(params protocol.Raw) *Disconnect {
	if c.eventHub.messageHandler != nil {
		cmd, err := protocol.GetParamsDecoder(c.transport.Protocol().toProto()).DecodeSend(params)
		if err != nil {
			c.node.logger.log(newLogEntry(LogLevelInfo, "error decoding message", map[string]interface{}{"error": err.Error()}))
			return DisconnectBadRequest
		}
		messageReply := c.eventHub.messageHandler(MessageEvent{
			Data: cmd.Data,
		})
		if messageReply.Disconnect != nil {
			return messageReply.Disconnect
		}
		return nil
	}
	return nil
}

func (c *Client) unlockServerSideSubscriptions(subCtxMap map[string]subscribeContext) {
	for channel := range subCtxMap {
		c.pubSubSync.StopBuffering(channel)
	}
}

// connectCmd handles connect command from client - client must send connect
// command immediately after establishing connection with server.
func (c *Client) connectCmd(cmd *protocol.ConnectRequest, rw *replyWriter) *Disconnect {
	resp := &clientproto.ConnectResponse{}

	c.mu.RLock()
	authenticated := c.authenticated
	closed := c.closed
	c.mu.RUnlock()

	if closed {
		return DisconnectNormal
	}

	if authenticated {
		c.node.logger.log(newLogEntry(LogLevelInfo, "client already authenticated", map[string]interface{}{"client": c.uid, "user": c.user}))
		return DisconnectBadRequest
	}

	config := c.node.Config()
	version := config.Version
	userConnectionLimit := config.ClientUserConnectionLimit

	var (
		credentials       *Credentials
		authData          protocol.Raw
		channels          []string
		clientSideRefresh bool
	)

	if c.node.eventHub.connectingHandler != nil {
		reply := c.node.eventHub.connectingHandler(c.ctx, c.transport, ConnectEvent{
			ClientID: c.ID(),
			Data:     cmd.Data,
			Token:    cmd.Token,
		})
		if reply.Disconnect != nil {
			return reply.Disconnect
		}
		if reply.Error != nil {
			resp.Error = reply.Error.toProto()
			_ = rw.write(&protocol.Reply{Error: resp.Error})
			return nil
		}
		if reply.Credentials != nil {
			credentials = reply.Credentials
		}
		if reply.Context != nil {
			c.mu.Lock()
			c.ctx = reply.Context
			c.mu.Unlock()
		}
		if reply.Data != nil {
			authData = reply.Data
		}
		clientSideRefresh = reply.ClientSideRefresh
		channels = append(channels, reply.Channels...)
	}

	if credentials == nil {
		// Try to find Credentials in context.
		if cred, ok := GetCredentials(c.ctx); ok {
			credentials = cred
		}
	}

	var (
		expires bool
		ttl     uint32
	)

	c.mu.Lock()
	c.clientSideRefresh = clientSideRefresh
	c.mu.Unlock()

	if credentials == nil {
		c.node.logger.log(newLogEntry(LogLevelInfo, "client credentials not found", map[string]interface{}{"client": c.uid}))
		return DisconnectBadRequest
	}

	c.mu.Lock()
	c.user = credentials.UserID
	c.info = credentials.Info
	c.exp = credentials.ExpireAt

	user := c.user
	exp := c.exp
	closed = c.closed
	c.mu.Unlock()

	if closed {
		return DisconnectNormal
	}

	c.node.logger.log(newLogEntry(LogLevelDebug, "client authenticated", map[string]interface{}{"client": c.uid, "user": c.user}))

	if userConnectionLimit > 0 && user != "" && len(c.node.hub.userConnections(user)) >= userConnectionLimit {
		c.node.logger.log(newLogEntry(LogLevelInfo, "limit of connections for user reached", map[string]interface{}{"user": user, "client": c.uid, "limit": userConnectionLimit}))
		resp.Error = ErrorLimitExceeded.toProto()
		_ = rw.write(&protocol.Reply{Error: resp.Error})
		return nil
	}

	c.mu.RLock()
	if exp > 0 {
		expires = true
		now := time.Now().Unix()
		if exp < now {
			c.mu.RUnlock()
			c.node.logger.log(newLogEntry(LogLevelInfo, "connection expiration must be greater than now", map[string]interface{}{"client": c.uid, "user": c.UserID()}))
			resp.Error = ErrorExpired.toProto()
			_ = rw.write(&protocol.Reply{Error: resp.Error})
			return nil
		}
		ttl = uint32(exp - now)
	}
	c.mu.RUnlock()

	res := &protocol.ConnectResult{
		Version: version,
		Expires: expires,
		TTL:     ttl,
	}

	resp.Result = res

	// Client successfully connected.
	c.mu.Lock()
	c.authenticated = true
	c.mu.Unlock()

	err := c.node.addClient(c)
	if err != nil {
		c.node.logger.log(newLogEntry(LogLevelError, "error adding client", map[string]interface{}{"client": c.uid, "error": err.Error()}))
		return DisconnectServerError
	}

	if !clientSideRefresh {
		// Server will do refresh itself.
		resp.Result.Expires = false
		resp.Result.TTL = 0
	}

	resp.Result.Client = c.uid
	if authData != nil {
		resp.Result.Data = authData
	}

	var subCtxMap map[string]subscribeContext
	if len(channels) > 0 {
		var subMu sync.Mutex
		subCtxMap = make(map[string]subscribeContext, len(channels))
		subs := make(map[string]*protocol.SubscribeResult, len(channels))
		var subDisconnect *Disconnect
		var subError *Error
		var wg sync.WaitGroup

		wg.Add(len(channels))
		for _, channel := range channels {
			go func(channel string) {
				defer wg.Done()
				subCmd := &protocol.SubscribeRequest{
					Channel: channel,
				}
				if subReq, ok := cmd.Subs[channel]; ok {
					subCmd.Recover = subReq.Recover
					subCmd.Offset = subReq.Offset
					subCmd.Epoch = subReq.Epoch
				}
				subCtx := c.subscribeCmd(subCmd, rw, true)
				subMu.Lock()
				subs[channel] = subCtx.result
				subCtxMap[channel] = subCtx
				if subCtx.disconnect != nil {
					subDisconnect = subCtx.disconnect
				}
				if subCtx.err != nil {
					subError = subCtx.err
				}
				subMu.Unlock()
			}(channel)
		}
		wg.Wait()

		if subDisconnect != nil || subError != nil {
			c.unlockServerSideSubscriptions(subCtxMap)
			if subDisconnect != nil {
				return subDisconnect
			}
			_ = rw.write(&protocol.Reply{Error: subError.toProto()})
			return nil
		}
		if resp.Result != nil {
			resp.Result.Subs = subs
		}
	}

	var replyRes []byte
	if resp.Result != nil {
		replyRes, err = protocol.GetResultEncoder(c.transport.Protocol().toProto()).EncodeConnectResult(resp.Result)
		if err != nil {
			c.unlockServerSideSubscriptions(subCtxMap)
			c.node.logger.log(newLogEntry(LogLevelError, "error encoding connect", map[string]interface{}{"error": err.Error()}))
			return DisconnectServerError
		}
	}
	_ = rw.write(&protocol.Reply{Result: replyRes})
	_ = rw.flush()

	c.mu.Lock()
	for channel, subCtx := range subCtxMap {
		c.channels[channel] = subCtx.channelContext
	}
	c.mu.Unlock()

	c.unlockServerSideSubscriptions(subCtxMap)

	if len(subCtxMap) > 0 {
		for channel, subCtx := range subCtxMap {
			go func(channel string, subCtx subscribeContext) {
				if subCtx.chOpts.JoinLeave && subCtx.clientInfo != nil {
					join := &protocol.Join{
						Info: *subCtx.clientInfo,
					}
					_ = c.node.publishJoin(channel, join, &subCtx.chOpts)
				}
			}(channel, subCtx)
		}
	}

	return nil
}

// Subscribe client to channel.
func (c *Client) Subscribe(channel string) error {
	subCmd := &protocol.SubscribeRequest{
		Channel: channel,
	}
	subCtx := c.subscribeCmd(subCmd, nil, true)
	if subCtx.err != nil {
		return subCtx.err
	}
	defer c.pubSubSync.StopBuffering(channel)
	c.mu.Lock()
	c.channels[channel] = subCtx.channelContext
	c.mu.Unlock()
	pushEncoder := protocol.GetPushEncoder(c.transport.Protocol().toProto())
	sub := &protocol.Sub{
		Offset:      subCtx.result.GetOffset(),
		Epoch:       subCtx.result.GetEpoch(),
		Recoverable: subCtx.result.GetRecoverable(),
	}
	if hasFlag(CompatibilityFlags, UseSeqGen) {
		sub.Seq, sub.Gen = recovery.UnpackUint64(subCtx.result.GetOffset())
	}
	data, err := pushEncoder.EncodeSub(sub)
	if err != nil {
		return err
	}
	result, err := pushEncoder.Encode(clientproto.NewSubPush(channel, data))
	if err != nil {
		return err
	}
	reply := prepared.NewReply(&protocol.Reply{
		Result: result,
	}, c.transport.Protocol().toProto())
	return c.transportEnqueue(reply)
}

// refreshCmd handles refresh command from client to confirm the actual state of connection.
func (c *Client) refreshCmd(cmd *protocol.RefreshRequest) (*clientproto.RefreshResponse, *Disconnect) {
	resp := &clientproto.RefreshResponse{}

	if cmd.Token == "" {
		c.node.logger.log(newLogEntry(LogLevelInfo, "client token required to refresh", map[string]interface{}{"user": c.user, "client": c.uid}))
		return resp, DisconnectBadRequest
	}

	config := c.node.Config()

	c.mu.RLock()
	clientSideRefresh := c.clientSideRefresh
	c.mu.RUnlock()

	if !clientSideRefresh {
		// Client not supposed to send refresh command in case of server-side refresh mechanism.
		return resp, DisconnectBadRequest
	}

	var expireAt int64
	var info []byte

	if c.eventHub.refreshHandler != nil {
		reply := c.eventHub.refreshHandler(RefreshEvent{
			Token: cmd.Token,
		})
		if reply.Disconnect != nil {
			return resp, reply.Disconnect
		}
		if reply.Expired {
			return resp, DisconnectExpired
		}
		expireAt = reply.ExpireAt
		info = reply.Info
	} else {
		return resp, DisconnectExpired
	}

	res := &protocol.RefreshResult{
		Version: config.Version,
		Expires: expireAt > 0,
		Client:  c.uid,
	}

	ttl := expireAt - time.Now().Unix()

	if ttl > 0 {
		res.TTL = uint32(ttl)
	}

	resp.Result = res

	if expireAt > 0 {
		// connection check enabled
		if ttl > 0 {
			// connection refreshed, update client timestamp and set new expiration timeout
			c.mu.Lock()
			c.exp = expireAt
			if len(info) > 0 {
				c.info = info
			}
			duration := time.Duration(ttl)*time.Second + config.ClientExpiredCloseDelay
			c.addExpireUpdate(duration)
			c.mu.Unlock()
		} else {
			resp.Error = ErrorExpired.toProto()
			return resp, nil
		}
	}
	return resp, nil
}

func (c *Client) validateSubscribeRequest(cmd *protocol.SubscribeRequest) (ChannelOptions, *Error, *Disconnect) {
	channel := cmd.Channel
	if channel == "" {
		c.node.logger.log(newLogEntry(LogLevelInfo, "channel required for subscribe", map[string]interface{}{"user": c.user, "client": c.uid}))
		return ChannelOptions{}, nil, DisconnectBadRequest
	}

	chOpts, err := c.node.channelOptions(channel)
	if err != nil {
		// TODO: handle Centrifuge.Error.
		c.node.logger.log(newLogEntry(LogLevelInfo, "attempt to subscribe on non existing namespace", map[string]interface{}{"channel": channel, "user": c.user, "client": c.uid}))
		return ChannelOptions{}, ErrorNamespaceNotFound, nil
	}

	config := c.node.Config()
	channelMaxLength := config.ChannelMaxLength
	channelLimit := config.ClientChannelLimit

	if channelMaxLength > 0 && len(channel) > channelMaxLength {
		c.node.logger.log(newLogEntry(LogLevelInfo, "channel too long", map[string]interface{}{"max": channelMaxLength, "channel": channel, "user": c.user, "client": c.uid}))
		return ChannelOptions{}, ErrorLimitExceeded, nil
	}

	c.mu.RLock()
	numChannels := len(c.channels)
	c.mu.RUnlock()

	if channelLimit > 0 && numChannels >= channelLimit {
		c.node.logger.log(newLogEntry(LogLevelInfo, "maximum limit of channels per client reached", map[string]interface{}{"limit": channelLimit, "user": c.user, "client": c.uid}))
		return ChannelOptions{}, ErrorLimitExceeded, nil
	}

	c.mu.RLock()
	_, ok := c.channels[channel]
	c.mu.RUnlock()
	if ok {
		c.node.logger.log(newLogEntry(LogLevelInfo, "client already subscribed on channel", map[string]interface{}{"channel": channel, "user": c.user, "client": c.uid}))
		return ChannelOptions{}, ErrorAlreadySubscribed, nil
	}

	return chOpts, nil, nil
}

func (c *Client) extractSubscribeData(cmd *protocol.SubscribeRequest, serverSide bool) (protocol.Raw, int64, bool, *Error, *Disconnect) {
	var (
		channelInfo protocol.Raw
		expireAt    int64
	)

	var clientSideRefresh bool

	if !serverSide {
		if c.eventHub.subscribeHandler != nil {
			reply := c.eventHub.subscribeHandler(SubscribeEvent{
				Channel: cmd.Channel,
				Token:   cmd.Token,
			})
			if reply.Disconnect != nil {
				return nil, 0, false, nil, reply.Disconnect
			}
			if reply.Error != nil {
				return nil, 0, false, reply.Error, nil
			}
			if len(reply.ChannelInfo) > 0 {
				channelInfo = reply.ChannelInfo
			}
			if reply.ExpireAt > 0 {
				expireAt = reply.ExpireAt
			}
			clientSideRefresh = reply.ClientSideRefresh
		} else {
			return nil, 0, false, ErrorNotAvailable, nil
		}
	}

	return channelInfo, expireAt, clientSideRefresh, nil, nil
}

func handleErrorDisconnect(rw *replyWriter, replyError *Error, disconnect *Disconnect, serverSide bool) subscribeContext {
	ctx := subscribeContext{}
	if disconnect != nil {
		ctx.disconnect = disconnect
		return ctx
	}
	if replyError != nil {
		if !serverSide {
			// Subscription request not from client - no need to send
			// response to connection.
			_ = rw.write(&protocol.Reply{Error: replyError.toProto()})
		}
		ctx.err = replyError
		return ctx
	}
	return ctx
}

func incRecoverCount(recovered bool) {
	recoveredLabel := "no"
	if recovered {
		recoveredLabel = "yes"
	}
	recoverCount.WithLabelValues(recoveredLabel).Inc()
}

type subscribeContext struct {
	result         *protocol.SubscribeResult
	chOpts         ChannelOptions
	clientInfo     *protocol.ClientInfo
	err            *Error
	disconnect     *Disconnect
	channelContext ChannelContext
}

// subscribeCmd handles subscribe command - clients send this when subscribe
// on channel, if channel if private then we must validate provided sign here before
// actually subscribe client on channel. Optionally we can send missed messages to
// client if it provided last message id seen in channel.
func (c *Client) subscribeCmd(cmd *protocol.SubscribeRequest, rw *replyWriter, serverSide bool) subscribeContext {
	chOpts, replyError, disconnect := c.validateSubscribeRequest(cmd)
	if disconnect != nil || replyError != nil {
		return handleErrorDisconnect(rw, replyError, disconnect, serverSide)
	}

	channelInfo, expireAt, clientSideRefresh, replyError, disconnect := c.extractSubscribeData(cmd, serverSide)
	if disconnect != nil || replyError != nil {
		return handleErrorDisconnect(rw, replyError, disconnect, serverSide)
	}

	ctx := subscribeContext{}
	res := &protocol.SubscribeResult{}

	if expireAt > 0 {
		ttl := expireAt - time.Now().Unix()
		if ttl <= 0 {
			c.node.logger.log(newLogEntry(LogLevelInfo, "subscription expiration must be greater than now", map[string]interface{}{"client": c.uid, "user": c.UserID()}))
			return handleErrorDisconnect(rw, ErrorExpired, nil, serverSide)
		}
		if clientSideRefresh {
			res.Expires = true
			res.TTL = uint32(ttl)
		}
	}

	channel := cmd.Channel

	info := &protocol.ClientInfo{
		User:     c.user,
		Client:   c.uid,
		ConnInfo: c.info,
		ChanInfo: channelInfo,
	}

	if chOpts.HistoryRecover {
		c.publicationsOnce.Do(func() {
			// We need extra processing for Publications in channels with recovery feature on.
			// This extra processing routine help us to do all necessary actions without blocking
			// broadcasts inside Hub for a long time.
			go c.processPublications()
		})
		// Start syncing recovery and PUB/SUB.
		// The important thing is to call StopBuffering for this channel
		// after response with Publications written to connection.
		c.pubSubSync.StartBuffering(channel)
	}

	err := c.node.addSubscription(channel, c)
	if err != nil {
		c.node.logger.log(newLogEntry(LogLevelError, "error adding subscription", map[string]interface{}{"channel": channel, "user": c.user, "client": c.uid, "error": err.Error()}))
		c.pubSubSync.StopBuffering(channel)
		if clientErr, ok := err.(*Error); ok && clientErr != ErrorInternal {
			return handleErrorDisconnect(rw, clientErr, nil, serverSide)
		}
		ctx.disconnect = DisconnectServerError
		return ctx
	}

	if chOpts.Presence {
		err = c.node.addPresence(channel, c.uid, info)
		if err != nil {
			c.node.logger.log(newLogEntry(LogLevelError, "error adding presence", map[string]interface{}{"channel": channel, "user": c.user, "client": c.uid, "error": err.Error()}))
			c.pubSubSync.StopBuffering(channel)
			ctx.disconnect = DisconnectServerError
			return ctx
		}
	}

	var (
		latestOffset  uint64
		latestEpoch   string
		recoveredPubs []*Publication
	)

	useSeqGen := hasFlag(CompatibilityFlags, UseSeqGen)

	if chOpts.HistoryRecover {
		res.Recoverable = true
		if cmd.Recover {
			cmdOffset := cmd.Offset
			if cmd.Seq > 0 || cmd.Gen > 0 {
				// Fallback to deprecated fields.
				cmdOffset = recovery.PackUint64(cmd.Seq, cmd.Gen)
			}

			// Client provided subscribe request with recover flag on. Try to recover missed
			// publications automatically from history (we suppose here that history configured wisely).
			historyResult, err := c.node.recoverHistory(channel, StreamPosition{cmdOffset, cmd.Epoch})
			if err != nil {
				c.node.logger.log(newLogEntry(LogLevelError, "error on recover", map[string]interface{}{"channel": channel, "user": c.user, "client": c.uid, "error": err.Error()}))
				c.pubSubSync.StopBuffering(channel)
				if clientErr, ok := err.(*Error); ok && clientErr != ErrorInternal {
					return handleErrorDisconnect(rw, clientErr, nil, serverSide)
				}
				ctx.disconnect = DisconnectServerError
				return ctx
			}

			latestOffset = historyResult.Offset
			latestEpoch = historyResult.Epoch

			recoveredPubs = historyResult.Publications

			nextOffset := cmdOffset + 1
			var recovered bool
			if len(recoveredPubs) == 0 {
				recovered = latestOffset == cmdOffset && latestEpoch == cmd.Epoch
			} else {
				recovered = recoveredPubs[0].Offset == nextOffset && latestEpoch == cmd.Epoch
			}
			res.Recovered = recovered
			incRecoverCount(res.Recovered)
		} else {
			streamTop, err := c.node.streamTop(channel)
			if err != nil {
				c.node.logger.log(newLogEntry(LogLevelError, "error getting recovery state for channel", map[string]interface{}{"channel": channel, "user": c.user, "client": c.uid, "error": err.Error()}))
				c.pubSubSync.StopBuffering(channel)
				if clientErr, ok := err.(*Error); ok && clientErr != ErrorInternal {
					return handleErrorDisconnect(rw, clientErr, nil, serverSide)
				}
				ctx.disconnect = DisconnectServerError
				return ctx
			}
			latestOffset = streamTop.Offset
			latestEpoch = streamTop.Epoch
		}

		res.Epoch = latestEpoch
		res.Offset = latestOffset

		if useSeqGen {
			res.Seq, res.Gen = recovery.UnpackUint64(latestOffset)
		}

		c.pubSubSync.LockBuffer(channel)
		bufferedPubs := c.pubSubSync.ReadBuffered(channel)
		var okMerge bool
		recoveredPubs, okMerge = recovery.MergePublications(recoveredPubs, bufferedPubs, useSeqGen)
		if !okMerge {
			c.pubSubSync.StopBuffering(channel)
			ctx.disconnect = DisconnectServerError
			return ctx
		}
	}

	res.Publications = recoveredPubs
	if !serverSide {
		// Write subscription reply only if initiated by client.
		replyRes, err := protocol.GetResultEncoder(c.transport.Protocol().toProto()).EncodeSubscribeResult(res)
		if err != nil {
			c.node.logger.log(newLogEntry(LogLevelError, "error encoding subscribe", map[string]interface{}{"error": err.Error()}))
			if !serverSide {
				// Will be called later in case of server side sub.
				c.pubSubSync.StopBuffering(channel)
			}
			ctx.disconnect = DisconnectServerError
			return ctx
		}
		_ = rw.write(&protocol.Reply{Result: replyRes})
	}

	if len(recoveredPubs) > 0 {
		if useSeqGen {
			// recoveredPubs are in descending order.
			latestOffset = recoveredPubs[0].Offset
		} else {
			latestOffset = recoveredPubs[len(recoveredPubs)-1].Offset
		}
	}

	if !serverSide && chOpts.HistoryRecover {
		// Need to flush data from writer so subscription response is
		// sent before any subscription publication.
		_ = rw.flush()
	}

	channelContext := ChannelContext{
		Info:       channelInfo,
		serverSide: serverSide,
		expireAt:   expireAt,
		streamPosition: StreamPosition{
			Offset: latestOffset,
			Epoch:  latestEpoch,
		},
	}
	if chOpts.HistoryRecover {
		channelContext.positionCheckTime = time.Now().Unix()
	}

	if !serverSide {
		c.mu.Lock()
		c.channels[channel] = channelContext
		c.mu.Unlock()
		// Stop syncing recovery and PUB/SUB.
		// In case of server side subscription we will do this later.
		c.pubSubSync.StopBuffering(channel)
	}

	if c.node.logger.enabled(LogLevelDebug) {
		c.node.logger.log(newLogEntry(LogLevelDebug, "client subscribed to channel", map[string]interface{}{"client": c.uid, "user": c.user, "channel": cmd.Channel}))
	}

	ctx.result = res
	ctx.chOpts = chOpts
	ctx.clientInfo = info
	ctx.channelContext = channelContext
	return ctx
}

func (c *Client) writePublicationUpdatePosition(ch string, pub *protocol.Publication, reply *prepared.Reply, chOpts *ChannelOptions) error {
	if !chOpts.HistoryRecover {
		return c.transportEnqueue(reply)
	}
	c.mu.Lock()
	channelContext, ok := c.channels[ch]
	if !ok {
		c.mu.Unlock()
		return nil
	}
	currentPositionOffset := channelContext.streamPosition.Offset
	nextExpectedOffset := currentPositionOffset + 1
	pubOffset := pub.Offset
	if pubOffset != nextExpectedOffset {
		// Oops: sth lost, let client reconnect to recover its state.
		go func() { _ = c.close(DisconnectInsufficientState) }()
		c.mu.Unlock()
		return nil
	}
	channelContext.positionCheckTime = time.Now().Unix()
	channelContext.positionCheckFailures = 0
	channelContext.streamPosition.Offset = pub.Offset
	c.channels[ch] = channelContext
	c.mu.Unlock()
	return c.transportEnqueue(reply)
}

// 10Mb, should not be achieved in normal conditions, if the limit
// is reached then this is a signal to scale.
const maxPubQueueSize = 10485760

func (c *Client) writePublication(ch string, pub *protocol.Publication, reply *prepared.Reply, chOpts *ChannelOptions) error {
	if !chOpts.HistoryRecover {
		return c.transportEnqueue(reply)
	}
	c.publicationsOnce.Do(func() {
		// We need extra processing for Publications in channels with recovery feature on.
		// This extra processing routine help us to do all necessary actions without blocking
		// broadcasts inside Hub for a long time.
		go c.processPublications()
	})
	if ok := c.publications.Add(preparedPub{
		reply:   reply,
		channel: ch,
		pub:     pub,
		chOpts:  chOpts,
	}); !ok {
		return nil
	}
	if c.publications.Size() > maxPubQueueSize {
		go func() { _ = c.close(DisconnectServerError) }()
	}
	return nil
}

func (c *Client) processPublications() {
	for {
		// Wait for pub from queue.
		p, ok := c.publications.Wait()
		if !ok {
			if c.publications.Closed() {
				return
			}
			continue
		}
		c.pubSubSync.SyncPublication(p.channel, p.pub, func() {
			_ = c.writePublicationUpdatePosition(p.channel, p.pub, p.reply, p.chOpts)
		})
	}
}

func (c *Client) writeJoin(_ string, reply *prepared.Reply) error {
	return c.transportEnqueue(reply)
}

func (c *Client) writeLeave(_ string, reply *prepared.Reply) error {
	return c.transportEnqueue(reply)
}

func (c *Client) subRefreshCmd(cmd *protocol.SubRefreshRequest) (*clientproto.SubRefreshResponse, *Disconnect) {
	channel := cmd.Channel
	if channel == "" {
		c.node.logger.log(newLogEntry(LogLevelInfo, "channel required for sub refresh", map[string]interface{}{"user": c.user, "client": c.uid}))
		return nil, DisconnectBadRequest
	}

	resp := &clientproto.SubRefreshResponse{}

	if cmd.Token == "" {
		c.node.logger.log(newLogEntry(LogLevelInfo, "subscription refresh token required", map[string]interface{}{"client": c.uid, "user": c.UserID()}))
		resp.Error = ErrorBadRequest.toProto()
		return resp, nil
	}

	c.mu.RLock()
	_, okChannel := c.channels[channel]
	c.mu.RUnlock()
	if !okChannel {
		// Must be subscribed to refresh.
		resp.Error = ErrorPermissionDenied.toProto()
		return resp, nil
	}

	res := &protocol.SubRefreshResult{}

	var expireAt int64
	var info []byte

	if c.eventHub.subRefreshHandler != nil {
		reply := c.eventHub.subRefreshHandler(SubRefreshEvent{
			Channel: cmd.Channel,
			Token:   cmd.Token,
		})
		if reply.Disconnect != nil {
			return resp, reply.Disconnect
		}
		if reply.Expired {
			return resp, DisconnectExpired
		}
		expireAt = reply.ExpireAt
		info = reply.Info
	} else {
		return resp, DisconnectExpired
	}

	if expireAt > 0 {
		res.Expires = true
		now := time.Now().Unix()
		if expireAt < now {
			resp.Error = ErrorExpired.toProto()
			return resp, nil
		}
		res.TTL = uint32(expireAt - now)
	}

	c.mu.Lock()
	channelContext, okChan := c.channels[channel]
	if okChan {
		channelContext.Info = info
		channelContext.expireAt = expireAt
	}
	c.channels[channel] = channelContext
	c.mu.Unlock()

	resp.Result = res
	return resp, nil
}

// Lock must be held outside.
func (c *Client) unsubscribe(channel string) error {
	chOpts, err := c.node.channelOptions(channel)
	if err != nil {
		// TODO: check error handling here.
		return err
	}

	c.mu.RLock()
	info := c.clientInfo(channel)
	chCtx, ok := c.channels[channel]
	serverSide := chCtx.serverSide
	c.mu.RUnlock()

	if ok {
		c.mu.Lock()
		delete(c.channels, channel)
		c.mu.Unlock()

		if chOpts.Presence {
			err := c.node.removePresence(channel, c.uid)
			if err != nil {
				c.node.logger.log(newLogEntry(LogLevelError, "error removing channel presence", map[string]interface{}{"channel": channel, "user": c.user, "client": c.uid, "error": err.Error()}))
			}
		}

		if chOpts.JoinLeave {
			leave := &protocol.Leave{
				Info: *info,
			}
			_ = c.node.publishLeave(channel, leave, &chOpts)
		}

		if err := c.node.removeSubscription(channel, c); err != nil {
			c.node.logger.log(newLogEntry(LogLevelError, "error removing subscription", map[string]interface{}{"channel": channel, "user": c.user, "client": c.uid, "error": err.Error()}))
			return err
		}

		if !serverSide && c.eventHub.unsubscribeHandler != nil {
			c.eventHub.unsubscribeHandler(UnsubscribeEvent{
				Channel: channel,
			})
		}
	}
	if c.node.logger.enabled(LogLevelDebug) {
		c.node.logger.log(newLogEntry(LogLevelDebug, "client unsubscribed from channel", map[string]interface{}{"channel": channel, "user": c.user, "client": c.uid}))
	}
	return nil
}

// unsubscribeCmd handles unsubscribe command from client - it allows to
// unsubscribe connection from channel.
func (c *Client) unsubscribeCmd(cmd *protocol.UnsubscribeRequest) (*clientproto.UnsubscribeResponse, *Disconnect) {
	channel := cmd.Channel
	if channel == "" {
		c.node.logger.log(newLogEntry(LogLevelInfo, "channel required for unsubscribe", map[string]interface{}{"user": c.user, "client": c.uid}))
		return nil, DisconnectBadRequest
	}

	resp := &clientproto.UnsubscribeResponse{}

	if err := c.unsubscribe(channel); err != nil {
		if err == ErrorNamespaceNotFound {
			resp.Error = ErrorNamespaceNotFound.toProto()
		} else {
			resp.Error = ErrorInternal.toProto()
		}
		return resp, nil
	}

	return resp, nil
}

// publishCmd handles publish command - clients can publish messages into
// channels themselves if `publish` allowed by channel options.
func (c *Client) publishCmd(cmd *protocol.PublishRequest) (*clientproto.PublishResponse, *Disconnect) {
	ch := cmd.Channel
	data := cmd.Data

	if ch == "" || len(data) == 0 {
		c.node.logger.log(newLogEntry(LogLevelInfo, "channel and data required for publish", map[string]interface{}{"user": c.user, "client": c.uid}))
		return nil, DisconnectBadRequest
	}

	resp := &clientproto.PublishResponse{}

	c.mu.RLock()
	info := c.clientInfo(ch)
	c.mu.RUnlock()

	if c.eventHub.publishHandler != nil {
		reply := c.eventHub.publishHandler(PublishEvent{
			Channel: ch,
			Data:    data,
			Info: &ClientInfo{
				User:     info.User,
				Client:   info.Client,
				ConnInfo: info.ConnInfo,
				ChanInfo: info.ChanInfo,
			},
		})
		if reply.Disconnect != nil {
			return resp, reply.Disconnect
		}
		if reply.Error != nil {
			resp.Error = reply.Error.toProto()
			return resp, nil
		}
		if reply.Data != nil {
			data = reply.Data
		}
	} else {
		resp.Error = ErrorNotAvailable.toProto()
		return resp, nil
	}

	_, err := c.node.publish(ch, data, info)
	if err != nil {
		c.node.logger.log(newLogEntry(LogLevelError, "error publishing", map[string]interface{}{"channel": ch, "user": c.user, "client": c.uid, "error": err.Error()}))
		resp.Error = ErrorInternal.toProto()
		return resp, nil
	}

	return resp, nil
}

func toClientErr(err error) *Error {
	if clientErr, ok := err.(*Error); ok {
		return clientErr
	}
	return ErrorInternal
}

// presenceCmd handles presence command - it shows which clients
// are subscribed on channel at this moment. This method also checks if
// presence information turned on for channel (based on channel options
// for namespace or project)
func (c *Client) presenceCmd(cmd *protocol.PresenceRequest) (*clientproto.PresenceResponse, *Disconnect) {
	ch := cmd.Channel
	if ch == "" {
		return nil, DisconnectBadRequest
	}

	resp := &clientproto.PresenceResponse{}

	chOpts, err := c.node.channelOptions(ch)
	if err != nil {
		resp.Error = toClientErr(err).toProto()
		return resp, nil
	}
	if !chOpts.Presence || c.eventHub.presenceHandler == nil {
		resp.Error = ErrorNotAvailable.toProto()
		return resp, nil
	}

	reply := c.eventHub.presenceHandler(PresenceEvent{
		Channel: ch,
	})
	if reply.Disconnect != nil {
		return nil, reply.Disconnect
	}
	if reply.Error != nil {
		resp.Error = reply.Error.toProto()
		return resp, nil
	}

	presence, err := c.node.Presence(ch)
	if err != nil {
		c.node.logger.log(newLogEntry(LogLevelError, "error getting presence", map[string]interface{}{"channel": ch, "user": c.user, "client": c.uid, "error": err.Error()}))
		resp.Error = toClientErr(err).toProto()
		return resp, nil
	}

	resp.Result = &protocol.PresenceResult{
		Presence: presence,
	}

	return resp, nil
}

// presenceStatsCmd handles request to get presence stats – short summary
// about active clients in channel.
func (c *Client) presenceStatsCmd(cmd *protocol.PresenceStatsRequest) (*clientproto.PresenceStatsResponse, *Disconnect) {
	ch := cmd.Channel
	if ch == "" {
		return nil, DisconnectBadRequest
	}

	resp := &clientproto.PresenceStatsResponse{}

	chOpts, err := c.node.channelOptions(ch)
	if err != nil {
		resp.Error = toClientErr(err).toProto()
		return resp, nil
	}
	if !chOpts.Presence || c.eventHub.presenceStatsHandler == nil {
		resp.Error = ErrorNotAvailable.toProto()
		return resp, nil
	}

	reply := c.eventHub.presenceStatsHandler(PresenceStatsEvent{
		Channel: ch,
	})
	if reply.Disconnect != nil {
		return nil, reply.Disconnect
	}
	if reply.Error != nil {
		resp.Error = reply.Error.toProto()
		return resp, nil
	}

	stats, err := c.node.PresenceStats(ch)
	if err != nil {
		c.node.logger.log(newLogEntry(LogLevelError, "error getting presence stats", map[string]interface{}{"channel": ch, "user": c.user, "client": c.uid, "error": err.Error()}))
		resp.Error = ErrorInternal.toProto()
		return resp, nil
	}

	resp.Result = &protocol.PresenceStatsResult{
		NumClients: uint32(stats.NumClients),
		NumUsers:   uint32(stats.NumUsers),
	}

	return resp, nil
}

// historyCmd handles history command - it shows last M messages published
// into channel in last N seconds. M is history size and can be configured
// for project or namespace via channel options. N is history lifetime from
// channel options. Both M and N must be set, otherwise this method returns
// ErrorNotAvailable.
func (c *Client) historyCmd(cmd *protocol.HistoryRequest) (*clientproto.HistoryResponse, *Disconnect) {
	ch := cmd.Channel
	if ch == "" {
		return nil, DisconnectBadRequest
	}

	resp := &clientproto.HistoryResponse{}

	chOpts, err := c.node.channelOptions(ch)
	if err != nil {
		resp.Error = toClientErr(err).toProto()
		return resp, nil
	}
	if chOpts.HistorySize <= 0 || chOpts.HistoryLifetime <= 0 || c.eventHub.historyHandler == nil {
		resp.Error = ErrorNotAvailable.toProto()
		return resp, nil
	}

	reply := c.eventHub.historyHandler(HistoryEvent{
		Channel: ch,
	})
	if reply.Disconnect != nil {
		return nil, reply.Disconnect
	}
	if reply.Error != nil {
		resp.Error = reply.Error.toProto()
		return resp, nil
	}

	historyResult, err := c.node.fullHistory(ch)
	if err != nil {
		c.node.logger.log(newLogEntry(LogLevelError, "error getting history", map[string]interface{}{"channel": ch, "user": c.user, "client": c.uid, "error": err.Error()}))
		resp.Error = ErrorInternal.toProto()
		return resp, nil
	}

	resp.Result = &protocol.HistoryResult{
		Publications: historyResult.Publications,
	}

	return resp, nil
}

// pingCmd handles ping command from client.
func (c *Client) pingCmd(_ *protocol.PingRequest) (*clientproto.PingResponse, *Disconnect) {
	return &clientproto.PingResponse{}, nil
}<|MERGE_RESOLUTION|>--- conflicted
+++ resolved
@@ -554,13 +554,9 @@
 // Close client connection with specific disconnect reason.
 // This method internally creates a new goroutine at moment to do
 // closing stuff. An extra goroutine is required to solve disconnect
-<<<<<<< HEAD
-// and presence callback ordering problems. Will be a noop if client
-// already closed. Since this method run a separate goroutine client
-// connection will be closed eventually (i.e. not always immediately).
-=======
-// and presence callback ordering problems.
->>>>>>> 116c717b
+// and alive callback ordering problems. Will be a noop if client
+// already closed. Since this method runs a separate goroutine client
+// connection will be closed eventually (i.e. not immediately).
 func (c *Client) Close(disconnect *Disconnect) error {
 	go func() {
 		_ = c.close(disconnect)
