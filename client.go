package centrifuge

import (
	"context"
	"encoding/base64"
	"fmt"
	"io"
	"sort"
	"strconv"
	"strings"
	"sync"
	"sync/atomic"
	"time"

	"github.com/centrifugal/centrifuge/internal/clientproto"
	"github.com/centrifugal/centrifuge/internal/uuid"

	"github.com/centrifugal/protocol"
	"github.com/dgrijalva/jwt-go"
)

// ClientEventHub allows to deal with client event handlers.
// All its methods are not goroutine-safe and supposed to be called once on client connect.
type ClientEventHub struct {
	disconnectHandler  DisconnectHandler
	subscribeHandler   SubscribeHandler
	unsubscribeHandler UnsubscribeHandler
	publishHandler     PublishHandler
	subRefreshHandler  SubRefreshHandler
	rpcHandler         RPCHandler
	messageHandler     MessageHandler
}

// Disconnect allows to set DisconnectHandler.
// DisconnectHandler called when client disconnected.
func (c *ClientEventHub) Disconnect(h DisconnectHandler) {
	c.disconnectHandler = h
}

// Message allows to set MessageHandler.
// MessageHandler called when client sent asynchronous message.
func (c *ClientEventHub) Message(h MessageHandler) {
	c.messageHandler = h
}

// RPC allows to set RPCHandler.
// RPCHandler will be executed on every incoming RPC call.
func (c *ClientEventHub) RPC(h RPCHandler) {
	c.rpcHandler = h
}

// SubRefresh allows to set SubRefreshHandler.
// SubRefreshHandler called when it's time to refresh client subscription.
func (c *ClientEventHub) SubRefresh(h SubRefreshHandler) {
	c.subRefreshHandler = h
}

// Subscribe allows to set SubscribeHandler.
// SubscribeHandler called when client subscribes on channel.
func (c *ClientEventHub) Subscribe(h SubscribeHandler) {
	c.subscribeHandler = h
}

// Unsubscribe allows to set UnsubscribeHandler.
// UnsubscribeHandler called when client unsubscribes from channel.
func (c *ClientEventHub) Unsubscribe(h UnsubscribeHandler) {
	c.unsubscribeHandler = h
}

// Publish allows to set PublishHandler.
// PublishHandler called when client publishes message into channel.
func (c *ClientEventHub) Publish(h PublishHandler) {
	c.publishHandler = h
}

// We poll current position check from history storage periodically.
// If client position is wrong maxCheckPositionFailures times in a row
// then client will be disconnected.
const maxCheckPositionFailures int64 = 2

// ChannelContext contains extra context for channel connection subscribed to.
type ChannelContext struct {
	Info                  Raw
	expireAt              int64
	positionCheckTime     int64
	positionCheckFailures int64
	recoveryPosition      RecoveryPosition
}

// Client represents client connection to server.
type Client struct {
	mu sync.RWMutex

	// presenceMu allows to sync presence routine with client closing.
	presenceMu sync.Mutex

	ctx       context.Context
	node      *Node
	transport Transport

	closed        bool
	authenticated bool

	uid  string
	user string
	exp  int64
	info Raw

	channels map[string]ChannelContext

	staleTimer    *time.Timer
	expireTimer   *time.Timer
	presenceTimer *time.Timer

	disconnect *Disconnect

	eventHub *ClientEventHub

	// The following fields help us to synchronize PUB/SUB and history messages during
	// publication recovery process. At moment we use the fact that subscription requests
	// processed by client in sequence so only keep a reference to one channel that is
	// in subscribe process. If we want to process subscriptions in parallel in future
	// then we have to use separate flags and buffers for each channel here - i.e. maybe
	// use map.
	inSubscribe     uint32
	inSubscribeChMu sync.RWMutex
	inSubscribeCh   string
	pubBufferMu     sync.Mutex
	pubBuffer       []*Publication

	messageWriter *writer

	personalChannel string
}

// NewClient initializes new Client.
func NewClient(ctx context.Context, n *Node, t Transport) (*Client, error) {

	uuidObject, err := uuid.NewV4()
	if err != nil {
		return nil, err
	}

	config := n.Config()

	c := &Client{
		ctx:       ctx,
		uid:       uuidObject.String(),
		node:      n,
		transport: t,
		eventHub:  &ClientEventHub{},
		pubBuffer: make([]*Publication, 0),
		channels:  make(map[string]ChannelContext),
	}

	transportMessagesSentCounter := transportMessagesSent.WithLabelValues(t.Name())

	messageWriterConf := writerConfig{
		MaxQueueSize: config.ClientQueueMaxSize,
		WriteFn: func(data []byte) error {
			err := t.Write(data)
			if err != nil {
				go c.Close(DisconnectWriteError)
				return err
			}
			transportMessagesSentCounter.Inc()
			return nil
		},
		WriteManyFn: func(data ...[]byte) error {
			buf := getBuffer()
			for _, payload := range data {
				buf.Write(payload)
			}
			err := t.Write(buf.Bytes())
			if err != nil {
				go c.Close(DisconnectWriteError)
				putBuffer(buf)
				return err
			}
			putBuffer(buf)
			transportMessagesSentCounter.Add(float64(len(data)))
			return nil
		},
	}

	c.messageWriter = newWriter(messageWriterConf)

	staleCloseDelay := config.ClientStaleCloseDelay
	if staleCloseDelay > 0 && !c.authenticated {
		c.mu.Lock()
		c.staleTimer = time.AfterFunc(staleCloseDelay, c.closeUnauthenticated)
		c.mu.Unlock()
	}

	return c, nil
}

// closeUnauthenticated closes connection if it's not authenticated yet.
// At moment used to close client connections which have not sent valid
// connect command in a reasonable time interval after established connection
// with server.
func (c *Client) closeUnauthenticated() {
	c.mu.RLock()
	authenticated := c.authenticated
	closed := c.closed
	c.mu.RUnlock()
	if !authenticated && !closed {
		c.Close(DisconnectStale)
	}
}

func (c *Client) transportSend(reply *preparedReply) error {
	data := reply.Data()
	disconnect := c.messageWriter.enqueue(data)
	if disconnect != nil {
		// Close in goroutine to not block message broadcast.
		go c.Close(disconnect)
		return io.EOF
	}
	return nil
}

// updateChannelPresence updates client presence info for channel so it
// won't expire until client disconnect.
func (c *Client) updateChannelPresence(ch string) error {
	chOpts, ok := c.node.ChannelOpts(ch)
	if !ok {
		return nil
	}
	if !chOpts.Presence {
		return nil
	}
	info := c.clientInfo(ch)
	return c.node.addPresence(ch, c.uid, info)
}

func (c *Client) checkSubscriptionExpiration(channel string, channelContext ChannelContext, delay time.Duration) bool {
	now := time.Now().Unix()
	expireAt := channelContext.expireAt
	if expireAt > 0 && now > expireAt+int64(delay.Seconds()) {
		// Subscription expired.
		if c.eventHub.subRefreshHandler != nil {
			// Give subscription a chance to be refreshed via SubRefreshHandler.
			reply := c.eventHub.subRefreshHandler(SubRefreshEvent{Channel: channel})
			if reply.Expired || (reply.ExpireAt > 0 && reply.ExpireAt < now) {
				return false
			}
			c.mu.Lock()
			if ctx, ok := c.channels[channel]; ok {
				if len(reply.Info) > 0 {
					ctx.Info = reply.Info
				}
				ctx.expireAt = reply.ExpireAt
				c.channels[channel] = ctx
			}
			c.mu.Unlock()
		} else {
			// The only way subscription could be refreshed in this case is via
			// SUB_REFRESH command sent from client but looks like that command
			// with new refreshed token have not been received in configured window.
			return false
		}
	}
	return true
}

// updatePresence used for various periodic actions we need to do with client connections.
func (c *Client) updatePresence() {
	c.presenceMu.Lock()
	defer c.presenceMu.Unlock()
	config := c.node.Config()
	c.mu.Lock()
	if c.closed {
		c.mu.Unlock()
		return
	}
	channels := make(map[string]ChannelContext, len(c.channels))
	for channel, channelContext := range c.channels {
		channels[channel] = channelContext
	}
	c.mu.Unlock()
	for channel, channelContext := range channels {
		if !c.checkSubscriptionExpiration(channel, channelContext, config.ClientExpiredSubCloseDelay) {
			// Ideally we should deal with single expired subscription in this
			// case - i.e. unsubscribe client from channel and give an advice
			// to resubscribe. But there is scenario when browser goes online
			// after computer was in sleeping mode which I have not managed to
			// handle reliably on client side when unsubscribe with resubscribe
			// flag was used. So I decided to stick with disconnect for now -
			// it seems to work fine and drastically simplifies client code.
			go c.Close(DisconnectSubExpired)
			// No need to proceed after close.
			return
		}

		checkDelay := config.ClientChannelPositionCheckDelay
		if checkDelay > 0 && !c.checkPosition(checkDelay, channel, channelContext) {
			go c.Close(DisconnectInsufficientState)
			// No need to proceed after close.
			return
		}

		err := c.updateChannelPresence(channel)
		if err != nil {
			c.node.logger.log(newLogEntry(LogLevelError, "error updating presence for channel", map[string]interface{}{"channel": channel, "user": c.user, "client": c.uid, "error": err.Error()}))
		}
	}
	c.mu.Lock()
	c.addPresenceUpdate()
	c.mu.Unlock()
}

// Lock must be held outside.
func (c *Client) addPresenceUpdate() {
	config := c.node.Config()
	presenceInterval := config.ClientPresencePingInterval
	c.presenceTimer = time.AfterFunc(presenceInterval, c.updatePresence)
}

// Lock must be held outside.
func (c *Client) checkPosition(checkDelay time.Duration, ch string, channelContext ChannelContext) bool {
	chOpts, ok := c.node.ChannelOpts(ch)
	if !ok {
		return true
	}
	if !chOpts.HistoryRecover {
		return true
	}
	nowUnix := time.Now().Unix()
	needCheckPosition := channelContext.positionCheckTime == 0 || nowUnix-channelContext.positionCheckTime > int64(checkDelay.Seconds())
	if !needCheckPosition {
		return true
	}
	position := channelContext.recoveryPosition
	streamPosition, err := c.node.currentRecoveryState(ch)
	if err != nil {
		return true
	}

	isValidPosition := streamPosition.Seq == position.Seq && streamPosition.Gen == position.Gen && streamPosition.Epoch == position.Epoch
	keepConnection := true
	c.mu.Lock()
	if channelContext, ok = c.channels[ch]; ok {
		channelContext.positionCheckTime = nowUnix
		if !isValidPosition {
			channelContext.positionCheckFailures++
			keepConnection = channelContext.positionCheckFailures < maxCheckPositionFailures
		} else {
			channelContext.positionCheckFailures = 0
		}
		c.channels[ch] = channelContext
	}
	c.mu.Unlock()
	return keepConnection
}

// ID returns unique client connection id.
func (c *Client) ID() string {
	return c.uid
}

// UserID returns user ID associated with client connection.
func (c *Client) UserID() string {
	return c.user
}

// Transport returns transport details used by client connection.
func (c *Client) Transport() TransportInfo {
	return c.transport
}

// Channels returns a map of channels client connection currently subscribed to.
func (c *Client) Channels() map[string]ChannelContext {
	c.mu.RLock()
	defer c.mu.RUnlock()
	channels := make(map[string]ChannelContext, len(c.channels))
	for ch, ctx := range c.channels {
		channels[ch] = ctx
	}
	return channels
}

// On returns ClientEventHub to set various event handlers to client.
func (c *Client) On() *ClientEventHub {
	return c.eventHub
}

// Send data to client connection asynchronously.
func (c *Client) Send(data Raw) error {
	p := &protocol.Message{
		Data: data,
	}

	pushEncoder := protocol.GetPushEncoder(c.transport.Protocol())
	data, err := pushEncoder.EncodeMessage(p)
	if err != nil {
		return err
	}
	result, err := pushEncoder.Encode(clientproto.NewMessagePush(data))
	if err != nil {
		return err
	}

	reply := newPreparedReply(&protocol.Reply{
		Result: result,
	}, c.transport.Protocol())

	return c.transportSend(reply)
}

// Unsubscribe allows to unsubscribe client from channel.
func (c *Client) Unsubscribe(ch string, resubscribe bool) error {
	c.mu.RLock()
	if c.closed {
		c.mu.RUnlock()
		return nil
	}
	c.mu.RUnlock()

	err := c.unsubscribe(ch)
	if err != nil {
		return err
	}
	return c.sendUnsub(ch, resubscribe)
}

func (c *Client) subscribePersonal() (string, *Error) {
	channel := c.node.PersonalChannel(c.user)
	err := c.node.addSubscription(channel, c)
	if err != nil {
		c.node.logger.log(newLogEntry(LogLevelError, "error adding subscription", map[string]interface{}{"channel": channel, "user": c.user, "client": c.uid, "error": err.Error()}))
		return "", ErrorInternal
	}
	if c.node.logger.enabled(LogLevelDebug) {
		c.node.logger.log(newLogEntry(LogLevelDebug, "client subscribed to personal channel", map[string]interface{}{"client": c.uid, "user": c.user, "channel": channel}))
	}
	return channel, nil
}

func (c *Client) unsubscribePersonal(ch string) error {
	err := c.node.removeSubscription(ch, c)
	if err == nil {
		if c.node.logger.enabled(LogLevelDebug) {
			c.node.logger.log(newLogEntry(LogLevelDebug, "client unsubscribed from personal channel", map[string]interface{}{"client": c.uid, "user": c.user, "channel": ch}))
		}
	}
	return err
}

func (c *Client) sendUnsub(ch string, resubscribe bool) error {
	pushEncoder := protocol.GetPushEncoder(c.transport.Protocol())

	data, err := pushEncoder.EncodeUnsub(&protocol.Unsub{Resubscribe: resubscribe})
	if err != nil {
		return err
	}
	result, err := pushEncoder.Encode(clientproto.NewUnsubPush(ch, data))
	if err != nil {
		return err
	}

	reply := newPreparedReply(&protocol.Reply{
		Result: result,
	}, c.transport.Protocol())

	c.transportSend(reply)

	return nil
}

// Close client connection with specific disconnect reason.
func (c *Client) Close(disconnect *Disconnect) error {
	c.presenceMu.Lock()
	defer c.presenceMu.Unlock()
	c.mu.Lock()
	if c.closed {
		c.mu.Unlock()
		return nil
	}
	c.closed = true

	if c.disconnect != nil {
		disconnect = c.disconnect
	}

<<<<<<< HEAD
	channels := c.channels
	personalChannel := c.personalChannel
=======
	channels := make(map[string]ChannelContext, len(c.channels))
	for channel, channelContext := range c.channels {
		channels[channel] = channelContext
	}
>>>>>>> d95a2c46
	c.mu.Unlock()

	if len(channels) > 0 {
		// Unsubscribe from all channels.
<<<<<<< HEAD
		for channel := range c.channels {
			if channel == personalChannel {
				// Will be unsubscribed separately as there is less work
				// to do than with general channels.
				continue
			}
=======
		for channel := range channels {
>>>>>>> d95a2c46
			err := c.unsubscribe(channel)
			if err != nil {
				c.node.logger.log(newLogEntry(LogLevelError, "error unsubscribing client from channel", map[string]interface{}{"channel": channel, "user": c.user, "client": c.uid, "error": err.Error()}))
			}
		}
	}

	if personalChannel != "" {
		err := c.unsubscribePersonal(personalChannel)
		if err != nil {
			c.node.logger.log(newLogEntry(LogLevelError, "error unsubscribing from personal channel", map[string]interface{}{"channel": personalChannel, "user": c.user, "client": c.uid, "error": err.Error()}))
		}
	}

	c.mu.RLock()
	authenticated := c.authenticated
	c.mu.RUnlock()

	if authenticated {
		err := c.node.removeClient(c)
		if err != nil {
			c.node.logger.log(newLogEntry(LogLevelError, "error removing client", map[string]interface{}{"user": c.user, "client": c.uid, "error": err.Error()}))
		}
	}

	c.mu.Lock()
	if c.expireTimer != nil {
		c.expireTimer.Stop()
	}
	if c.presenceTimer != nil {
		c.presenceTimer.Stop()
	}
	if c.staleTimer != nil {
		c.staleTimer.Stop()
	}
	c.mu.Unlock()

	// Close writer and send messages remaining in writer queue if any.
	c.messageWriter.close()

	c.transport.Close(disconnect)

	if disconnect != nil && disconnect.Reason != "" {
		c.node.logger.log(newLogEntry(LogLevelDebug, "closing client connection", map[string]interface{}{"client": c.uid, "user": c.user, "reason": disconnect.Reason, "reconnect": disconnect.Reconnect}))
	}
	if disconnect != nil {
		serverDisconnectCount.WithLabelValues(strconv.Itoa(disconnect.Code)).Inc()
	}
	if c.eventHub.disconnectHandler != nil {
		c.eventHub.disconnectHandler(DisconnectEvent{
			Disconnect: disconnect,
		})
	}

	return nil
}

func (c *Client) isInSubscribe(ch string) bool {
	if atomic.LoadUint32(&c.inSubscribe) == 1 {
		c.inSubscribeChMu.RLock()
		channelMatch := c.inSubscribeCh == ch
		c.inSubscribeChMu.RUnlock()
		return channelMatch
	}
	return false
}

func (c *Client) setInSubscribe(ch string, flag bool) {
	c.inSubscribeChMu.Lock()
	if flag {
		atomic.StoreUint32(&c.inSubscribe, 1)
		c.inSubscribeCh = ch
	} else {
		atomic.StoreUint32(&c.inSubscribe, 0)
		c.inSubscribeCh = ""
	}
	c.inSubscribeChMu.Unlock()
}

// Lock must be held outside.
func (c *Client) clientInfo(ch string) *protocol.ClientInfo {
	var channelInfo Raw
	channelContext, ok := c.channels[ch]
	if ok {
		channelInfo = channelContext.Info
	}
	return &protocol.ClientInfo{
		User:     c.user,
		Client:   c.uid,
		ConnInfo: c.info,
		ChanInfo: channelInfo,
	}
}

// Handle raw data encoded with Centrifuge protocol. Not goroutine-safe.
func (c *Client) Handle(data []byte) bool {
	c.mu.Lock()
	if c.closed {
		c.mu.Unlock()
		return false
	}
	c.mu.Unlock()

	if len(data) == 0 {
		c.node.logger.log(newLogEntry(LogLevelError, "empty client request received", map[string]interface{}{"client": c.ID(), "user": c.UserID()}))
		c.Close(DisconnectBadRequest)
		return false
	}

	protoType := c.transport.Protocol()

	encoder := protocol.GetReplyEncoder(protoType)
	decoder := protocol.GetCommandDecoder(protoType, data)

	for {
		cmd, err := decoder.Decode()
		if err != nil {
			if err == io.EOF {
				break
			}
			c.node.logger.log(newLogEntry(LogLevelInfo, "error decoding command", map[string]interface{}{"data": string(data), "client": c.ID(), "user": c.UserID(), "error": err.Error()}))
			c.Close(DisconnectBadRequest)
			protocol.PutCommandDecoder(protoType, decoder)
			protocol.PutReplyEncoder(protoType, encoder)
			return false
		}
		var encodeErr error
		write := func(rep *protocol.Reply) error {
			encodeErr = encoder.Encode(rep)
			if encodeErr != nil {
				c.node.logger.log(newLogEntry(LogLevelError, "error encoding reply", map[string]interface{}{"reply": fmt.Sprintf("%v", rep), "command": fmt.Sprintf("%v", cmd), "client": c.ID(), "user": c.UserID(), "error": encodeErr.Error()}))
			}
			return encodeErr
		}
		flush := func() error {
			buf := encoder.Finish()
			if len(buf) > 0 {
				disconnect := c.messageWriter.enqueue(buf)
				if disconnect != nil {
					if c.node.logger.enabled(LogLevelDebug) {
						c.node.logger.log(newLogEntry(LogLevelDebug, "disconnect after sending reply", map[string]interface{}{"client": c.ID(), "user": c.UserID(), "reason": disconnect.Reason}))
					}
					protocol.PutCommandDecoder(protoType, decoder)
					protocol.PutReplyEncoder(protoType, encoder)
					c.Close(disconnect)
					return fmt.Errorf("flush error")
				}
			}
			encoder.Reset()
			return nil
		}
		disconnect := c.handleCommand(cmd, write, flush)
		select {
		case <-c.ctx.Done():
			if encodeErr == nil {
				protocol.PutCommandDecoder(protoType, decoder)
				protocol.PutReplyEncoder(protoType, encoder)
			}
			return true
		default:
		}
		if disconnect != nil {
			if disconnect != DisconnectNormal {
				c.node.logger.log(newLogEntry(LogLevelInfo, "disconnect after handling command", map[string]interface{}{"command": fmt.Sprintf("%v", cmd), "client": c.ID(), "user": c.UserID(), "reason": disconnect.Reason}))
			}
			c.Close(disconnect)
			if encodeErr == nil {
				protocol.PutCommandDecoder(protoType, decoder)
				protocol.PutReplyEncoder(protoType, encoder)
			}
			return false
		}
		if encodeErr != nil {
			c.Close(DisconnectServerError)
			return false
		}
	}

	buf := encoder.Finish()
	if len(buf) > 0 {
		disconnect := c.messageWriter.enqueue(buf)
		if disconnect != nil {
			if c.node.logger.enabled(LogLevelDebug) {
				c.node.logger.log(newLogEntry(LogLevelDebug, "disconnect after sending reply", map[string]interface{}{"client": c.ID(), "user": c.UserID(), "reason": disconnect.Reason}))
			}
			c.Close(disconnect)
			protocol.PutCommandDecoder(protoType, decoder)
			protocol.PutReplyEncoder(protoType, encoder)
			return false
		}
	}

	protocol.PutCommandDecoder(protoType, decoder)
	protocol.PutReplyEncoder(protoType, encoder)

	return true
}

type replyWriter struct {
	write func(*protocol.Reply) error
	flush func() error
}

// handle dispatches Command into correct command handler.
func (c *Client) handleCommand(cmd *protocol.Command, writeFn func(*protocol.Reply) error, flush func() error) *Disconnect {
	c.mu.Lock()
	if c.closed {
		c.mu.Unlock()
		return nil
	}
	c.mu.Unlock()

	var disconnect *Disconnect

	method := cmd.Method
	params := cmd.Params

	write := func(rep *protocol.Reply) error {
		rep.ID = cmd.ID
		if rep.Error != nil {
			c.node.logger.log(newLogEntry(LogLevelInfo, "client command error", map[string]interface{}{"reply": fmt.Sprintf("%v", rep), "command": fmt.Sprintf("%v", cmd), "client": c.ID(), "user": c.UserID(), "error": rep.Error.Error()}))
			replyErrorCount.WithLabelValues(strings.ToLower(protocol.MethodType_name[int32(method)]), strconv.FormatUint(uint64(rep.Error.Code), 10)).Inc()
		}
		return writeFn(rep)
	}

	rw := &replyWriter{write, flush}

	if cmd.ID == 0 && method != protocol.MethodTypeSend {
		c.node.logger.log(newLogEntry(LogLevelInfo, "command ID required for commands with reply expected", map[string]interface{}{"client": c.ID(), "user": c.UserID()}))
		rw.write(&protocol.Reply{Error: ErrorBadRequest})
		return nil
	}

	if method != protocol.MethodTypeConnect && !c.authenticated {
		// Client must send connect command first.
		rw.write(&protocol.Reply{Error: ErrorUnauthorized})
		return nil
	}

	started := time.Now()
	switch method {
	case protocol.MethodTypeConnect:
		disconnect = c.handleConnect(params, rw)
	case protocol.MethodTypeRefresh:
		disconnect = c.handleRefresh(params, rw)
	case protocol.MethodTypeSubscribe:
		disconnect = c.handleSubscribe(params, rw)
	case protocol.MethodTypeSubRefresh:
		disconnect = c.handleSubRefresh(params, rw)
	case protocol.MethodTypeUnsubscribe:
		disconnect = c.handleUnsubscribe(params, rw)
	case protocol.MethodTypePublish:
		disconnect = c.handlePublish(params, rw)
	case protocol.MethodTypePresence:
		disconnect = c.handlePresence(params, rw)
	case protocol.MethodTypePresenceStats:
		disconnect = c.handlePresenceStats(params, rw)
	case protocol.MethodTypeHistory:
		disconnect = c.handleHistory(params, rw)
	case protocol.MethodTypePing:
		disconnect = c.handlePing(params, rw)
	case protocol.MethodTypeRPC:
		disconnect = c.handleRPC(params, rw)
	case protocol.MethodTypeSend:
		disconnect = c.handleSend(params, rw)
	default:
		rw.write(&protocol.Reply{Error: ErrorMethodNotFound})
	}
	commandDurationSummary.WithLabelValues(strings.ToLower(protocol.MethodType_name[int32(method)])).Observe(time.Since(started).Seconds())
	return disconnect
}

func (c *Client) expire() {

	c.mu.RLock()
	closed := c.closed
	c.mu.RUnlock()
	if closed {
		return
	}

	now := time.Now().Unix()

	if c.node.eventHub.refreshHandler != nil {
		reply := c.node.eventHub.refreshHandler(c.ctx, c, RefreshEvent{})
		if reply.Expired {
			c.Close(DisconnectExpired)
			return
		}
		if reply.ExpireAt > 0 {
			c.mu.Lock()
			c.exp = reply.ExpireAt
			if reply.Info != nil {
				c.info = reply.Info
			}
			c.mu.Unlock()
		}
	}

	c.mu.RLock()
	exp := c.exp
	c.mu.RUnlock()

	if exp == 0 {
		return
	}

	ttl := exp - now

	if c.node.eventHub.refreshHandler != nil {
		if ttl > 0 {
			c.mu.RLock()
			if c.expireTimer != nil {
				c.expireTimer.Stop()
			}
			c.mu.RUnlock()

			duration := time.Duration(ttl) * time.Second

			c.mu.Lock()
			if !c.closed {
				c.expireTimer = time.AfterFunc(duration, c.expire)
			}
			c.mu.Unlock()
		}
	}

	if ttl > 0 {
		// Connection was successfully refreshed.
		return
	}

	c.Close(DisconnectExpired)
}

func (c *Client) handleConnect(params Raw, rw *replyWriter) *Disconnect {
	cmd, err := protocol.GetParamsDecoder(c.transport.Protocol()).DecodeConnect(params)
	if err != nil {
		c.node.logger.log(newLogEntry(LogLevelInfo, "error decoding connect", map[string]interface{}{"error": err.Error()}))
		return DisconnectBadRequest
	}
	resp, disconnect := c.connectCmd(cmd)
	if disconnect != nil {
		return disconnect
	}
	if resp.Error != nil {
		rw.write(&protocol.Reply{Error: resp.Error})
		return nil
	}
	var replyRes []byte
	if resp.Result != nil {
		replyRes, err = protocol.GetResultEncoder(c.transport.Protocol()).EncodeConnectResult(resp.Result)
		if err != nil {
			c.node.logger.log(newLogEntry(LogLevelError, "error encoding connect", map[string]interface{}{"error": err.Error()}))
			return DisconnectServerError
		}
	}

	rw.write(&protocol.Reply{Result: replyRes})
	rw.flush()
	if c.node.eventHub.connectedHandler != nil {
		c.node.eventHub.connectedHandler(c.ctx, c)
	}

	return nil
}

func (c *Client) handleRefresh(params Raw, rw *replyWriter) *Disconnect {
	cmd, err := protocol.GetParamsDecoder(c.transport.Protocol()).DecodeRefresh(params)
	if err != nil {
		c.node.logger.log(newLogEntry(LogLevelInfo, "error decoding refresh", map[string]interface{}{"error": err.Error()}))
		return DisconnectBadRequest
	}
	resp, disconnect := c.refreshCmd(cmd)
	if disconnect != nil {
		return disconnect
	}
	if resp.Error != nil {
		rw.write(&protocol.Reply{Error: resp.Error})
		return nil
	}
	var replyRes []byte
	if resp.Result != nil {
		replyRes, err = protocol.GetResultEncoder(c.transport.Protocol()).EncodeRefreshResult(resp.Result)
		if err != nil {
			c.node.logger.log(newLogEntry(LogLevelError, "error encoding refresh", map[string]interface{}{"error": err.Error()}))
			return DisconnectServerError
		}
	}
	rw.write(&protocol.Reply{Result: replyRes})
	return nil
}

func (c *Client) handleSubscribe(params Raw, rw *replyWriter) *Disconnect {
	cmd, err := protocol.GetParamsDecoder(c.transport.Protocol()).DecodeSubscribe(params)
	if err != nil {
		c.node.logger.log(newLogEntry(LogLevelInfo, "error decoding subscribe", map[string]interface{}{"error": err.Error()}))
		return DisconnectBadRequest
	}
	return c.subscribeCmd(cmd, rw)
}

func (c *Client) handleSubRefresh(params Raw, rw *replyWriter) *Disconnect {
	cmd, err := protocol.GetParamsDecoder(c.transport.Protocol()).DecodeSubRefresh(params)
	if err != nil {
		c.node.logger.log(newLogEntry(LogLevelInfo, "error decoding sub refresh", map[string]interface{}{"error": err.Error()}))
		return DisconnectBadRequest
	}
	resp, disconnect := c.subRefreshCmd(cmd)
	if disconnect != nil {
		return disconnect
	}
	if resp.Error != nil {
		rw.write(&protocol.Reply{Error: resp.Error})
		return nil
	}
	var replyRes []byte
	if resp.Result != nil {
		replyRes, err = protocol.GetResultEncoder(c.transport.Protocol()).EncodeSubRefreshResult(resp.Result)
		if err != nil {
			c.node.logger.log(newLogEntry(LogLevelError, "error encoding sub refresh", map[string]interface{}{"error": err.Error()}))
			return DisconnectServerError
		}
	}
	rw.write(&protocol.Reply{Result: replyRes})
	return nil
}

func (c *Client) handleUnsubscribe(params Raw, rw *replyWriter) *Disconnect {
	cmd, err := protocol.GetParamsDecoder(c.transport.Protocol()).DecodeUnsubscribe(params)
	if err != nil {
		c.node.logger.log(newLogEntry(LogLevelInfo, "error decoding unsubscribe", map[string]interface{}{"error": err.Error()}))
		return DisconnectBadRequest
	}
	resp, disconnect := c.unsubscribeCmd(cmd)
	if disconnect != nil {
		return disconnect
	}
	if resp.Error != nil {
		rw.write(&protocol.Reply{Error: resp.Error})
		return nil
	}
	var replyRes []byte
	if resp.Result != nil {
		replyRes, err = protocol.GetResultEncoder(c.transport.Protocol()).EncodeUnsubscribeResult(resp.Result)
		if err != nil {
			c.node.logger.log(newLogEntry(LogLevelError, "error encoding unsubscribe", map[string]interface{}{"error": err.Error()}))
			return DisconnectServerError
		}
	}
	rw.write(&protocol.Reply{Result: replyRes})
	return nil
}

func (c *Client) handlePublish(params Raw, rw *replyWriter) *Disconnect {
	cmd, err := protocol.GetParamsDecoder(c.transport.Protocol()).DecodePublish(params)
	if err != nil {
		c.node.logger.log(newLogEntry(LogLevelInfo, "error decoding publish", map[string]interface{}{"error": err.Error()}))
		return DisconnectBadRequest
	}
	resp, disconnect := c.publishCmd(cmd)
	if disconnect != nil {
		return disconnect
	}
	if resp.Error != nil {
		rw.write(&protocol.Reply{Error: resp.Error})
		return nil
	}
	var replyRes []byte
	if resp.Result != nil {
		replyRes, err = protocol.GetResultEncoder(c.transport.Protocol()).EncodePublishResult(resp.Result)
		if err != nil {
			c.node.logger.log(newLogEntry(LogLevelError, "error encoding publish", map[string]interface{}{"error": err.Error()}))
			return DisconnectServerError
		}
	}
	rw.write(&protocol.Reply{Result: replyRes})
	return nil
}

func (c *Client) handlePresence(params Raw, rw *replyWriter) *Disconnect {
	cmd, err := protocol.GetParamsDecoder(c.transport.Protocol()).DecodePresence(params)
	if err != nil {
		c.node.logger.log(newLogEntry(LogLevelInfo, "error decoding presence", map[string]interface{}{"error": err.Error()}))
		return DisconnectBadRequest
	}
	resp, disconnect := c.presenceCmd(cmd)
	if disconnect != nil {
		return disconnect
	}
	if resp.Error != nil {
		rw.write(&protocol.Reply{Error: resp.Error})
		return nil
	}
	var replyRes []byte
	if resp.Result != nil {
		replyRes, err = protocol.GetResultEncoder(c.transport.Protocol()).EncodePresenceResult(resp.Result)
		if err != nil {
			c.node.logger.log(newLogEntry(LogLevelError, "error encoding presence", map[string]interface{}{"error": err.Error()}))
			return DisconnectServerError
		}
	}
	rw.write(&protocol.Reply{Result: replyRes})
	return nil
}

func (c *Client) handlePresenceStats(params Raw, rw *replyWriter) *Disconnect {
	cmd, err := protocol.GetParamsDecoder(c.transport.Protocol()).DecodePresenceStats(params)
	if err != nil {
		c.node.logger.log(newLogEntry(LogLevelInfo, "error decoding presence stats", map[string]interface{}{"error": err.Error()}))
		return DisconnectBadRequest
	}
	resp, disconnect := c.presenceStatsCmd(cmd)
	if disconnect != nil {
		return disconnect
	}
	if resp.Error != nil {
		rw.write(&protocol.Reply{Error: resp.Error})
		return nil
	}
	var replyRes []byte
	if resp.Result != nil {
		replyRes, err = protocol.GetResultEncoder(c.transport.Protocol()).EncodePresenceStatsResult(resp.Result)
		if err != nil {
			c.node.logger.log(newLogEntry(LogLevelError, "error encoding presence stats", map[string]interface{}{"error": err.Error()}))
			return DisconnectServerError
		}
	}
	rw.write(&protocol.Reply{Result: replyRes})
	return nil
}

func (c *Client) handleHistory(params Raw, rw *replyWriter) *Disconnect {
	cmd, err := protocol.GetParamsDecoder(c.transport.Protocol()).DecodeHistory(params)
	if err != nil {
		c.node.logger.log(newLogEntry(LogLevelInfo, "error decoding history", map[string]interface{}{"error": err.Error()}))
		return DisconnectBadRequest
	}
	resp, disconnect := c.historyCmd(cmd)
	if disconnect != nil {
		return disconnect
	}
	if resp.Error != nil {
		rw.write(&protocol.Reply{Error: resp.Error})
		return nil
	}
	var replyRes []byte
	if resp.Result != nil {
		replyRes, err = protocol.GetResultEncoder(c.transport.Protocol()).EncodeHistoryResult(resp.Result)
		if err != nil {
			c.node.logger.log(newLogEntry(LogLevelError, "error encoding history", map[string]interface{}{"error": err.Error()}))
			return DisconnectServerError
		}
	}
	rw.write(&protocol.Reply{Result: replyRes})
	return nil
}

func (c *Client) handlePing(params Raw, rw *replyWriter) *Disconnect {
	cmd, err := protocol.GetParamsDecoder(c.transport.Protocol()).DecodePing(params)
	if err != nil {
		c.node.logger.log(newLogEntry(LogLevelInfo, "error decoding ping", map[string]interface{}{"error": err.Error()}))
		return DisconnectBadRequest
	}
	resp, disconnect := c.pingCmd(cmd)
	if disconnect != nil {
		return disconnect
	}
	if resp.Error != nil {
		rw.write(&protocol.Reply{Error: resp.Error})
		return nil
	}
	var replyRes []byte
	if resp.Result != nil {
		replyRes, err = protocol.GetResultEncoder(c.transport.Protocol()).EncodePingResult(resp.Result)
		if err != nil {
			c.node.logger.log(newLogEntry(LogLevelError, "error encoding ping", map[string]interface{}{"error": err.Error()}))
			return DisconnectServerError
		}
	}
	rw.write(&protocol.Reply{Result: replyRes})
	return nil
}

func (c *Client) handleRPC(params Raw, rw *replyWriter) *Disconnect {
	if c.eventHub.rpcHandler != nil {
		cmd, err := protocol.GetParamsDecoder(c.transport.Protocol()).DecodeRPC(params)
		if err != nil {
			c.node.logger.log(newLogEntry(LogLevelInfo, "error decoding rpc", map[string]interface{}{"error": err.Error()}))
			return DisconnectBadRequest
		}
		rpcReply := c.eventHub.rpcHandler(RPCEvent{
			Data: cmd.Data,
		})
		if rpcReply.Disconnect != nil {
			return rpcReply.Disconnect
		}
		if rpcReply.Error != nil {
			rw.write(&protocol.Reply{Error: rpcReply.Error})
			return nil
		}

		result := &protocol.RPCResult{
			Data: rpcReply.Data,
		}

		var replyRes []byte
		replyRes, err = protocol.GetResultEncoder(c.transport.Protocol()).EncodeRPCResult(result)
		if err != nil {
			c.node.logger.log(newLogEntry(LogLevelError, "error encoding rpc", map[string]interface{}{"error": err.Error()}))
			return DisconnectServerError
		}
		rw.write(&protocol.Reply{Result: replyRes})
		return nil
	}
	rw.write(&protocol.Reply{Error: ErrorNotAvailable})
	return nil
}

func (c *Client) handleSend(params Raw, rw *replyWriter) *Disconnect {
	if c.eventHub.messageHandler != nil {
		cmd, err := protocol.GetParamsDecoder(c.transport.Protocol()).DecodeSend(params)
		if err != nil {
			c.node.logger.log(newLogEntry(LogLevelInfo, "error decoding message", map[string]interface{}{"error": err.Error()}))
			return DisconnectBadRequest
		}
		messageReply := c.eventHub.messageHandler(MessageEvent{
			Data: cmd.Data,
		})
		if messageReply.Disconnect != nil {
			return messageReply.Disconnect
		}
		return nil
	}
	return nil
}

type connectTokenClaims struct {
	Info       Raw    `json:"info"`
	Base64Info string `json:"b64info"`
	jwt.StandardClaims
}

type subscribeTokenClaims struct {
	Client     string `json:"client"`
	Channel    string `json:"channel"`
	Info       Raw    `json:"info"`
	Base64Info string `json:"b64info"`
	jwt.StandardClaims
}

// connectCmd handles connect command from client - client must send connect
// command immediately after establishing connection with server.
func (c *Client) connectCmd(cmd *protocol.ConnectRequest) (*clientproto.ConnectResponse, *Disconnect) {
	resp := &clientproto.ConnectResponse{}

	c.mu.RLock()
	authenticated := c.authenticated
	closed := c.closed
	c.mu.RUnlock()

	if closed {
		return resp, DisconnectNormal
	}

	if authenticated {
		c.node.logger.log(newLogEntry(LogLevelInfo, "client already authenticated", map[string]interface{}{"client": c.uid, "user": c.user}))
		return resp, DisconnectBadRequest
	}

	config := c.node.Config()
	version := config.Version
	insecure := config.ClientInsecure
	clientAnonymous := config.ClientAnonymous
	closeDelay := config.ClientExpiredCloseDelay
	userConnectionLimit := config.ClientUserConnectionLimit
	usePersonalChannel := config.ClientSubscribePersonal

	var credentials *Credentials
	var authData Raw

	if c.node.eventHub.connectingHandler != nil {
		reply := c.node.eventHub.connectingHandler(c.ctx, c.transport, ConnectEvent{
			ClientID: c.ID(),
			Data:     cmd.Data,
			Token:    cmd.Token,
		})
		if reply.Disconnect != nil {
			return nil, reply.Disconnect
		}
		if reply.Error != nil {
			resp.Error = reply.Error
			return resp, nil
		}
		if reply.Credentials != nil {
			credentials = reply.Credentials
		}
		if reply.Context != nil {
			c.mu.Lock()
			c.ctx = reply.Context
			c.mu.Unlock()
		}
		if reply.Data != nil {
			authData = reply.Data
		}
	}

	if credentials == nil {
		// Try to find Credentials in context.
		if val := c.ctx.Value(credentialsContextKey); val != nil {
			if creds, ok := val.(*Credentials); ok {
				credentials = creds
			}
		}
	}

	var expires bool
	var ttl uint32

	if credentials != nil {
		// Server-side auth.
		c.mu.Lock()
		c.user = credentials.UserID
		c.info = credentials.Info
		c.exp = credentials.ExpireAt
		c.mu.Unlock()
	} else if cmd.Token != "" {
		// Explicit auth Credentials not provided in auth handler and in context, try
		// to extract credentials from connection JWT.
		// TODO: JWT stuff should be outside library.
		token := cmd.Token

		var user string
		var info Raw
		var b64info string
		var exp int64

		parsedToken, err := jwt.ParseWithClaims(token, &connectTokenClaims{}, jwtKeyFunc(config))
		if parsedToken == nil && err != nil {
			c.node.logger.log(newLogEntry(LogLevelInfo, "invalid connection token", map[string]interface{}{"error": err.Error(), "client": c.uid, "user": c.UserID()}))
			return resp, DisconnectInvalidToken
		}
		if claims, ok := parsedToken.Claims.(*connectTokenClaims); ok && parsedToken.Valid {
			user = claims.StandardClaims.Subject
			info = claims.Info
			b64info = claims.Base64Info
			exp = claims.StandardClaims.ExpiresAt
		} else {
			if validationErr, ok := err.(*jwt.ValidationError); ok {
				if validationErr.Errors == jwt.ValidationErrorExpired {
					// The only problem with token is its expiration - no other
					// errors set in Errors bitfield.
					resp.Error = ErrorTokenExpired
					return resp, nil
				}
				c.node.logger.log(newLogEntry(LogLevelInfo, "invalid connection token", map[string]interface{}{"error": err.Error(), "client": c.uid}))
				return resp, DisconnectInvalidToken
			}
			c.node.logger.log(newLogEntry(LogLevelInfo, "invalid connection token", map[string]interface{}{"error": err.Error(), "client": c.uid}))
			return resp, DisconnectInvalidToken
		}

		c.mu.Lock()
		c.user = user
		c.exp = exp
		c.mu.Unlock()

		if len(info) > 0 {
			c.mu.Lock()
			c.info = info
			c.mu.Unlock()
		}
		if b64info != "" {
			byteInfo, err := base64.StdEncoding.DecodeString(b64info)
			if err != nil {
				c.node.logger.log(newLogEntry(LogLevelInfo, "can not decode provided info from base64", map[string]interface{}{"user": user, "client": c.uid, "error": err.Error()}))
				return resp, DisconnectBadRequest
			}
			c.mu.Lock()
			c.info = Raw(byteInfo)
			c.mu.Unlock()
		}
	} else {
		if !insecure && !clientAnonymous {
			c.node.logger.log(newLogEntry(LogLevelInfo, "client credentials not found", map[string]interface{}{"client": c.uid}))
			return resp, DisconnectBadRequest
		}
	}

	c.mu.RLock()
	user := c.user
	exp := c.exp
	c.mu.RUnlock()

	c.node.logger.log(newLogEntry(LogLevelDebug, "client authenticated", map[string]interface{}{"client": c.uid, "user": c.user}))

	if userConnectionLimit > 0 && user != "" && len(c.node.hub.userConnections(user)) >= userConnectionLimit {
		c.node.logger.log(newLogEntry(LogLevelInfo, "limit of connections for user reached", map[string]interface{}{"user": user, "client": c.uid, "limit": userConnectionLimit}))
		resp.Error = ErrorLimitExceeded
		return resp, nil
	}

	c.mu.RLock()
	if exp > 0 && !insecure {
		expires = true
		now := time.Now().Unix()
		if exp < now {
			c.mu.RUnlock()
			c.node.logger.log(newLogEntry(LogLevelInfo, "connection expiration must be greater than now", map[string]interface{}{"client": c.uid, "user": c.UserID()}))
			resp.Error = ErrorExpired
			return resp, nil
		}
		ttl = uint32(exp - now)
	}
	c.mu.RUnlock()

	res := &protocol.ConnectResult{
		Version: version,
		Expires: expires,
		TTL:     ttl,
	}

	resp.Result = res

	// Client successfully connected.
	c.mu.Lock()
	c.authenticated = true
	if c.staleTimer != nil {
		c.staleTimer.Stop()
	}
	c.addPresenceUpdate()
	c.mu.Unlock()

	err := c.node.addClient(c)
	if err != nil {
		c.node.logger.log(newLogEntry(LogLevelError, "error adding client", map[string]interface{}{"client": c.uid, "error": err.Error()}))
		return resp, DisconnectServerError
	}

	if usePersonalChannel && c.user != "" {
		ch, err := c.subscribePersonal()
		if err != nil {
			resp.Error = err
			return resp, nil
		}
		c.mu.Lock()
		c.personalChannel = ch
		c.mu.Unlock()
	}

	if exp > 0 {
		duration := closeDelay + time.Duration(ttl)*time.Second
		c.mu.Lock()
		c.expireTimer = time.AfterFunc(duration, c.expire)
		c.mu.Unlock()
	}

	if c.node.eventHub.refreshHandler != nil {
		// Only require client-side refresh when no refresh handler set.
		resp.Result.Expires = false
		resp.Result.TTL = 0
	}

	resp.Result.Client = c.uid
	if authData != nil {
		resp.Result.Data = authData
	}

	return resp, nil
}

// refreshCmd handle refresh command to update connection with new
// timestamp - this is only required when connection lifetime option set.
func (c *Client) refreshCmd(cmd *protocol.RefreshRequest) (*clientproto.RefreshResponse, *Disconnect) {

	resp := &clientproto.RefreshResponse{}

	token := cmd.Token
	if token == "" {
		c.node.logger.log(newLogEntry(LogLevelInfo, "client token required to refresh", map[string]interface{}{"user": c.user, "client": c.uid}))
		return resp, DisconnectBadRequest
	}

	config := c.node.Config()

	var user string
	var expireAt int64
	var info Raw
	var b64info string

	if cmd.Token == "" {
		c.node.logger.log(newLogEntry(LogLevelInfo, "refresh token required", map[string]interface{}{"client": c.uid, "user": c.UserID()}))
		return resp, DisconnectInvalidToken
	}
	parsedToken, err := jwt.ParseWithClaims(token, &connectTokenClaims{}, jwtKeyFunc(config))
	if parsedToken == nil && err != nil {
		c.node.logger.log(newLogEntry(LogLevelInfo, "invalid refresh token", map[string]interface{}{"error": err.Error(), "client": c.uid, "user": c.UserID()}))
		return resp, DisconnectInvalidToken
	}
	if claims, ok := parsedToken.Claims.(*connectTokenClaims); ok && parsedToken.Valid {
		user = claims.StandardClaims.Subject
		info = claims.Info
		b64info = claims.Base64Info
		expireAt = claims.StandardClaims.ExpiresAt
	} else {
		if validationErr, ok := err.(*jwt.ValidationError); ok {
			if validationErr.Errors == jwt.ValidationErrorExpired {
				// The only problem with token is its expiration - no other errors set in bitfield.
				resp.Error = ErrorTokenExpired
				return resp, nil
			}
			c.node.logger.log(newLogEntry(LogLevelInfo, "invalid refresh token", map[string]interface{}{"error": err.Error(), "client": c.uid, "user": c.UserID()}))
			return resp, DisconnectInvalidToken
		}
		c.node.logger.log(newLogEntry(LogLevelInfo, "invalid refresh token", map[string]interface{}{"error": err.Error(), "client": c.uid, "user": c.UserID()}))
		return resp, DisconnectInvalidToken
	}

	res := &protocol.RefreshResult{
		Version: config.Version,
		Expires: expireAt > 0,
		Client:  c.uid,
	}

	diff := expireAt - time.Now().Unix()
	if diff > 0 {
		res.TTL = uint32(diff)
	}

	resp.Result = res

	if expireAt > 0 {
		// connection check enabled
		timeToExpire := expireAt - time.Now().Unix()
		if timeToExpire > 0 {
			// connection refreshed, update client timestamp and set new expiration timeout
			c.mu.Lock()
			c.exp = expireAt
			if len(info) > 0 {
				c.info = info
			}
			var byteInfo []byte
			if b64info != "" {
				var err error
				byteInfo, err = base64.StdEncoding.DecodeString(b64info)
				if err != nil {
					c.node.logger.log(newLogEntry(LogLevelInfo, "can not decode provided info from base64", map[string]interface{}{"user": user, "client": c.uid, "error": err.Error()}))
					return resp, DisconnectBadRequest
				}
				c.info = byteInfo
			}
			if c.expireTimer != nil {
				c.expireTimer.Stop()
			}
			duration := time.Duration(timeToExpire)*time.Second + config.ClientExpiredCloseDelay
			c.expireTimer = time.AfterFunc(duration, c.expire)
			c.mu.Unlock()
		} else {
			resp.Error = ErrorExpired
			return resp, nil
		}
	}
	return resp, nil
}

// subscribeCmd handles subscribe command - clients send this when subscribe
// on channel, if channel if private then we must validate provided sign here before
// actually subscribe client on channel. Optionally we can send missed messages to
// client if it provided last message id seen in channel.
func (c *Client) subscribeCmd(cmd *protocol.SubscribeRequest, rw *replyWriter) *Disconnect {

	channel := cmd.Channel
	if channel == "" {
		c.node.logger.log(newLogEntry(LogLevelInfo, "channel required for subscribe", map[string]interface{}{"user": c.user, "client": c.uid}))
		return DisconnectBadRequest
	}

	config := c.node.Config()
<<<<<<< HEAD
	personalChannel := c.personalChannel
	secret := config.Secret
=======

>>>>>>> d95a2c46
	channelMaxLength := config.ChannelMaxLength
	channelLimit := config.ClientChannelLimit
	insecure := config.ClientInsecure

	res := &protocol.SubscribeResult{}

	if channelMaxLength > 0 && len(channel) > channelMaxLength {
		c.node.logger.log(newLogEntry(LogLevelInfo, "channel too long", map[string]interface{}{"max": channelMaxLength, "channel": channel, "user": c.user, "client": c.uid}))
		rw.write(&protocol.Reply{Error: ErrorLimitExceeded})
		return nil
	}

	c.mu.RLock()
	numChannels := len(c.channels)
	c.mu.RUnlock()

	if channelLimit > 0 && numChannels >= channelLimit {
		c.node.logger.log(newLogEntry(LogLevelInfo, "maximum limit of channels per client reached", map[string]interface{}{"limit": channelLimit, "user": c.user, "client": c.uid}))
		rw.write(&protocol.Reply{Error: ErrorLimitExceeded})
		return nil
	}

	c.mu.RLock()
	_, ok := c.channels[channel]
	c.mu.RUnlock()

	if ok || channel == personalChannel {
		c.node.logger.log(newLogEntry(LogLevelInfo, "client already subscribed on channel", map[string]interface{}{"channel": channel, "user": c.user, "client": c.uid}))
		rw.write(&protocol.Reply{Error: ErrorAlreadySubscribed})
		return nil
	}

	if !c.node.userAllowed(channel, c.user) {
		c.node.logger.log(newLogEntry(LogLevelInfo, "user is not allowed to subscribe on channel", map[string]interface{}{"channel": channel, "user": c.user, "client": c.uid}))
		rw.write(&protocol.Reply{Error: ErrorPermissionDenied})
		return nil
	}

	chOpts, ok := c.node.ChannelOpts(channel)
	if !ok {
		rw.write(&protocol.Reply{Error: ErrorNamespaceNotFound})
		return nil
	}

	if !chOpts.Anonymous && c.user == "" && !insecure {
		c.node.logger.log(newLogEntry(LogLevelInfo, "anonymous user is not allowed to subscribe on channel", map[string]interface{}{"channel": channel, "user": c.user, "client": c.uid}))
		rw.write(&protocol.Reply{Error: ErrorPermissionDenied})
		return nil
	}

	var channelInfo Raw
	var expireAt int64

	isPrivateChannel := c.node.privateChannel(channel)

	if isPrivateChannel {
		// private channel - subscription request must have valid token.
		var tokenChannel string
		var tokenClient string
		var tokenInfo Raw
		var tokenB64info string

		if cmd.Token == "" {
			c.node.logger.log(newLogEntry(LogLevelInfo, "subscription token required", map[string]interface{}{"client": c.uid, "user": c.UserID()}))
			rw.write(&protocol.Reply{Error: ErrorPermissionDenied})
			return nil
		}
		parsedToken, err := jwt.ParseWithClaims(cmd.Token, &subscribeTokenClaims{}, jwtKeyFunc(config))
		if parsedToken == nil && err != nil {
			c.node.logger.log(newLogEntry(LogLevelInfo, "invalid subscription token", map[string]interface{}{"error": err.Error(), "client": c.uid, "user": c.UserID()}))
			rw.write(&protocol.Reply{Error: ErrorPermissionDenied})
			return nil
		}
		if claims, ok := parsedToken.Claims.(*subscribeTokenClaims); ok && parsedToken.Valid {
			tokenChannel = claims.Channel
			tokenInfo = claims.Info
			tokenB64info = claims.Base64Info
			tokenClient = claims.Client
			expireAt = claims.StandardClaims.ExpiresAt

			if c.uid != tokenClient {
				rw.write(&protocol.Reply{Error: ErrorPermissionDenied})
				return nil
			}
			if cmd.Channel != tokenChannel {
				rw.write(&protocol.Reply{Error: ErrorPermissionDenied})
				return nil
			}

			if len(tokenInfo) > 0 {
				channelInfo = tokenInfo
			}

			if tokenB64info != "" {
				byteInfo, err := base64.StdEncoding.DecodeString(tokenB64info)
				if err != nil {
					c.node.logger.log(newLogEntry(LogLevelInfo, "can not decode provided info from base64", map[string]interface{}{"user": c.UserID(), "client": c.uid, "error": err.Error()}))
					return DisconnectBadRequest
				}
				channelInfo = byteInfo
			}
		} else {
			if validationErr, ok := err.(*jwt.ValidationError); ok {
				if validationErr.Errors == jwt.ValidationErrorExpired {
					// The only problem with token is its expiration - no other errors set in bitfield.
					rw.write(&protocol.Reply{Error: ErrorTokenExpired})
					return nil
				}
				c.node.logger.log(newLogEntry(LogLevelInfo, "invalid subscription token", map[string]interface{}{"error": err.Error(), "client": c.uid, "user": c.UserID()}))
				rw.write(&protocol.Reply{Error: ErrorPermissionDenied})
				return nil
			}
			c.node.logger.log(newLogEntry(LogLevelInfo, "invalid subscription token", map[string]interface{}{"error": err.Error(), "client": c.uid, "user": c.UserID()}))
			rw.write(&protocol.Reply{Error: ErrorPermissionDenied})
			return nil
		}
	}

	if c.eventHub.subscribeHandler != nil {
		reply := c.eventHub.subscribeHandler(SubscribeEvent{
			Channel: channel,
		})
		if reply.Disconnect != nil {
			return reply.Disconnect
		}
		if reply.Error != nil {
			rw.write(&protocol.Reply{Error: reply.Error})
			return nil
		}
		if len(reply.ChannelInfo) > 0 && !isPrivateChannel {
			channelInfo = reply.ChannelInfo
		}
		if reply.ExpireAt > 0 && !isPrivateChannel {
			expireAt = reply.ExpireAt
		}
	}

	if expireAt > 0 {
		now := time.Now().Unix()
		if expireAt < now {
			c.node.logger.log(newLogEntry(LogLevelInfo, "subscription expiration must be greater than now", map[string]interface{}{"client": c.uid, "user": c.UserID()}))
			rw.write(&protocol.Reply{Error: ErrorExpired})
			return nil
		}
		if isPrivateChannel {
			// Only expose expiration info to client in private channel case.
			// In other scenarios expiration will be handled by SubRefreshHandler
			// on Go application backend side.
			res.Expires = true
			res.TTL = uint32(expireAt - now)
		}
	}

	if chOpts.HistoryRecover {
		c.setInSubscribe(channel, true)
	}

	err := c.node.addSubscription(channel, c)
	if err != nil {
		c.node.logger.log(newLogEntry(LogLevelError, "error adding subscription", map[string]interface{}{"channel": channel, "user": c.user, "client": c.uid, "error": err.Error()}))
		if chOpts.HistoryRecover {
			c.setInSubscribe(channel, false)
		}
		if clientErr, ok := err.(*Error); ok && clientErr != ErrorInternal {
			rw.write(&protocol.Reply{Error: clientErr})
			return nil
		}
		return DisconnectServerError
	}

	c.mu.RLock()
	info := c.clientInfo(channel)
	c.mu.RUnlock()

	if chOpts.Presence {
		err = c.node.addPresence(channel, c.uid, info)
		if err != nil {
			c.node.logger.log(newLogEntry(LogLevelError, "error adding presence", map[string]interface{}{"channel": channel, "user": c.user, "client": c.uid, "error": err.Error()}))
			if chOpts.HistoryRecover {
				c.setInSubscribe(channel, false)
			}
			return DisconnectServerError
		}
	}

	var pubBufferLocked bool

	var latestSeq uint32
	var latestGen uint32
	var latestEpoch string

	var recoveredPubs []*Publication

	if chOpts.HistoryRecover {
		res.Recoverable = true
		if cmd.Recover {
			// Client provided subscribe request with recover flag on. Try to recover missed
			// publications automatically from history (we suppose here that history configured wisely).
			publications, recoveryPosition, err := c.node.recoverHistory(channel, RecoveryPosition{cmd.Seq, cmd.Gen, cmd.Epoch})
			if err != nil {
				c.node.logger.log(newLogEntry(LogLevelError, "error on recover", map[string]interface{}{"channel": channel, "user": c.user, "client": c.uid, "error": err.Error()}))
				if chOpts.HistoryRecover {
					c.setInSubscribe(channel, false)
				}
				if clientErr, ok := err.(*Error); ok && clientErr != ErrorInternal {
					rw.write(&protocol.Reply{Error: clientErr})
					return nil
				}
				return DisconnectServerError
			}

			latestSeq = recoveryPosition.Seq
			latestGen = recoveryPosition.Gen
			latestEpoch = recoveryPosition.Epoch

			recoveredPubs = publications

			nextSeq, nextGen := nextSeqGen(cmd.Seq, cmd.Gen)
			var recovered bool
			if len(publications) == 0 {
				recovered = latestSeq == cmd.Seq && latestGen == cmd.Gen && latestEpoch == cmd.Epoch
			} else {
				recovered = publications[0].Seq == nextSeq && publications[0].Gen == nextGen && latestEpoch == cmd.Epoch
			}
			res.Recovered = recovered

			recoveredLabel := "no"
			if res.Recovered {
				recoveredLabel = "yes"
			}
			recoverCount.WithLabelValues(recoveredLabel).Inc()
		} else {
			recovery, err := c.node.currentRecoveryState(channel)
			if err != nil {
				c.node.logger.log(newLogEntry(LogLevelError, "error getting recovery state for channel", map[string]interface{}{"channel": channel, "user": c.user, "client": c.uid, "error": err.Error()}))
				if chOpts.HistoryRecover {
					c.setInSubscribe(channel, false)
				}
				if clientErr, ok := err.(*Error); ok && clientErr != ErrorInternal {
					rw.write(&protocol.Reply{Error: clientErr})
					return nil
				}
				return DisconnectServerError
			}
			latestSeq = recovery.Seq
			latestGen = recovery.Gen
			latestEpoch = recovery.Epoch
		}

		res.Epoch = latestEpoch
		res.Seq = latestSeq
		res.Gen = latestGen

		c.pubBufferMu.Lock()
		pubBufferLocked = true
		if len(c.pubBuffer) > 0 {
			recoveredPubs = append(recoveredPubs, c.pubBuffer...)
			c.pubBuffer = nil
		}
		sort.Slice(recoveredPubs, func(i, j int) bool {
			if recoveredPubs[i].Gen != recoveredPubs[j].Gen {
				return recoveredPubs[i].Gen > recoveredPubs[j].Gen
			}
			return recoveredPubs[i].Seq > recoveredPubs[j].Seq
		})
		recoveredPubs = uniquePublications(recoveredPubs)
	}

	res.Publications = recoveredPubs
	replyRes, err := protocol.GetResultEncoder(c.transport.Protocol()).EncodeSubscribeResult(res)
	if err != nil {
		c.node.logger.log(newLogEntry(LogLevelError, "error encoding subscribe", map[string]interface{}{"error": err.Error()}))
		if chOpts.HistoryRecover {
			c.setInSubscribe(channel, false)
		}
		return DisconnectServerError
	}
	rw.write(&protocol.Reply{Result: replyRes})

	if len(recoveredPubs) > 0 {
		// recoveredPubs are in descending order.
		latestSeq = recoveredPubs[0].Seq
		latestGen = recoveredPubs[0].Gen
	}

	if chOpts.HistoryRecover {
		rw.flush()
		c.setInSubscribe(channel, false)
	}
	if pubBufferLocked {
		c.pubBufferMu.Unlock()
	}

	if chOpts.JoinLeave {
		join := &protocol.Join{
			Info: *info,
		}
		rw.flush()
		go c.node.publishJoin(channel, join, &chOpts)
	}

	channelContext := ChannelContext{
		Info:     channelInfo,
		expireAt: expireAt,
		recoveryPosition: RecoveryPosition{
			Seq:   latestSeq,
			Gen:   latestGen,
			Epoch: latestEpoch,
		},
	}
	if chOpts.HistoryRecover {
		channelContext.positionCheckTime = time.Now().Unix()
	}
	c.mu.Lock()
	c.channels[channel] = channelContext
	c.mu.Unlock()

	if c.node.logger.enabled(LogLevelDebug) {
		c.node.logger.log(newLogEntry(LogLevelDebug, "client subscribed to channel", map[string]interface{}{"client": c.uid, "user": c.user, "channel": cmd.Channel}))
	}

	return nil
}

func (c *Client) writePublicationUpdatePosition(ch string, pub *Publication, reply *preparedReply, chOpts *ChannelOptions) error {
	if chOpts.HistoryRecover {
		c.mu.Lock()
		channelContext, ok := c.channels[ch]
		if !ok {
			c.mu.Unlock()
			return nil
		}
		currentPositionSequence := uint64Sequence(channelContext.recoveryPosition.Seq, channelContext.recoveryPosition.Gen)
		nextExpectedSequence := currentPositionSequence + 1
		pubSequence := uint64Sequence(pub.Seq, pub.Gen)
		if pubSequence < nextExpectedSequence {
			// Looks like client already stepped over this sequence – skip sending.
			c.mu.Unlock()
			return nil
		}
		if pubSequence > nextExpectedSequence {
			// Oops: sth lost, let client reconnect to recover missed messages.
			go c.Close(DisconnectInsufficientState)
			c.mu.Unlock()
			return nil
		}
		channelContext.positionCheckTime = time.Now().Unix()
		channelContext.positionCheckFailures = 0
		channelContext.recoveryPosition.Seq = pub.Seq
		channelContext.recoveryPosition.Gen = pub.Gen
		c.channels[ch] = channelContext
		c.mu.Unlock()
	}
	return c.transportSend(reply)
}

func (c *Client) writePublication(ch string, pub *Publication, reply *preparedReply, chOpts *ChannelOptions) error {
	if c.isInSubscribe(ch) {
		// Client currently in process of subscribing to this channel. In this case we keep
		// publications in slice buffer. Publications from this temporary buffer will be sent in
		// subscribe reply.
		c.pubBufferMu.Lock()
		if c.isInSubscribe(ch) {
			c.pubBuffer = append(c.pubBuffer, pub)
		} else {
			c.pubBufferMu.Unlock()
			return c.writePublicationUpdatePosition(ch, pub, reply, chOpts)
		}
		c.pubBufferMu.Unlock()
		return nil
	}
	return c.writePublicationUpdatePosition(ch, pub, reply, chOpts)
}

func (c *Client) writeJoin(ch string, reply *preparedReply) error {
	return c.transportSend(reply)
}

func (c *Client) writeLeave(ch string, reply *preparedReply) error {
	return c.transportSend(reply)
}

func (c *Client) writeMessage(reply *preparedReply) error {
	return c.transportSend(reply)
}

func uniquePublications(s []*Publication) []*Publication {
	keys := make(map[uint64]struct{})
	list := []*Publication{}
	for _, entry := range s {
		val := (uint64(entry.Seq))<<32 | uint64(entry.Gen)
		if _, value := keys[val]; !value {
			keys[val] = struct{}{}
			list = append(list, entry)
		}
	}
	return list
}

func (c *Client) subRefreshCmd(cmd *protocol.SubRefreshRequest) (*clientproto.SubRefreshResponse, *Disconnect) {

	channel := cmd.Channel
	if channel == "" {
		c.node.logger.log(newLogEntry(LogLevelInfo, "channel required for sub refresh", map[string]interface{}{"user": c.user, "client": c.uid}))
		return nil, DisconnectBadRequest
	}

	resp := &clientproto.SubRefreshResponse{}
	res := &protocol.SubRefreshResult{}

	c.mu.RLock()
	_, ok := c.channels[channel]
	c.mu.RUnlock()
	if !ok {
		// Must be subscribed to refresh.
		resp.Error = ErrorPermissionDenied
		return resp, nil
	}

	config := c.node.Config()

	var channelInfo Raw
	var expireAt int64

	var tokenChannel string
	var tokenClient string
	var tokenInfo Raw
	var tokenB64info string

	if cmd.Token == "" {
		c.node.logger.log(newLogEntry(LogLevelInfo, "subscription refresh token required", map[string]interface{}{"client": c.uid, "user": c.UserID()}))
		resp.Error = ErrorBadRequest
		return resp, nil
	}
	parsedToken, err := jwt.ParseWithClaims(cmd.Token, &subscribeTokenClaims{}, jwtKeyFunc(config))
	if parsedToken == nil && err != nil {
		c.node.logger.log(newLogEntry(LogLevelInfo, "invalid subscription refresh token", map[string]interface{}{"error": err.Error(), "client": c.uid, "user": c.UserID()}))
		resp.Error = ErrorBadRequest
		return resp, nil
	}
	if claims, ok := parsedToken.Claims.(*subscribeTokenClaims); ok && parsedToken.Valid {
		tokenChannel = claims.Channel
		tokenInfo = claims.Info
		tokenB64info = claims.Base64Info
		tokenClient = claims.Client
		expireAt = claims.StandardClaims.ExpiresAt
	} else {
		if validationErr, ok := err.(*jwt.ValidationError); ok {
			if validationErr.Errors == jwt.ValidationErrorExpired {
				// The only problem with token is its expiration - no other errors set in bitfield.
				resp.Error = ErrorTokenExpired
				return resp, nil
			}
			c.node.logger.log(newLogEntry(LogLevelInfo, "invalid subscription refresh token", map[string]interface{}{"error": err.Error(), "client": c.uid, "user": c.UserID()}))
			resp.Error = ErrorBadRequest
			return resp, nil
		}
		c.node.logger.log(newLogEntry(LogLevelInfo, "invalid subscription refresh token", map[string]interface{}{"error": err.Error(), "client": c.uid, "user": c.UserID()}))
		resp.Error = ErrorBadRequest
		return resp, nil
	}

	if c.uid != tokenClient {
		resp.Error = ErrorBadRequest
		return resp, nil
	}
	if cmd.Channel != tokenChannel {
		resp.Error = ErrorBadRequest
		return resp, nil
	}

	if len(tokenInfo) > 0 {
		channelInfo = tokenInfo
	}

	if tokenB64info != "" {
		byteInfo, err := base64.StdEncoding.DecodeString(tokenB64info)
		if err != nil {
			c.node.logger.log(newLogEntry(LogLevelInfo, "can not decode provided info from base64", map[string]interface{}{"user": c.UserID(), "client": c.uid, "error": err.Error()}))
			return resp, DisconnectBadRequest
		}
		channelInfo = byteInfo
	}

	if expireAt > 0 {
		res.Expires = true
		now := time.Now().Unix()
		if expireAt < now {
			resp.Error = ErrorExpired
			return resp, nil
		}
		res.TTL = uint32(expireAt - now)
	}

	c.mu.Lock()
	channelContext, ok := c.channels[channel]
	if ok {
		channelContext.Info = channelInfo
		channelContext.expireAt = expireAt
	}
	c.channels[channel] = channelContext
	c.mu.Unlock()

	resp.Result = res
	return resp, nil
}

// Lock must be held outside.
func (c *Client) unsubscribe(channel string) error {
	chOpts, ok := c.node.ChannelOpts(channel)
	if !ok {
		return ErrorNamespaceNotFound
	}

	c.mu.RLock()
	info := c.clientInfo(channel)
	_, ok = c.channels[channel]
	c.mu.RUnlock()

	if ok {
		c.mu.Lock()
		delete(c.channels, channel)
		c.mu.Unlock()

		if chOpts.Presence {
			err := c.node.removePresence(channel, c.uid)
			if err != nil {
				c.node.logger.log(newLogEntry(LogLevelError, "error removing channel presence", map[string]interface{}{"channel": channel, "user": c.user, "client": c.uid, "error": err.Error()}))
			}
		}

		if chOpts.JoinLeave {
			leave := &protocol.Leave{
				Info: *info,
			}
			c.node.publishLeave(channel, leave, &chOpts)
		}

		err := c.node.removeSubscription(channel, c)
		if err != nil {
			c.node.logger.log(newLogEntry(LogLevelError, "error removing subscription", map[string]interface{}{"channel": channel, "user": c.user, "client": c.uid, "error": err.Error()}))
			return err
		}

		if c.eventHub.unsubscribeHandler != nil {
			c.eventHub.unsubscribeHandler(UnsubscribeEvent{
				Channel: channel,
			})
		}
	}
	if c.node.logger.enabled(LogLevelDebug) {
		c.node.logger.log(newLogEntry(LogLevelDebug, "client unsubscribed from channel", map[string]interface{}{"channel": channel, "user": c.user, "client": c.uid}))
	}
	return nil
}

// unsubscribeCmd handles unsubscribe command from client - it allows to
// unsubscribe connection from channel
func (c *Client) unsubscribeCmd(cmd *protocol.UnsubscribeRequest) (*clientproto.UnsubscribeResponse, *Disconnect) {

	channel := cmd.Channel
	if channel == "" {
		c.node.logger.log(newLogEntry(LogLevelInfo, "channel required for unsubscribe", map[string]interface{}{"user": c.user, "client": c.uid}))
		return nil, DisconnectBadRequest
	}

	resp := &clientproto.UnsubscribeResponse{}

	err := c.unsubscribe(channel)
	if err != nil {
		if err == ErrorNamespaceNotFound {
			resp.Error = ErrorNamespaceNotFound
		} else {
			resp.Error = ErrorInternal
		}
		return resp, nil
	}

	return resp, nil
}

// publishCmd handles publish command - clients can publish messages into
// channels themselves if `publish` allowed by channel options. In most cases clients not
// allowed to publish into channels directly - web application publishes messages
// itself via HTTP API or Redis.
func (c *Client) publishCmd(cmd *protocol.PublishRequest) (*clientproto.PublishResponse, *Disconnect) {

	ch := cmd.Channel
	data := cmd.Data

	if ch == "" || len(data) == 0 {
		c.node.logger.log(newLogEntry(LogLevelInfo, "channel and data required for publish", map[string]interface{}{"user": c.user, "client": c.uid}))
		return nil, DisconnectBadRequest
	}

	resp := &clientproto.PublishResponse{}

	chOpts, ok := c.node.ChannelOpts(ch)
	if !ok {
		c.node.logger.log(newLogEntry(LogLevelInfo, "attempt to publish to non-existing namespace", map[string]interface{}{"channel": ch, "user": c.user, "client": c.uid}))
		resp.Error = ErrorNamespaceNotFound
		return resp, nil
	}

	if chOpts.SubscribeToPublish {
		c.mu.RLock()
		_, ok := c.channels[ch]
		c.mu.RUnlock()
		if !ok {
			resp.Error = ErrorPermissionDenied
			return resp, nil
		}
	}

	c.mu.RLock()
	info := c.clientInfo(ch)
	c.mu.RUnlock()

	insecure := c.node.Config().ClientInsecure

	if !chOpts.Publish && !insecure {
		resp.Error = ErrorPermissionDenied
		return resp, nil
	}

	if c.eventHub.publishHandler != nil {
		reply := c.eventHub.publishHandler(PublishEvent{
			Channel: ch,
			Data:    data,
			Info:    info,
		})
		if reply.Disconnect != nil {
			return resp, reply.Disconnect
		}
		if reply.Error != nil {
			resp.Error = reply.Error
			return resp, nil
		}
		if reply.Data != nil {
			data = reply.Data
		}
	}

	err := c.node.publish(ch, data, info)
	if err != nil {
		c.node.logger.log(newLogEntry(LogLevelError, "error publishing", map[string]interface{}{"channel": ch, "user": c.user, "client": c.uid, "error": err.Error()}))
		resp.Error = ErrorInternal
		return resp, nil
	}

	return resp, nil
}

// presenceCmd handles presence command - it shows which clients
// are subscribed on channel at this moment. This method also checks if
// presence information turned on for channel (based on channel options
// for namespace or project)
func (c *Client) presenceCmd(cmd *protocol.PresenceRequest) (*clientproto.PresenceResponse, *Disconnect) {

	ch := cmd.Channel

	if ch == "" {
		return nil, DisconnectBadRequest
	}

	resp := &clientproto.PresenceResponse{}

	chOpts, ok := c.node.ChannelOpts(ch)
	if !ok {
		resp.Error = ErrorNamespaceNotFound
		return resp, nil
	}

	c.mu.RLock()
	_, ok = c.channels[ch]
	c.mu.RUnlock()

	if !ok {
		resp.Error = ErrorPermissionDenied
		return resp, nil
	}

	if !chOpts.Presence || chOpts.PresenceDisableForClient {
		resp.Error = ErrorNotAvailable
		return resp, nil
	}

	presence, err := c.node.Presence(ch)
	if err != nil {
		c.node.logger.log(newLogEntry(LogLevelError, "error getting presence", map[string]interface{}{"channel": ch, "user": c.user, "client": c.uid, "error": err.Error()}))
		if clientErr, ok := err.(*Error); ok {
			resp.Error = clientErr
			return resp, nil
		}
		resp.Error = ErrorInternal
		return resp, nil
	}

	resp.Result = &protocol.PresenceResult{
		Presence: presence,
	}

	return resp, nil
}

// presenceStatsCmd handles request to get presence stats – short summary
// about active clients in channel.
func (c *Client) presenceStatsCmd(cmd *protocol.PresenceStatsRequest) (*clientproto.PresenceStatsResponse, *Disconnect) {

	ch := cmd.Channel

	if ch == "" {
		return nil, DisconnectBadRequest
	}

	resp := &clientproto.PresenceStatsResponse{}

	c.mu.RLock()
	_, ok := c.channels[ch]
	c.mu.RUnlock()

	if !ok {
		resp.Error = ErrorPermissionDenied
		return resp, nil
	}

	chOpts, ok := c.node.ChannelOpts(ch)
	if !ok {
		resp.Error = ErrorNamespaceNotFound
		return resp, nil
	}

	if !chOpts.Presence || chOpts.PresenceDisableForClient {
		resp.Error = ErrorNotAvailable
		return resp, nil
	}

	stats, err := c.node.PresenceStats(ch)
	if err != nil {
		c.node.logger.log(newLogEntry(LogLevelError, "error getting presence stats", map[string]interface{}{"channel": ch, "user": c.user, "client": c.uid, "error": err.Error()}))
		resp.Error = ErrorInternal
		return resp, nil
	}

	resp.Result = &protocol.PresenceStatsResult{
		NumClients: uint32(stats.NumClients),
		NumUsers:   uint32(stats.NumUsers),
	}

	return resp, nil
}

// historyCmd handles history command - it shows last M messages published
// into channel in last N seconds. M is history size and can be configured
// for project or namespace via channel options. N is history lifetime from
// channel options. Both M and N must be set, otherwise this method returns
// ErrorNotAvailable.
func (c *Client) historyCmd(cmd *protocol.HistoryRequest) (*clientproto.HistoryResponse, *Disconnect) {

	ch := cmd.Channel

	if ch == "" {
		return nil, DisconnectBadRequest
	}

	resp := &clientproto.HistoryResponse{}

	c.mu.RLock()
	_, ok := c.channels[ch]
	c.mu.RUnlock()

	if !ok {
		resp.Error = ErrorPermissionDenied
		return resp, nil
	}

	chOpts, ok := c.node.ChannelOpts(ch)
	if !ok {
		resp.Error = ErrorNamespaceNotFound
		return resp, nil
	}

	if (chOpts.HistorySize <= 0 || chOpts.HistoryLifetime <= 0) || chOpts.HistoryDisableForClient {
		resp.Error = ErrorNotAvailable
		return resp, nil
	}

	pubs, err := c.node.History(ch)
	if err != nil {
		c.node.logger.log(newLogEntry(LogLevelError, "error getting history", map[string]interface{}{"channel": ch, "user": c.user, "client": c.uid, "error": err.Error()}))
		resp.Error = ErrorInternal
		return resp, nil
	}

	resp.Result = &protocol.HistoryResult{
		Publications: pubs,
	}

	return resp, nil
}

// pingCmd handles ping command from client.
func (c *Client) pingCmd(cmd *protocol.PingRequest) (*clientproto.PingResponse, *Disconnect) {
	return &clientproto.PingResponse{}, nil
}<|MERGE_RESOLUTION|>--- conflicted
+++ resolved
@@ -483,29 +483,21 @@
 		disconnect = c.disconnect
 	}
 
-<<<<<<< HEAD
-	channels := c.channels
-	personalChannel := c.personalChannel
-=======
 	channels := make(map[string]ChannelContext, len(c.channels))
 	for channel, channelContext := range c.channels {
 		channels[channel] = channelContext
 	}
->>>>>>> d95a2c46
+	personalChannel := c.personalChannel
 	c.mu.Unlock()
 
 	if len(channels) > 0 {
 		// Unsubscribe from all channels.
-<<<<<<< HEAD
-		for channel := range c.channels {
+		for channel := range channels {
 			if channel == personalChannel {
 				// Will be unsubscribed separately as there is less work
 				// to do than with general channels.
 				continue
 			}
-=======
-		for channel := range channels {
->>>>>>> d95a2c46
 			err := c.unsubscribe(channel)
 			if err != nil {
 				c.node.logger.log(newLogEntry(LogLevelError, "error unsubscribing client from channel", map[string]interface{}{"channel": channel, "user": c.user, "client": c.uid, "error": err.Error()}))
@@ -1485,15 +1477,11 @@
 	}
 
 	config := c.node.Config()
-<<<<<<< HEAD
-	personalChannel := c.personalChannel
-	secret := config.Secret
-=======
-
->>>>>>> d95a2c46
 	channelMaxLength := config.ChannelMaxLength
 	channelLimit := config.ClientChannelLimit
 	insecure := config.ClientInsecure
+
+	personalChannel := c.personalChannel
 
 	res := &protocol.SubscribeResult{}
 
