package centrifuge

import (
	"context"
	"errors"
	"fmt"
	"io"
	"sync"
	"time"

	"github.com/centrifugal/centrifuge/internal/queue"
	"github.com/centrifugal/centrifuge/internal/recovery"
	"github.com/centrifugal/centrifuge/internal/saferand"

	"github.com/centrifugal/protocol"
	"github.com/google/uuid"
	"github.com/segmentio/encoding/json"
)

// Empty Replies/Pushes for pings.
var jsonPingReply = []byte(`{}`)
var protobufPingReply []byte
var jsonPingPush = []byte(`{}`)
var protobufPingPush []byte

var randSource *saferand.Rand

func init() {
	protobufPingReply, _ = protocol.DefaultProtobufReplyEncoder.Encode(&protocol.Reply{})
	protobufPingPush, _ = protocol.DefaultProtobufPushEncoder.Encode(&protocol.Push{})
	randSource = saferand.New(time.Now().UnixNano())
}

// clientEventHub allows dealing with client event handlers.
// All its methods are not goroutine-safe and supposed to be called
// once inside Node ConnectHandler.
type clientEventHub struct {
	aliveHandler         AliveHandler
	disconnectHandler    DisconnectHandler
	subscribeHandler     SubscribeHandler
	unsubscribeHandler   UnsubscribeHandler
	publishHandler       PublishHandler
	refreshHandler       RefreshHandler
	subRefreshHandler    SubRefreshHandler
	rpcHandler           RPCHandler
	messageHandler       MessageHandler
	presenceHandler      PresenceHandler
	presenceStatsHandler PresenceStatsHandler
	historyHandler       HistoryHandler
	stateSnapshotHandler StateSnapshotHandler
}

// OnAlive allows setting AliveHandler.
// AliveHandler called periodically for active client connection.
func (c *Client) OnAlive(h AliveHandler) {
	c.eventHub.aliveHandler = h
}

// OnRefresh allows setting RefreshHandler.
// RefreshHandler called when it's time to refresh expiring client connection.
func (c *Client) OnRefresh(h RefreshHandler) {
	c.eventHub.refreshHandler = h
}

// OnDisconnect allows setting DisconnectHandler.
// DisconnectHandler called when client disconnected.
func (c *Client) OnDisconnect(h DisconnectHandler) {
	c.eventHub.disconnectHandler = h
}

// OnMessage allows setting MessageHandler.
// MessageHandler called when client sent asynchronous message.
func (c *Client) OnMessage(h MessageHandler) {
	c.eventHub.messageHandler = h
}

// OnRPC allows setting RPCHandler.
// RPCHandler will be executed on every incoming RPC call.
func (c *Client) OnRPC(h RPCHandler) {
	c.eventHub.rpcHandler = h
}

// OnSubRefresh allows setting SubRefreshHandler.
// SubRefreshHandler called when it's time to refresh client subscription.
func (c *Client) OnSubRefresh(h SubRefreshHandler) {
	c.eventHub.subRefreshHandler = h
}

// OnSubscribe allows setting SubscribeHandler.
// SubscribeHandler called when client subscribes on a channel.
func (c *Client) OnSubscribe(h SubscribeHandler) {
	c.eventHub.subscribeHandler = h
}

// OnUnsubscribe allows setting UnsubscribeHandler.
// UnsubscribeHandler called when client unsubscribes from channel.
func (c *Client) OnUnsubscribe(h UnsubscribeHandler) {
	c.eventHub.unsubscribeHandler = h
}

// OnPublish allows setting PublishHandler.
// PublishHandler called when client publishes message into channel.
func (c *Client) OnPublish(h PublishHandler) {
	c.eventHub.publishHandler = h
}

// OnPresence allows setting PresenceHandler.
// PresenceHandler called when Presence request from client received.
// At this moment you can only return a custom error or disconnect client.
func (c *Client) OnPresence(h PresenceHandler) {
	c.eventHub.presenceHandler = h
}

// OnPresenceStats allows settings PresenceStatsHandler.
// PresenceStatsHandler called when Presence Stats request from client received.
// At this moment you can only return a custom error or disconnect client.
func (c *Client) OnPresenceStats(h PresenceStatsHandler) {
	c.eventHub.presenceStatsHandler = h
}

// OnHistory allows settings HistoryHandler.
// HistoryHandler called when History request from client received.
// At this moment you can only return a custom error or disconnect client.
func (c *Client) OnHistory(h HistoryHandler) {
	c.eventHub.historyHandler = h
}

// OnStateSnapshot allows settings StateSnapshotHandler.
// This API is EXPERIMENTAL and may be removed in the future versions.
func (c *Client) OnStateSnapshot(h StateSnapshotHandler) {
	c.eventHub.stateSnapshotHandler = h
}

const (
	// flagSubscribed will be set upon successful Subscription to a channel.
	// Until that moment channel exists in client Channels map only to track
	// duplicate subscription requests.
	flagSubscribed uint8 = 1 << iota
	flagEmitPresence
	flagEmitJoinLeave
	flagPushJoinLeave
	flagPositioning
	flagServerSide
	flagClientSideRefresh
)

// ChannelContext contains extra context for channel connection subscribed to.
// Note: this struct is aligned to consume less memory.
type ChannelContext struct {
	info              []byte
	expireAt          int64
	positionCheckTime int64
	streamPosition    StreamPosition
	flags             uint8
	Source            uint8
}

func channelHasFlag(flags, flag uint8) bool {
	return flags&flag != 0
}

type timerOp uint8

const (
	timerOpStale    timerOp = 1
	timerOpPresence timerOp = 2
	timerOpExpire   timerOp = 3
	timerOpPing     timerOp = 4
	timerOpPong     timerOp = 5
)

type status uint8

const (
	statusConnecting status = 1
	statusConnected  status = 2
	statusClosed     status = 3
)

// ConnectRequest can be used in a unidirectional connection case to
// pass initial connection information from a client-side.
type ConnectRequest struct {
	// Token is an optional token from a client.
	Token string
	// Data is an optional custom data from a client.
	Data []byte
	// Name of a client.
	Name string
	// Version of a client.
	Version string
	// Subs is a map with channel subscription state (for recovery on connect).
	Subs map[string]SubscribeRequest
}

// SubscribeRequest contains state of subscription to a channel.
type SubscribeRequest struct {
	// Recover enables publication recovery for a channel.
	Recover bool
	// Epoch last seen by a client.
	Epoch string
	// Offset last seen by a client.
	Offset uint64
}

func (r *ConnectRequest) toProto() *protocol.ConnectRequest {
	if r == nil {
		return nil
	}
	req := &protocol.ConnectRequest{
		Token:   r.Token,
		Data:    r.Data,
		Name:    r.Name,
		Version: r.Version,
	}
	if len(r.Subs) > 0 {
		subs := make(map[string]*protocol.SubscribeRequest, len(r.Subs))
		for k, v := range r.Subs {
			subs[k] = &protocol.SubscribeRequest{
				Recover: v.Recover,
				Epoch:   v.Epoch,
				Offset:  v.Offset,
			}
		}
		req.Subs = subs
	}
	return req
}

// Client represents client connection to server.
type Client struct {
	mu                sync.RWMutex
	connectMu         sync.Mutex // allows syncing connect with disconnect.
	presenceMu        sync.Mutex // allows syncing presence routine with client closing.
	ctx               context.Context
	transport         Transport
	node              *Node
	exp               int64
	channels          map[string]ChannelContext
	messageWriter     *writer
	pubSubSync        *recovery.PubSubSync
	uid               string
	session           string
	user              string
	info              []byte
	authenticated     bool
	clientSideRefresh bool
	status            status
	timerOp           timerOp
	nextPresence      int64
	nextExpire        int64
	nextPing          int64
	nextPong          int64
	lastSeen          int64
	lastPing          int64
	eventHub          *clientEventHub
	timer             *time.Timer
<<<<<<< HEAD
	startWriterOnce   sync.Once
	replyWithoutQueue bool
=======
	unusable          bool
>>>>>>> 1ffb3856
}

// ClientCloseFunc must be called on Transport handler close to clean up Client.
type ClientCloseFunc func() error

// NewClient initializes new Client.
func NewClient(ctx context.Context, n *Node, t Transport) (*Client, ClientCloseFunc, error) {
	uidObject, err := uuid.NewRandom()
	if err != nil {
		return nil, nil, err
	}
	uid := uidObject.String()

	var session string
	if t.Unidirectional() || t.Emulation() {
		sessionObject, err := uuid.NewRandom()
		if err != nil {
			return nil, nil, err
		}
		session = sessionObject.String()
	}

	client := &Client{
		ctx:        ctx,
		uid:        uid,
		session:    session,
		node:       n,
		transport:  t,
		channels:   make(map[string]ChannelContext),
		pubSubSync: recovery.NewPubSubSync(),
		status:     statusConnecting,
		eventHub:   &clientEventHub{},
	}

<<<<<<< HEAD
=======
	messageWriterConf := writerConfig{
		MaxQueueSize: n.config.ClientQueueMaxSize,
		WriteFn: func(item queue.Item) error {
			if client.node.clientEvents.transportWriteHandler != nil {
				pass := client.node.clientEvents.transportWriteHandler(client, TransportWriteEvent(item))
				if !pass {
					return nil
				}
			}
			if err := t.Write(item.Data); err != nil {
				switch v := err.(type) {
				case *Disconnect:
					go func() { _ = client.close(*v) }()
				case Disconnect:
					go func() { _ = client.close(v) }()
				default:
					go func() { _ = client.close(DisconnectWriteError) }()
				}
				return err
			}
			incTransportMessagesSent(t.Name())
			return nil
		},
		WriteManyFn: func(items ...queue.Item) error {
			messages := make([][]byte, 0, len(items))
			for i := 0; i < len(items); i++ {
				if client.node.clientEvents.transportWriteHandler != nil {
					pass := client.node.clientEvents.transportWriteHandler(client, TransportWriteEvent(items[i]))
					if !pass {
						continue
					}
				}
				messages = append(messages, items[i].Data)
			}
			if err := t.WriteMany(messages...); err != nil {
				switch v := err.(type) {
				case *Disconnect:
					go func() { _ = client.close(*v) }()
				case Disconnect:
					go func() { _ = client.close(v) }()
				default:
					go func() { _ = client.close(DisconnectWriteError) }()
				}
				return err
			}
			addTransportMessagesSent(t.Name(), float64(len(messages)))
			return nil
		},
	}

	client.messageWriter = newWriter(messageWriterConf)
	go client.messageWriter.run()

>>>>>>> 1ffb3856
	staleCloseDelay := n.config.ClientStaleCloseDelay
	if staleCloseDelay > 0 {
		client.mu.Lock()
		client.timerOp = timerOpStale
		client.timer = time.AfterFunc(staleCloseDelay, client.onTimerOp)
		client.mu.Unlock()
	}
	return client, func() error { return client.close(DisconnectConnectionClosed) }, nil
}

var uniErrorCodeToDisconnect = map[uint32]Disconnect{
	ErrorExpired.Code:          DisconnectExpired,
	ErrorTokenExpired.Code:     DisconnectExpired,
	ErrorTooManyRequests.Code:  DisconnectTooManyRequests,
	ErrorPermissionDenied.Code: DisconnectPermissionDenied,
}

func extractUnidirectionalDisconnect(err error) Disconnect {
	switch t := err.(type) {
	case *Disconnect:
		return *t
	case Disconnect:
		return t
	case *Error:
		if d, ok := uniErrorCodeToDisconnect[t.Code]; ok {
			return d
		}
		return DisconnectServerError
	default:
		return DisconnectServerError
	}
}

// Connect supposed to be called from unidirectional transport layer to pass
// initial information about connection and thus initiate Node.OnConnecting
// event. Bidirectional transport initiate connecting workflow automatically
// since client passes Connect command upon successful connection establishment
// with a server.
func (c *Client) Connect(req ConnectRequest) {
	c.unidirectionalConnect(req.toProto(), 0)
}

func (c *Client) getDisconnectPushReply(d Disconnect) ([]byte, error) {
	disconnect := &protocol.Disconnect{
		Code:   d.Code,
		Reason: d.Reason,
	}
	if c.transport.ProtocolVersion() == ProtocolVersion1 {
		disconnect.Reconnect = d.isReconnect(ProtocolVersion1)
		pushBytes, err := protocol.EncodeDisconnectPush(c.transport.Protocol().toProto(), disconnect)
		if err != nil {
			return nil, err
		}
		return c.encodeReply(&protocol.Reply{Result: pushBytes})
	}
	return c.encodeReply(&protocol.Reply{
		Push: &protocol.Push{
			Disconnect: disconnect,
		},
	})
}

func hasFlag(flags, flag uint64) bool {
	return flags&flag != 0
}

func (c *Client) issueCommandReadEvent(cmd *protocol.Command, size int) error {
	if c.node.clientEvents.commandReadHandler != nil {
		return c.node.clientEvents.commandReadHandler(c, CommandReadEvent{
			Command:     cmd,
			CommandSize: size,
		})
	}
	return nil
}

func (c *Client) issueCommandProcessedEvent(event CommandProcessedEvent) {
	if c.node.clientEvents.commandProcessedHandler != nil {
		c.node.clientEvents.commandProcessedHandler(c, event)
	}
}

func (c *Client) unidirectionalConnect(connectRequest *protocol.ConnectRequest, connectCmdSize int) {
	started := time.Now()

	var cmd *protocol.Command

	if c.node.LogEnabled(LogLevelTrace) {
		cmd = &protocol.Command{Id: 1, Connect: connectRequest}
		c.traceInCmd(cmd)
	}

	if c.node.clientEvents.commandReadHandler != nil {
		cmd = &protocol.Command{Id: 1, Connect: connectRequest}
		err := c.issueCommandReadEvent(cmd, connectCmdSize)
		if err != nil {
			d := extractUnidirectionalDisconnect(err)
			go func() { _ = c.close(d) }()
			if c.node.clientEvents.commandProcessedHandler != nil {
				c.handleCommandFinished(cmd, protocol.Command_CONNECT, &d, nil, started)
			}
			return
		}
	}
	_, err := c.connectCmd(connectRequest, nil, time.Time{}, nil)
	if err != nil {
		d := extractUnidirectionalDisconnect(err)
		go func() { _ = c.close(d) }()
		if c.node.clientEvents.commandProcessedHandler != nil {
			c.handleCommandFinished(cmd, protocol.Command_CONNECT, &d, nil, started)
		}
		return
	}
	if c.node.clientEvents.commandProcessedHandler != nil {
		c.handleCommandFinished(cmd, protocol.Command_CONNECT, nil, nil, started)
	}
	c.triggerConnect()
	c.scheduleOnConnectTimers()
}

func (c *Client) onTimerOp() {
	c.mu.Lock()
	if c.status == statusClosed {
		c.mu.Unlock()
		return
	}
	timerOp := c.timerOp
	c.mu.Unlock()
	switch timerOp {
	case timerOpStale:
		c.closeStale()
	case timerOpPresence:
		c.updatePresence()
	case timerOpExpire:
		c.expire()
	case timerOpPing:
		c.sendPing()
	case timerOpPong:
		c.checkPong()
	}
}

// Lock must be held outside.
func (c *Client) scheduleNextTimer() {
	if c.status == statusClosed {
		return
	}
	c.stopTimer()
	var minEventTime int64
	var nextTimerOp timerOp
	var needTimer bool
	if c.nextExpire > 0 {
		nextTimerOp = timerOpExpire
		minEventTime = c.nextExpire
		needTimer = true
	}
	if c.nextPresence > 0 && (minEventTime == 0 || c.nextPresence < minEventTime) {
		nextTimerOp = timerOpPresence
		minEventTime = c.nextPresence
		needTimer = true
	}
	if c.nextPing > 0 && (minEventTime == 0 || c.nextPing < minEventTime) {
		nextTimerOp = timerOpPing
		minEventTime = c.nextPing
		needTimer = true
	}
	if c.nextPong > 0 && (minEventTime == 0 || c.nextPong < minEventTime) {
		nextTimerOp = timerOpPong
		minEventTime = c.nextPong
		needTimer = true
	}
	if needTimer {
		c.timerOp = nextTimerOp
		afterDuration := time.Duration(minEventTime-time.Now().UnixNano()) * time.Nanosecond
		c.timer = time.AfterFunc(afterDuration, c.onTimerOp)
	}
}

// Lock must be held outside.
func (c *Client) stopTimer() {
	if c.timer != nil {
		c.timer.Stop()
	}
}

func getPingData(uni bool, protoType ProtocolType) []byte {
	if uni {
		if protoType == ProtocolTypeJSON {
			return jsonPingPush
		} else {
			return protobufPingPush
		}
	} else {
		if protoType == ProtocolTypeJSON {
			return jsonPingReply
		} else {
			return protobufPingReply
		}
	}
}

func (c *Client) sendPing() {
	c.mu.Lock()
	c.lastPing = time.Now().Unix()
	c.mu.Unlock()
	unidirectional := c.transport.Unidirectional()
	_ = c.transportEnqueue(getPingData(unidirectional, c.transport.Protocol()))
	if c.node.LogEnabled(LogLevelTrace) {
		c.traceOutReply(emptyReply)
	}
	c.mu.Lock()
	appLevelPing := c.transport.AppLevelPing()
	if appLevelPing.PongTimeout > 0 && !unidirectional {
		c.nextPong = time.Now().Add(appLevelPing.PongTimeout).UnixNano()
	}
	c.addPingUpdate(false)
	c.mu.Unlock()
}

func (c *Client) checkPong() {
	c.mu.RLock()
	lastPing := c.lastPing
	if lastPing < 0 {
		lastPing = -lastPing
	}
	lastSeen := c.lastSeen
	c.mu.RUnlock()
	if lastSeen < lastPing {
		go func() { c.Disconnect(DisconnectNoPong) }()
		return
	}
	c.mu.Lock()
	c.nextPong = 0
	c.scheduleNextTimer()
	c.mu.Unlock()
}

// Lock must be held outside.
func (c *Client) addPingUpdate(isFirst bool) {
	delay := c.transport.AppLevelPing().PingInterval
	if isFirst {
		// Send first ping in random interval between 0 and PingInterval to
		// spread ping-pongs in time (useful when many connections reconnect
		// almost immediately).
		pingNanoseconds := c.transport.AppLevelPing().PingInterval.Nanoseconds()
		delay = time.Duration(randSource.Int63n(pingNanoseconds)) * time.Nanosecond
	}
	c.nextPing = time.Now().Add(delay).UnixNano()
	c.scheduleNextTimer()
}

// Lock must be held outside.
func (c *Client) addPresenceUpdate() {
	c.nextPresence = time.Now().Add(c.node.config.ClientPresenceUpdateInterval).UnixNano()
	c.scheduleNextTimer()
}

// Lock must be held outside.
func (c *Client) addExpireUpdate(after time.Duration) {
	c.nextExpire = time.Now().Add(after).UnixNano()
	c.scheduleNextTimer()
}

// closeStale closes connection if it's not authenticated yet, or it's
// unusable but still not closed. At moment used to close client connections
// which have not sent valid connect command in a reasonable time interval after
// establishing connection with a server.
func (c *Client) closeStale() {
	c.mu.RLock()
	authenticated := c.authenticated
	unusable := c.unusable
	closed := c.status == statusClosed
	c.mu.RUnlock()
	if (!authenticated || unusable) && !closed {
		_ = c.close(DisconnectStale)
	}
}

func (c *Client) transportEnqueue(data []byte) error {
	disconnect := c.messageWriter.enqueue(queue.Item{
		Data: data,
	})
	if disconnect != nil {
		// close in goroutine to not block message broadcast.
		go func() { _ = c.close(*disconnect) }()
		return io.EOF
	}
	return nil
}

// updateChannelPresence updates client presence info for channel so it
// won't expire until client disconnect.
func (c *Client) updateChannelPresence(ch string, chCtx ChannelContext) error {
	if !channelHasFlag(chCtx.flags, flagEmitPresence) {
		return nil
	}
	c.mu.RLock()
	if _, ok := c.channels[ch]; !ok {
		c.mu.RUnlock()
		return nil
	}
	c.mu.RUnlock()
	return c.node.addPresence(ch, c.uid, &ClientInfo{
		ClientID: c.uid,
		UserID:   c.user,
		ConnInfo: c.info,
		ChanInfo: chCtx.info,
	})
}

// Context returns client Context. This context will be canceled
// as soon as client connection closes.
func (c *Client) Context() context.Context {
	return c.ctx
}

func (c *Client) checkSubscriptionExpiration(channel string, channelContext ChannelContext, delay time.Duration, resultCB func(bool)) {
	now := c.node.nowTimeGetter().Unix()
	expireAt := channelContext.expireAt
	clientSideRefresh := channelHasFlag(channelContext.flags, flagClientSideRefresh)
	if expireAt > 0 && now > expireAt+int64(delay.Seconds()) {
		// Subscription expired.
		if clientSideRefresh || c.eventHub.subRefreshHandler == nil {
			// The only way subscription could be refreshed in this case is via
			// SUB_REFRESH command sent from client but looks like that command
			// with new refreshed token have not been received in configured window.
			resultCB(false)
			return
		}
		cb := func(reply SubRefreshReply, err error) {
			if err != nil {
				resultCB(false)
				return
			}
			if reply.Expired || (reply.ExpireAt > 0 && reply.ExpireAt < now) {
				resultCB(false)
				return
			}
			c.mu.Lock()
			if ctx, ok := c.channels[channel]; ok {
				if len(reply.Info) > 0 {
					ctx.info = reply.Info
				}
				ctx.expireAt = reply.ExpireAt
				c.channels[channel] = ctx
			}
			c.mu.Unlock()
			resultCB(true)
		}
		// Give subscription a chance to be refreshed via SubRefreshHandler.
		event := SubRefreshEvent{Channel: channel}
		c.eventHub.subRefreshHandler(event, cb)
		return
	}
	resultCB(true)
}

// updatePresence used for various periodic actions we need to do with client connections.
func (c *Client) updatePresence() {
	c.presenceMu.Lock()
	defer c.presenceMu.Unlock()
	config := c.node.config
	c.mu.Lock()
	unusable := c.unusable
	if c.status == statusClosed {
		c.mu.Unlock()
		return
	}
	channels := make(map[string]ChannelContext, len(c.channels))
	for channel, channelContext := range c.channels {
		if !channelHasFlag(channelContext.flags, flagSubscribed) {
			continue
		}
		channels[channel] = channelContext
	}
	c.mu.Unlock()

	if unusable {
		go c.closeStale()
		return
	}

	if c.eventHub.aliveHandler != nil {
		c.eventHub.aliveHandler()
	}

	for channel, channelContext := range channels {
		err := c.updateChannelPresence(channel, channelContext)
		if err != nil {
			c.node.logger.log(newLogEntry(LogLevelError, "error updating presence for channel", map[string]interface{}{"channel": channel, "user": c.user, "client": c.uid, "error": err.Error()}))
		}

		c.checkSubscriptionExpiration(channel, channelContext, config.ClientExpiredSubCloseDelay, func(result bool) {
			if !result {
				serverSide := channelHasFlag(channelContext.flags, flagServerSide)
				if c.isAsyncUnsubscribe(serverSide) {
					go func(ch string) { c.handleAsyncUnsubscribe(ch, unsubscribeExpired) }(channel)
				} else {
					go func() { _ = c.close(DisconnectSubExpired) }()
				}
			}
		})

		checkDelay := config.ClientChannelPositionCheckDelay
		if checkDelay > 0 && !c.checkPosition(checkDelay, channel, channelContext) {
			serverSide := channelHasFlag(channelContext.flags, flagServerSide)
			if c.isAsyncUnsubscribe(serverSide) {
				go func(ch string) { c.handleAsyncUnsubscribe(ch, unsubscribeInsufficientState) }(channel)
				continue
			} else {
				go func() { c.handleInsufficientStateDisconnect() }()
				// No need to proceed after close.
				return
			}
		}
	}
	c.mu.Lock()
	c.addPresenceUpdate()
	c.mu.Unlock()
}

func (c *Client) checkPosition(checkDelay time.Duration, ch string, chCtx ChannelContext) bool {
	if !channelHasFlag(chCtx.flags, flagPositioning) {
		return true
	}
	nowUnix := c.node.nowTimeGetter().Unix()

	isInitialCheck := chCtx.positionCheckTime == 0
	isTimeToCheck := nowUnix-chCtx.positionCheckTime > int64(checkDelay.Seconds())
	needCheckPosition := isInitialCheck || isTimeToCheck

	if !needCheckPosition {
		return true
	}

	streamTop, err := c.node.streamTop(ch)
	if err != nil {
		// Check later.
		return true
	}

	return c.isValidPosition(streamTop, nowUnix, ch)
}

func (c *Client) isValidPosition(streamTop StreamPosition, nowUnix int64, ch string) bool {
	c.mu.Lock()
	if c.status == statusClosed {
		c.mu.Unlock()
		return true
	}
	chCtx, ok := c.channels[ch]
	if !ok || !channelHasFlag(chCtx.flags, flagSubscribed) {
		c.mu.Unlock()
		return true
	}
	position := chCtx.streamPosition
	c.mu.Unlock()

	isValidPosition := streamTop.Epoch == position.Epoch && position.Offset >= streamTop.Offset
	if isValidPosition {
		c.mu.Lock()
		if chContext, ok := c.channels[ch]; ok {
			chContext.positionCheckTime = nowUnix
			c.channels[ch] = chContext
		}
		c.mu.Unlock()
		return true
	}

	return false
}

// ID returns unique client connection id.
func (c *Client) ID() string {
	return c.uid
}

// sessionID returns unique client session id. Session ID is not shared to other
// connections in any way.
func (c *Client) sessionID() string {
	return c.session
}

// UserID returns user id associated with client connection.
func (c *Client) UserID() string {
	return c.user
}

// Info returns connection info.
func (c *Client) Info() []byte {
	c.mu.Lock()
	info := make([]byte, len(c.info))
	copy(info, c.info)
	c.mu.Unlock()
	return info
}

// StateSnapshot allows collecting current state copy.
// Mostly useful for connection introspection from the outside.
func (c *Client) StateSnapshot() (interface{}, error) {
	if c.eventHub.stateSnapshotHandler != nil {
		return c.eventHub.stateSnapshotHandler()
	}
	return nil, nil
}

// Transport returns client connection transport information.
func (c *Client) Transport() TransportInfo {
	return c.transport
}

// Channels returns a slice of channels client connection currently subscribed to.
func (c *Client) Channels() []string {
	c.mu.RLock()
	defer c.mu.RUnlock()
	channels := make([]string, 0, len(c.channels))
	for ch, ctx := range c.channels {
		if !channelHasFlag(ctx.flags, flagSubscribed) {
			continue
		}
		channels = append(channels, ch)
	}
	return channels
}

// ChannelsWithContext returns a map of channels client connection currently subscribed to
// with a ChannelContext.
func (c *Client) ChannelsWithContext() map[string]ChannelContext {
	c.mu.RLock()
	defer c.mu.RUnlock()
	channels := make(map[string]ChannelContext, len(c.channels))
	for ch, ctx := range c.channels {
		if !channelHasFlag(ctx.flags, flagSubscribed) {
			continue
		}
		channels[ch] = ctx
	}
	return channels
}

// IsSubscribed returns true if client subscribed to a channel.
func (c *Client) IsSubscribed(ch string) bool {
	c.mu.RLock()
	defer c.mu.RUnlock()
	ctx, ok := c.channels[ch]
	return ok && channelHasFlag(ctx.flags, flagSubscribed)
}

// Send data to client. This sends an asynchronous message – data will be
// just written to connection. on client side this message can be handled
// with Message handler.
func (c *Client) Send(data []byte) error {
	if hasFlag(c.transport.DisabledPushFlags(), PushFlagMessage) {
		return nil
	}
	replyData, err := c.getSendPushReply(data)
	if err != nil {
		return err
	}
	return c.transportEnqueue(replyData)
}

func (c *Client) encodeReply(reply *protocol.Reply) ([]byte, error) {
	protoType := c.transport.Protocol().toProto()
	if c.transport.Unidirectional() {
		if c.transport.ProtocolVersion() == ProtocolVersion1 {
			return reply.Result, nil
		} else {
			encoder := protocol.GetPushEncoder(protoType)
			return encoder.Encode(reply.Push)
		}
	} else {
		encoder := protocol.GetReplyEncoder(protoType)
		return encoder.Encode(reply)
	}
}

func (c *Client) getSendPushReply(data []byte) ([]byte, error) {
	p := &protocol.Message{
		Data: data,
	}
	protoType := c.transport.Protocol().toProto()
	if c.transport.ProtocolVersion() == ProtocolVersion1 {
		pushBytes, err := protocol.EncodeMessagePush(protoType, p)
		if err != nil {
			return nil, err
		}
		return c.encodeReply(&protocol.Reply{Result: pushBytes})
	}
	return c.encodeReply(&protocol.Reply{
		Push: &protocol.Push{
			Message: p,
		},
	})
}

// Unsubscribe allows unsubscribing client from channel.
func (c *Client) Unsubscribe(ch string, unsubscribe ...Unsubscribe) {
	if len(unsubscribe) > 1 {
		panic("Client.Unsubscribe called with more than 1 unsubscribe argument")
	}
	c.mu.RLock()
	if c.status == statusClosed {
		c.mu.RUnlock()
		return
	}
	c.mu.RUnlock()

	unsub := unsubscribeServer
	if len(unsubscribe) > 0 {
		unsub = unsubscribe[0]
	}

	err := c.unsubscribe(ch, unsub, nil)
	if err != nil {
		go c.Disconnect(DisconnectServerError)
		return
	}
	_ = c.sendUnsubscribe(ch, unsub)
}

func (c *Client) sendUnsubscribe(ch string, unsub Unsubscribe) error {
	if hasFlag(c.transport.DisabledPushFlags(), PushFlagUnsubscribe) {
		return nil
	}
	replyData, err := c.getUnsubscribePushReply(ch, unsub)
	if err != nil {
		return err
	}
	_ = c.transportEnqueue(replyData)
	return nil
}

func (c *Client) getUnsubscribePushReply(ch string, unsub Unsubscribe) ([]byte, error) {
	p := &protocol.Unsubscribe{
		Code:   unsub.Code,
		Reason: unsub.Reason,
	}
	if c.transport.ProtocolVersion() == ProtocolVersion1 {
		pushBytes, err := protocol.EncodeUnsubscribePush(c.transport.Protocol().toProto(), ch, p)
		if err != nil {
			return nil, err
		}
		return c.encodeReply(&protocol.Reply{Result: pushBytes})
	}
	return c.encodeReply(&protocol.Reply{
		Push: &protocol.Push{
			Channel:     ch,
			Unsubscribe: p,
		},
	})
}

// Disconnect client connection with specific disconnect code and reason.
// If zero args or nil passed then DisconnectForceNoReconnect is used.
//
// This method internally creates a new goroutine at the moment to do
// closing stuff. An extra goroutine is required to solve disconnect
// and alive callback ordering/sync problems. Will be a noop if client
// already closed. As this method runs a separate goroutine client
// connection will be closed eventually (i.e. not immediately).
func (c *Client) Disconnect(disconnect ...Disconnect) {
	if len(disconnect) > 1 {
		panic("Client.Disconnect called with more than 1 argument")
	}
	go func() {
		if len(disconnect) == 0 {
			_ = c.close(DisconnectForceNoReconnect)
		} else {
			_ = c.close(disconnect[0])
		}
	}()
}

func (c *Client) close(disconnect Disconnect) error {
	c.startWriter(0, 0, 0)
	c.presenceMu.Lock()
	defer c.presenceMu.Unlock()
	c.connectMu.Lock()
	defer c.connectMu.Unlock()
	c.mu.Lock()
	if c.status == statusClosed {
		c.mu.Unlock()
		return nil
	}
	prevStatus := c.status
	c.status = statusClosed

	c.stopTimer()

	channels := make(map[string]ChannelContext, len(c.channels))
	for channel, channelContext := range c.channels {
		channels[channel] = channelContext
	}
	c.mu.Unlock()

	if len(channels) > 0 {
		// Unsubscribe from all channels.
		unsub := unsubscribeDisconnect
		for channel := range channels {
			err := c.unsubscribe(channel, unsub, &disconnect)
			if err != nil {
				c.node.logger.log(newLogEntry(LogLevelError, "error unsubscribing client from channel", map[string]interface{}{"channel": channel, "user": c.user, "client": c.uid, "error": err.Error()}))
			}
		}
	}

	c.mu.RLock()
	authenticated := c.authenticated
	c.mu.RUnlock()

	if authenticated {
		err := c.node.removeClient(c)
		if err != nil {
			c.node.logger.log(newLogEntry(LogLevelError, "error removing client", map[string]interface{}{"user": c.user, "client": c.uid, "error": err.Error()}))
		}
	}

	if disconnect.Code != DisconnectConnectionClosed.Code && !hasFlag(c.transport.DisabledPushFlags(), PushFlagDisconnect) {
		if replyData, err := c.getDisconnectPushReply(disconnect); err == nil {
			_ = c.transportEnqueue(replyData)
		}
	}

	// close writer and send messages remaining in writer queue if any.
	_ = c.messageWriter.close(disconnect != DisconnectConnectionClosed && disconnect != DisconnectSlow)

	_ = c.transport.Close(disconnect)

	if disconnect.Code != DisconnectConnectionClosed.Code {
		c.node.logger.log(newLogEntry(LogLevelDebug, "closing client connection", map[string]interface{}{"client": c.uid, "user": c.user, "reason": disconnect.Reason}))
	}
	if disconnect.Code != DisconnectConnectionClosed.Code {
		incServerDisconnect(disconnect.Code)
	}
	if c.eventHub.disconnectHandler != nil && prevStatus == statusConnected {
		c.eventHub.disconnectHandler(DisconnectEvent{
			Disconnect: disconnect,
		})
	}
	return nil
}

func (c *Client) traceInCmd(cmd *protocol.Command) {
	c.mu.RLock()
	user := c.user
	c.mu.RUnlock()
	jsonBytes, _ := json.Marshal(cmd)
	c.node.logger.log(newLogEntry(LogLevelTrace, "<--", map[string]interface{}{"client": c.ID(), "user": user, "command": string(jsonBytes)}))
}

func (c *Client) traceOutReply(rep *protocol.Reply) {
	c.mu.RLock()
	user := c.user
	c.mu.RUnlock()
	jsonBytes, _ := json.Marshal(rep)
	c.node.logger.log(newLogEntry(LogLevelTrace, "-->", map[string]interface{}{"client": c.ID(), "user": user, "reply": string(jsonBytes)}))
}

func (c *Client) traceOutPush(push *protocol.Push) {
	c.mu.RLock()
	user := c.user
	c.mu.RUnlock()
	jsonBytes, _ := json.Marshal(push)
	c.node.logger.log(newLogEntry(LogLevelTrace, "-->", map[string]interface{}{"client": c.ID(), "user": user, "push": string(jsonBytes)}))
}

// Lock must be held outside.
func (c *Client) clientInfo(ch string) *ClientInfo {
	var channelInfo protocol.Raw
	channelContext, ok := c.channels[ch]
	if ok && channelHasFlag(channelContext.flags, flagSubscribed) {
		channelInfo = channelContext.info
	}
	return &ClientInfo{
		ClientID: c.uid,
		UserID:   c.user,
		ConnInfo: c.info,
		ChanInfo: channelInfo,
	}
}

// HandleCommand processes a single protocol.Command. Supposed to be called only
// from a transport connection reader.
func (c *Client) HandleCommand(cmd *protocol.Command, cmdProtocolSize int) bool {
	c.mu.Lock()
	if c.status == statusClosed {
		c.mu.Unlock()
		return false
	}
	unusable := c.unusable
	c.mu.Unlock()

	if unusable {
		go func() { _ = c.close(DisconnectInsufficientState) }()
		return false
	}

	if c.node.LogEnabled(LogLevelTrace) {
		c.traceInCmd(cmd)
	}

	if c.transport.ProtocolVersion() == ProtocolVersion1 && cmd.Id == 0 && (cmd.Method != protocol.Command_SEND && cmd.Send == nil) {
		// Only send command from client can be sent without incremental ID in ProtocolVersion1. For
		// ProtocolVersion2 we treat empty commands as pongs.
		c.node.logger.log(newLogEntry(LogLevelInfo, "command ID required for commands with reply expected", map[string]interface{}{"client": c.ID(), "user": c.UserID()}))
		go func() { _ = c.close(DisconnectBadRequest) }()
		return false
	}

	select {
	case <-c.ctx.Done():
		return false
	default:
	}

	disconnect, proceed := c.dispatchCommand(cmd, cmdProtocolSize)

	select {
	case <-c.ctx.Done():
		return false
	default:
	}
	if disconnect != nil {
		if disconnect.Code != DisconnectConnectionClosed.Code {
			c.node.logger.log(newLogEntry(LogLevelInfo, "disconnect after handling command", map[string]interface{}{"command": fmt.Sprintf("%v", cmd), "client": c.ID(), "user": c.UserID(), "reason": disconnect.Reason}))
		}
		go func() { _ = c.close(*disconnect) }()
		return false
	}
	return proceed
}

// dispatchCommand dispatches Command into correct command handler.
func (c *Client) dispatchCommand(cmd *protocol.Command, cmdSize int) (*Disconnect, bool) {
	c.mu.Lock()
	if c.status == statusClosed {
		c.mu.Unlock()
		return nil, false
	}
	c.mu.Unlock()
	if c.transport.ProtocolVersion() == ProtocolVersion1 {
		return c.dispatchCommandV1(cmd)
	}
	return c.dispatchCommandV2(cmd, cmdSize)
}

// isPong is a helper method to check whether the command from the client
// is a pong to server ping. It's actually an empty command.
func isPong(cmd *protocol.Command) bool {
	return cmd.Id == 0 && cmd.Send == nil
}

func (c *Client) handleCommandFinished(cmd *protocol.Command, method protocol.Command_MethodType, disconnect *Disconnect, reply *protocol.Reply, started time.Time) {
	defer func() {
		observeCommandDuration(method, time.Since(started))
	}()
	if c.node.clientEvents.commandProcessedHandler != nil {
		event := newCommandProcessedEvent(cmd, disconnect, reply, started)
		c.issueCommandProcessedEvent(event)
	}
}

func (c *Client) handleCommandDispatchError(cmd *protocol.Command, method protocol.Command_MethodType, err error, started time.Time) (*Disconnect, bool) {
	defer func() {
		observeCommandDuration(method, time.Since(started))
	}()
	switch t := err.(type) {
	case *Disconnect:
		if c.node.clientEvents.commandProcessedHandler != nil {
			event := newCommandProcessedEvent(cmd, t, nil, started)
			c.issueCommandProcessedEvent(event)
		}
		return t, false
	case Disconnect:
		if c.node.clientEvents.commandProcessedHandler != nil {
			event := newCommandProcessedEvent(cmd, &t, nil, started)
			c.issueCommandProcessedEvent(event)
		}
		return &t, false
	default:
		if cmd.Connect != nil {
			c.mu.Lock()
			c.unusable = true
			c.mu.Unlock()
		}
		errorReply := &protocol.Reply{Error: toClientErr(err).toProto()}
		c.writeError(method, cmd, errorReply, nil)
		if c.node.clientEvents.commandProcessedHandler != nil {
			event := newCommandProcessedEvent(cmd, nil, errorReply, started)
			c.issueCommandProcessedEvent(event)
		}
		return nil, cmd.Connect == nil
	}
}

func (c *Client) dispatchCommandV2(cmd *protocol.Command, cmdSize int) (*Disconnect, bool) {
	isConnect := cmd.Connect != nil
	if !c.authenticated && !isConnect {
		return &DisconnectBadRequest, false
	}

	if isPong(cmd) {
		c.mu.Lock()
		if c.status == statusClosed {
			c.mu.Unlock()
			return nil, false
		}
		if c.lastPing <= 0 {
			// No ping was issued, unnecessary pong.
			c.mu.Unlock()
			return &DisconnectBadRequest, false
		}
		// upon receiving pong we change a sign of lastPing value. This way we can handle
		// unnecessary pongs sent by the client and still use lastPing value in Client.checkPong.
		c.lastPing = -c.lastPing
		c.lastSeen = time.Now().Unix()
		c.mu.Unlock()
		return nil, true
	}

	if cmd.Id == 0 && cmd.Send == nil {
		// Now as pong processed make sure that command has id > 0 (except Send).
		return &DisconnectBadRequest, false
	}

	started := time.Now()

	var method protocol.Command_MethodType

	if cmd.Connect != nil {
		method = protocol.Command_CONNECT
	} else if cmd.Ping != nil {
		method = protocol.Command_PING
	} else if cmd.Subscribe != nil {
		method = protocol.Command_SUBSCRIBE
	} else if cmd.Unsubscribe != nil {
		method = protocol.Command_UNSUBSCRIBE
	} else if cmd.Publish != nil {
		method = protocol.Command_PUBLISH
	} else if cmd.Presence != nil {
		method = protocol.Command_PRESENCE
	} else if cmd.PresenceStats != nil {
		method = protocol.Command_PRESENCE_STATS
	} else if cmd.History != nil {
		method = protocol.Command_HISTORY
	} else if cmd.Rpc != nil {
		method = protocol.Command_RPC
	} else if cmd.Send != nil {
		method = protocol.Command_SEND
	} else if cmd.Refresh != nil {
		method = protocol.Command_REFRESH
	} else if cmd.SubRefresh != nil {
		method = protocol.Command_SUB_REFRESH
	} else {
		return &DisconnectBadRequest, false
	}

	var handleErr error

	handleErr = c.issueCommandReadEvent(cmd, cmdSize)
	if handleErr != nil {
		return c.handleCommandDispatchError(cmd, method, handleErr, started)
	}

	if cmd.Connect != nil {
		handleErr = c.handleConnect(cmd.Connect, cmd, started, nil)
	} else if cmd.Ping != nil {
		handleErr = c.handlePing(cmd, started, nil)
	} else if cmd.Subscribe != nil {
		handleErr = c.handleSubscribe(cmd.Subscribe, cmd, started, nil)
	} else if cmd.Unsubscribe != nil {
		handleErr = c.handleUnsubscribe(cmd.Unsubscribe, cmd, started, nil)
	} else if cmd.Publish != nil {
		handleErr = c.handlePublish(cmd.Publish, cmd, started, nil)
	} else if cmd.Presence != nil {
		handleErr = c.handlePresence(cmd.Presence, cmd, started, nil)
	} else if cmd.PresenceStats != nil {
		handleErr = c.handlePresenceStats(cmd.PresenceStats, cmd, started, nil)
	} else if cmd.History != nil {
		handleErr = c.handleHistory(cmd.History, cmd, started, nil)
	} else if cmd.Rpc != nil {
		handleErr = c.handleRPC(cmd.Rpc, cmd, started, nil)
	} else if cmd.Send != nil {
		handleErr = c.handleSend(cmd.Send, cmd, started)
	} else if cmd.Refresh != nil {
		handleErr = c.handleRefresh(cmd.Refresh, cmd, started, nil)
	} else if cmd.SubRefresh != nil {
		handleErr = c.handleSubRefresh(cmd.SubRefresh, cmd, started, nil)
	} else {
		return &DisconnectBadRequest, false
	}
	if handleErr != nil {
		return c.handleCommandDispatchError(cmd, method, handleErr, started)
	}
	return nil, true
}

func (c *Client) writeEncodedPush(rep *protocol.Reply, rw *replyWriter) {
	var data []byte
	if c.transport.ProtocolVersion() == ProtocolVersion1 {
		data = rep.Result
	} else {
		encoder := protocol.GetPushEncoder(c.transport.Protocol().toProto())
		var err error
		data, err = encoder.Encode(rep.Push)
		if err != nil {
			c.node.logger.log(newLogEntry(LogLevelError, "error encoding connect push", map[string]interface{}{"push": fmt.Sprintf("%v", rep.Push), "client": c.ID(), "user": c.UserID(), "error": err.Error()}))
			go func() { _ = c.close(DisconnectInappropriateProtocol) }()
			return
		}
	}
	disconnect := c.messageWriter.enqueue(queue.Item{Data: data})
	if disconnect != nil {
		go func() { _ = c.close(*disconnect) }()
	}
	if rw != nil {
		rw.write(rep)
	}
}

func (c *Client) writeEncodedCommandReply(method protocol.Command_MethodType, cmd *protocol.Command, rep *protocol.Reply, rw *replyWriter) {
	rep.Id = cmd.Id
	if rep.Error != nil {
		if c.node.LogEnabled(LogLevelInfo) {
			c.node.logger.log(newLogEntry(LogLevelInfo, "client command error", map[string]interface{}{"reply": fmt.Sprintf("%v", rep), "command": fmt.Sprintf("%v", cmd), "client": c.ID(), "user": c.UserID(), "error": rep.Error.Message, "code": rep.Error.Code}))
		}
		incReplyError(method, rep.Error.Code)
	}

	protoType := c.transport.Protocol().toProto()
	replyEncoder := protocol.GetReplyEncoder(protoType)

	replyData, err := replyEncoder.Encode(rep)
	if err != nil {
		c.node.logger.log(newLogEntry(LogLevelError, "error encoding reply", map[string]interface{}{"reply": fmt.Sprintf("%v", rep), "client": c.ID(), "user": c.UserID(), "error": err.Error()}))
		go func() { _ = c.close(DisconnectInappropriateProtocol) }()
		return
	}

	if c.replyWithoutQueue {
		err = c.messageWriter.config.WriteFn(queue.Item{Data: replyData})
		if err != nil {
			go func() { _ = c.close(DisconnectWriteError) }()
		}
	} else {
		disconnect := c.messageWriter.enqueue(queue.Item{Data: replyData})
		if disconnect != nil {
			go func() { _ = c.close(*disconnect) }()
		}
	}
	if rw != nil {
		rw.write(rep)
	}
	if c.node.LogEnabled(LogLevelTrace) {
		c.traceOutReply(rep)
	}
}

func (c *Client) dispatchCommandV1(cmd *protocol.Command) (*Disconnect, bool) {
	isConnect := cmd.Method == protocol.Command_CONNECT
	if !c.authenticated && !isConnect {
		// Client must send connect command to authenticate itself first.
		c.node.logger.log(newLogEntry(LogLevelInfo, "client not authenticated to handle command", map[string]interface{}{"client": c.ID(), "user": c.UserID(), "command": fmt.Sprintf("%v", cmd)}))
		return &DisconnectBadRequest, false
	}

	method := cmd.Method
	started := time.Now()

	var handleErr error

	params := cmd.Params

	switch method {
	case protocol.Command_CONNECT:
		req, err := protocol.GetParamsDecoder(c.transport.Protocol().toProto()).DecodeConnect(params)
		if err != nil {
			handleErr = c.logDisconnectBadRequestWithError(err, "error decoding connect")
		} else {
			handleErr = c.handleConnect(req, cmd, started, nil)
		}
	case protocol.Command_PING:
		handleErr = c.handlePingV1(cmd, started, nil)
	case protocol.Command_SUBSCRIBE:
		req, err := protocol.GetParamsDecoder(c.transport.Protocol().toProto()).DecodeSubscribe(params)
		if err != nil {
			handleErr = c.logDisconnectBadRequestWithError(err, "error decoding subscribe")
		} else {
			handleErr = c.handleSubscribe(req, cmd, started, nil)
		}
	case protocol.Command_UNSUBSCRIBE:
		req, err := protocol.GetParamsDecoder(c.transport.Protocol().toProto()).DecodeUnsubscribe(params)
		if err != nil {
			handleErr = c.logDisconnectBadRequestWithError(err, "error decoding unsubscribe")
		} else {
			handleErr = c.handleUnsubscribe(req, cmd, started, nil)
		}
	case protocol.Command_PUBLISH:
		req, err := protocol.GetParamsDecoder(c.transport.Protocol().toProto()).DecodePublish(params)
		if err != nil {
			handleErr = c.logDisconnectBadRequestWithError(err, "error decoding publish")
		} else {
			handleErr = c.handlePublish(req, cmd, started, nil)
		}
	case protocol.Command_PRESENCE:
		req, err := protocol.GetParamsDecoder(c.transport.Protocol().toProto()).DecodePresence(params)
		if err != nil {
			handleErr = c.logDisconnectBadRequestWithError(err, "error decoding presence")
		} else {
			handleErr = c.handlePresence(req, cmd, started, nil)
		}
	case protocol.Command_PRESENCE_STATS:
		req, err := protocol.GetParamsDecoder(c.transport.Protocol().toProto()).DecodePresenceStats(params)
		if err != nil {
			handleErr = c.logDisconnectBadRequestWithError(err, "error decoding presence stats")
		} else {
			handleErr = c.handlePresenceStats(req, cmd, started, nil)
		}
	case protocol.Command_HISTORY:
		req, err := protocol.GetParamsDecoder(c.transport.Protocol().toProto()).DecodeHistory(params)
		if err != nil {
			handleErr = c.logDisconnectBadRequestWithError(err, "error decoding history")
		} else {
			handleErr = c.handleHistory(req, cmd, started, nil)
		}
	case protocol.Command_RPC:
		req, err := protocol.GetParamsDecoder(c.transport.Protocol().toProto()).DecodeRPC(params)
		if err != nil {
			handleErr = c.logDisconnectBadRequestWithError(err, "error decoding rpc")
		} else {
			handleErr = c.handleRPC(req, cmd, started, nil)
		}
	case protocol.Command_SEND:
		req, err := protocol.GetParamsDecoder(c.transport.Protocol().toProto()).DecodeSend(params)
		if err != nil {
			handleErr = c.logDisconnectBadRequestWithError(err, "error decoding message")
		} else {
			handleErr = c.handleSend(req, cmd, started)
		}
	case protocol.Command_REFRESH:
		req, err := protocol.GetParamsDecoder(c.transport.Protocol().toProto()).DecodeRefresh(params)
		if err != nil {
			handleErr = c.logDisconnectBadRequestWithError(err, "error decoding refresh")
		} else {
			handleErr = c.handleRefresh(req, cmd, started, nil)
		}
	case protocol.Command_SUB_REFRESH:
		req, err := protocol.GetParamsDecoder(c.transport.Protocol().toProto()).DecodeSubRefresh(params)
		if err != nil {
			handleErr = c.logDisconnectBadRequestWithError(err, "error decoding sub refresh")
		} else {
			handleErr = c.handleSubRefresh(req, cmd, started, nil)
		}
	default:
		handleErr = ErrorMethodNotFound
	}
	if handleErr != nil {
		defer func() {
			observeCommandDuration(method, time.Since(started))
		}()
		switch t := handleErr.(type) {
		case *Disconnect:
			return t, false
		case Disconnect:
			return &t, false
		default:
			c.writeError(method, cmd, &protocol.Reply{Error: toClientErr(handleErr).toProto()}, nil)
			return nil, false
		}
	}
	return nil, true
}

func (c *Client) checkExpired() {
	c.mu.RLock()
	closed := c.status == statusClosed
	clientSideRefresh := c.clientSideRefresh
	exp := c.exp
	c.mu.RUnlock()
	if closed || exp == 0 {
		return
	}
	now := time.Now().Unix()
	ttl := exp - now

	if !clientSideRefresh && c.eventHub.refreshHandler != nil {
		if ttl > 0 {
			c.mu.Lock()
			if c.status != statusClosed {
				c.addExpireUpdate(time.Duration(ttl) * time.Second)
			}
			c.mu.Unlock()
		}
	}

	if ttl > 0 {
		// Connection was successfully refreshed.
		return
	}

	_ = c.close(DisconnectExpired)
}

func (c *Client) expire() {
	c.mu.RLock()
	closed := c.status == statusClosed
	clientSideRefresh := c.clientSideRefresh
	exp := c.exp
	c.mu.RUnlock()
	if closed || exp == 0 {
		return
	}
	if !clientSideRefresh && c.eventHub.refreshHandler != nil {
		cb := func(reply RefreshReply, err error) {
			if err != nil {
				switch t := err.(type) {
				case *Disconnect:
					_ = c.close(*t)
					return
				case Disconnect:
					_ = c.close(t)
					return
				default:
					_ = c.close(DisconnectServerError)
					return
				}
			}
			if reply.Expired {
				_ = c.close(DisconnectExpired)
				return
			}
			if reply.ExpireAt > 0 {
				c.mu.Lock()
				c.exp = reply.ExpireAt
				if reply.Info != nil {
					c.info = reply.Info
				}
				c.mu.Unlock()
			}
			c.checkExpired()
		}
		c.eventHub.refreshHandler(RefreshEvent{}, cb)
	} else {
		c.checkExpired()
	}
}

func (c *Client) handleConnect(req *protocol.ConnectRequest, cmd *protocol.Command, started time.Time, rw *replyWriter) error {
	_, err := c.connectCmd(req, cmd, started, rw)
	if err != nil {
		return err
	}
	c.triggerConnect()
	c.scheduleOnConnectTimers()
	return nil
}

func (c *Client) triggerConnect() {
	c.connectMu.Lock()
	defer c.connectMu.Unlock()
	if c.status != statusConnecting {
		return
	}
	if c.node.clientEvents.connectHandler == nil {
		c.status = statusConnected
		return
	}
	c.node.clientEvents.connectHandler(c)
	c.status = statusConnected
}

func (c *Client) scheduleOnConnectTimers() {
	// Make presence and refresh handlers always run after client connect event.
	c.mu.Lock()
	c.addPresenceUpdate()
	if c.exp > 0 {
		expireAfter := time.Duration(c.exp-time.Now().Unix()) * time.Second
		if c.clientSideRefresh {
			conf := c.node.config
			expireAfter += conf.ClientExpiredCloseDelay
		}
		c.addExpireUpdate(expireAfter)
	}
	if c.transport.ProtocolVersion() > ProtocolVersion1 && c.transport.AppLevelPing().PingInterval > 0 {
		c.addPingUpdate(true)
	}
	c.mu.Unlock()
}

func (c *Client) Refresh(opts ...RefreshOption) error {
	refreshOptions := &RefreshOptions{}
	for _, opt := range opts {
		opt(refreshOptions)
	}
	if refreshOptions.Expired {
		go func() { _ = c.close(DisconnectExpired) }()
		return nil
	}

	expireAt := refreshOptions.ExpireAt
	info := refreshOptions.Info

	res := &protocol.Refresh{
		Expires: expireAt > 0,
	}

	ttl := expireAt - time.Now().Unix()

	if ttl > 0 {
		res.Ttl = uint32(ttl)
	}

	if expireAt > 0 {
		// connection check enabled
		if ttl > 0 {
			// connection refreshed, update client timestamp and set new expiration timeout
			c.mu.Lock()
			c.exp = expireAt
			if len(info) > 0 {
				c.info = info
			}
			duration := time.Duration(ttl)*time.Second + c.node.config.ClientExpiredCloseDelay
			c.addExpireUpdate(duration)
			c.mu.Unlock()
		} else {
			go func() { _ = c.close(DisconnectExpired) }()
			return nil
		}
	} else {
		c.mu.Lock()
		c.exp = 0
		c.mu.Unlock()
	}

	replyData, err := c.getRefreshPushReply(res)
	if err != nil {
		return err
	}
	return c.transportEnqueue(replyData)
}

func (c *Client) getRefreshPushReply(res *protocol.Refresh) ([]byte, error) {
	if c.transport.ProtocolVersion() == ProtocolVersion1 {
		pushBytes, err := protocol.EncodeRefreshPush(c.transport.Protocol().toProto(), res)
		if err != nil {
			return nil, err
		}
		return c.encodeReply(&protocol.Reply{
			Result: pushBytes,
		})
	}
	return c.encodeReply(&protocol.Reply{
		Push: &protocol.Push{
			Refresh: res,
		},
	})
}

func (c *Client) releaseRefreshCommandReply(reply *protocol.Reply) {
	if c.transport.ProtocolVersion() == ProtocolVersion2 {
		protocol.ReplyPool.ReleaseRefreshReply(reply)
	}
}

func (c *Client) getRefreshCommandReply(res *protocol.RefreshResult) (*protocol.Reply, error) {
	if c.transport.ProtocolVersion() == ProtocolVersion1 {
		result, err := protocol.GetResultEncoder(c.transport.Protocol().toProto()).EncodeRefreshResult(res)
		if err != nil {
			return nil, err
		}
		return &protocol.Reply{
			Result: result,
		}, nil
	}
	return protocol.ReplyPool.AcquireRefreshReply(res), nil
}

func (c *Client) handleRefresh(req *protocol.RefreshRequest, cmd *protocol.Command, started time.Time, rw *replyWriter) error {
	if c.eventHub.refreshHandler == nil {
		return ErrorNotAvailable
	}

	if req.Token == "" {
		return c.logDisconnectBadRequest("client token required to refresh")
	}

	c.mu.RLock()
	clientSideRefresh := c.clientSideRefresh
	c.mu.RUnlock()

	if !clientSideRefresh {
		// Client not supposed to send refresh command in case of server-side refresh mechanism.
		return c.logDisconnectBadRequest("server-side refresh expected")
	}

	event := RefreshEvent{
		ClientSideRefresh: true,
		Token:             req.Token,
	}

	cb := func(reply RefreshReply, err error) {
		if err != nil {
			c.writeDisconnectOrErrorFlush(protocol.Command_REFRESH, cmd, err, started, rw)
			return
		}

		if reply.Expired {
			c.writeDisconnectOrErrorFlush(protocol.Command_REFRESH, cmd, DisconnectExpired, started, rw)
			return
		}

		expireAt := reply.ExpireAt
		info := reply.Info

		res := &protocol.RefreshResult{
			Expires: expireAt > 0,
		}
		if c.transport.ProtocolVersion() == ProtocolVersion1 {
			res.Version = c.node.config.Version
			res.Client = c.uid
		}

		ttl := expireAt - time.Now().Unix()

		if ttl > 0 {
			res.Ttl = uint32(ttl)
		}

		if expireAt > 0 {
			// connection check enabled
			if ttl > 0 {
				// connection refreshed, update client timestamp and set new expiration timeout
				c.mu.Lock()
				c.exp = expireAt
				if len(info) > 0 {
					c.info = info
				}
				duration := time.Duration(ttl)*time.Second + c.node.config.ClientExpiredCloseDelay
				c.addExpireUpdate(duration)
				c.mu.Unlock()
			} else {
				c.writeDisconnectOrErrorFlush(protocol.Command_REFRESH, cmd, ErrorExpired, started, rw)
				return
			}
		}

		protoReply, err := c.getRefreshCommandReply(res)
		if err != nil {
			c.logWriteInternalErrorFlush(protocol.Command_REFRESH, cmd, err, "error encoding refresh", started, rw)
			return
		}
		c.writeEncodedCommandReply(protocol.Command_REFRESH, cmd, protoReply, rw)
		c.handleCommandFinished(cmd, protocol.Command_REFRESH, nil, protoReply, started)
		c.releaseRefreshCommandReply(protoReply)
	}

	c.eventHub.refreshHandler(event, cb)
	return nil
}

// onSubscribeError cleans up a channel from client channels if an error during subscribe happened.
// Channel kept in a map during subscribe request to check for duplicate subscription attempts.
func (c *Client) onSubscribeError(channel string) {
	c.mu.Lock()
	_, ok := c.channels[channel]
	delete(c.channels, channel)
	c.mu.Unlock()
	if ok {
		_ = c.node.removeSubscription(channel, c)
	}
}

func (c *Client) handleSubscribe(req *protocol.SubscribeRequest, cmd *protocol.Command, started time.Time, rw *replyWriter) error {
	if c.eventHub.subscribeHandler == nil {
		return ErrorNotAvailable
	}

	replyError, disconnect := c.validateSubscribeRequest(req)
	if disconnect != nil || replyError != nil {
		if disconnect != nil {
			return *disconnect
		}
		return replyError
	}

	event := SubscribeEvent{
		Channel:     req.Channel,
		Token:       req.Token,
		Data:        req.Data,
		Positioned:  req.Positioned,
		Recoverable: req.Recoverable,
		JoinLeave:   req.JoinLeave,
	}

	cb := func(reply SubscribeReply, err error) {
		if err != nil {
			c.onSubscribeError(req.Channel)
			c.writeDisconnectOrErrorFlush(protocol.Command_SUBSCRIBE, cmd, err, started, rw)
			return
		}

		ctx := c.subscribeCmd(req, reply, cmd, false, started, rw)

		if ctx.disconnect != nil {
			c.onSubscribeError(req.Channel)
			c.writeDisconnectOrErrorFlush(protocol.Command_SUBSCRIBE, cmd, ctx.disconnect, started, rw)
			return
		}
		if ctx.err != nil {
			c.onSubscribeError(req.Channel)
			c.writeDisconnectOrErrorFlush(protocol.Command_SUBSCRIBE, cmd, ctx.err, started, rw)
			return
		}

		if channelHasFlag(ctx.channelContext.flags, flagEmitJoinLeave) && ctx.clientInfo != nil {
			go func() { _ = c.node.publishJoin(req.Channel, ctx.clientInfo) }()
		}
	}
	c.eventHub.subscribeHandler(event, cb)
	return nil
}

func (c *Client) getSubscribedChannelContext(channel string) (ChannelContext, bool) {
	c.mu.RLock()
	ctx, okChannel := c.channels[channel]
	c.mu.RUnlock()
	if !okChannel || !channelHasFlag(ctx.flags, flagSubscribed) {
		return ChannelContext{}, false
	}
	return ctx, true
}

func (c *Client) handleSubRefresh(req *protocol.SubRefreshRequest, cmd *protocol.Command, started time.Time, rw *replyWriter) error {
	if c.eventHub.subRefreshHandler == nil {
		return ErrorNotAvailable
	}

	channel := req.Channel
	if channel == "" {
		return c.logDisconnectBadRequest("channel required for sub refresh")
	}

	ctx, okChannel := c.getSubscribedChannelContext(channel)
	if !okChannel {
		// Must be subscribed to refresh subscription.
		return ErrorPermissionDenied
	}

	clientSideRefresh := channelHasFlag(ctx.flags, flagClientSideRefresh)
	if !clientSideRefresh {
		// Client not supposed to send sub refresh command in case of server-side
		// subscription refresh mechanism.
		return c.logDisconnectBadRequest("server-side sub refresh expected")
	}

	if req.Token == "" {
		c.node.logger.log(newLogEntry(LogLevelInfo, "subscription refresh token required", map[string]interface{}{"channel": req.Channel, "client": c.uid, "user": c.UserID()}))
		return ErrorBadRequest
	}

	event := SubRefreshEvent{
		ClientSideRefresh: true,
		Channel:           req.Channel,
		Token:             req.Token,
	}

	cb := func(reply SubRefreshReply, err error) {
		if err != nil {
			c.writeDisconnectOrErrorFlush(protocol.Command_SUB_REFRESH, cmd, err, started, rw)
			return
		}

		res := &protocol.SubRefreshResult{}

		if reply.ExpireAt > 0 {
			res.Expires = true
			now := time.Now().Unix()
			if reply.ExpireAt < now {
				c.writeDisconnectOrErrorFlush(protocol.Command_SUB_REFRESH, cmd, ErrorExpired, started, rw)
				return
			}
			res.Ttl = uint32(reply.ExpireAt - now)
		}

		c.mu.Lock()
		channelContext, okChan := c.channels[channel]
		if okChan && channelHasFlag(channelContext.flags, flagSubscribed) {
			channelContext.info = reply.Info
			channelContext.expireAt = reply.ExpireAt
			c.channels[channel] = channelContext
		}
		c.mu.Unlock()

		protoReply, err := c.getSubRefreshCommandReply(res)
		if err != nil {
			c.logWriteInternalErrorFlush(protocol.Command_SUB_REFRESH, cmd, err, "error encoding sub refresh", started, rw)
			return
		}

		c.writeEncodedCommandReply(protocol.Command_SUB_REFRESH, cmd, protoReply, rw)
		c.handleCommandFinished(cmd, protocol.Command_SUB_REFRESH, nil, protoReply, started)
		c.releaseSubRefreshCommandReply(protoReply)
	}

	c.eventHub.subRefreshHandler(event, cb)
	return nil
}

func (c *Client) releaseSubRefreshCommandReply(reply *protocol.Reply) {
	if c.transport.ProtocolVersion() == ProtocolVersion2 {
		protocol.ReplyPool.ReleaseSubRefreshReply(reply)
	}
}

func (c *Client) getSubRefreshCommandReply(res *protocol.SubRefreshResult) (*protocol.Reply, error) {
	if c.transport.ProtocolVersion() == ProtocolVersion1 {
		result, err := protocol.GetResultEncoder(c.transport.Protocol().toProto()).EncodeSubRefreshResult(res)
		if err != nil {
			return nil, err
		}
		return &protocol.Reply{
			Result: result,
		}, nil
	}
	return protocol.ReplyPool.AcquireSubRefreshReply(res), nil
}

func (c *Client) handleUnsubscribe(req *protocol.UnsubscribeRequest, cmd *protocol.Command, started time.Time, rw *replyWriter) error {
	channel := req.Channel
	if channel == "" {
		return c.logDisconnectBadRequest("channel required for unsubscribe")
	}

	if err := c.unsubscribe(channel, unsubscribeClient, nil); err != nil {
		return err
	}

	protoReply, err := c.getUnsubscribeCommandReply(&protocol.UnsubscribeResult{})
	if err != nil {
		c.node.logger.log(newLogEntry(LogLevelError, "error encoding unsubscribe", map[string]interface{}{"error": err.Error()}))
		return DisconnectServerError
	}
	c.writeEncodedCommandReply(protocol.Command_UNSUBSCRIBE, cmd, protoReply, rw)
	c.handleCommandFinished(cmd, protocol.Command_UNSUBSCRIBE, nil, protoReply, started)
	c.releaseUnsubscribeCommandReply(protoReply)
	return nil
}

func (c *Client) releaseUnsubscribeCommandReply(reply *protocol.Reply) {
	if c.transport.ProtocolVersion() == ProtocolVersion2 {
		protocol.ReplyPool.ReleaseUnsubscribeReply(reply)
	}
}

func (c *Client) getUnsubscribeCommandReply(res *protocol.UnsubscribeResult) (*protocol.Reply, error) {
	if c.transport.ProtocolVersion() == ProtocolVersion1 {
		result, err := protocol.GetResultEncoder(c.transport.Protocol().toProto()).EncodeUnsubscribeResult(res)
		if err != nil {
			return nil, err
		}
		return &protocol.Reply{
			Result: result,
		}, nil
	}
	return protocol.ReplyPool.AcquireUnsubscribeReply(res), nil
}

func (c *Client) handlePublish(req *protocol.PublishRequest, cmd *protocol.Command, started time.Time, rw *replyWriter) error {
	if c.eventHub.publishHandler == nil {
		return ErrorNotAvailable
	}

	channel := req.Channel
	data := req.Data

	if channel == "" || len(data) == 0 {
		return c.logDisconnectBadRequest("channel and data required for publish")
	}

	c.mu.RLock()
	info := c.clientInfo(channel)
	c.mu.RUnlock()

	event := PublishEvent{
		Channel:    channel,
		Data:       data,
		ClientInfo: info,
	}

	cb := func(reply PublishReply, err error) {
		if err != nil {
			c.writeDisconnectOrErrorFlush(protocol.Command_PUBLISH, cmd, err, started, rw)
			return
		}

		if reply.Result == nil {
			_, err := c.node.Publish(
				event.Channel, event.Data,
				WithHistory(reply.Options.HistorySize, reply.Options.HistoryTTL),
				WithClientInfo(reply.Options.ClientInfo),
			)
			if err != nil {
				c.logWriteInternalErrorFlush(protocol.Command_PUBLISH, cmd, err, "error publish", started, rw)
				return
			}
		}

		protoReply, err := c.getPublishCommandReply(&protocol.PublishResult{})
		if err != nil {
			c.logWriteInternalErrorFlush(protocol.Command_PUBLISH, cmd, err, "error encoding publish", started, rw)
			return
		}
		c.writeEncodedCommandReply(protocol.Command_PUBLISH, cmd, protoReply, rw)
		c.handleCommandFinished(cmd, protocol.Command_PUBLISH, nil, protoReply, started)
		c.releasePublishCommandReply(protoReply)
	}

	c.eventHub.publishHandler(event, cb)
	return nil
}

func (c *Client) releasePublishCommandReply(reply *protocol.Reply) {
	if c.transport.ProtocolVersion() == ProtocolVersion2 {
		protocol.ReplyPool.ReleasePublishReply(reply)
	}
}

func (c *Client) getPublishCommandReply(res *protocol.PublishResult) (*protocol.Reply, error) {
	if c.transport.ProtocolVersion() == ProtocolVersion1 {
		result, err := protocol.GetResultEncoder(c.transport.Protocol().toProto()).EncodePublishResult(res)
		if err != nil {
			return nil, err
		}
		return &protocol.Reply{
			Result: result,
		}, nil
	}
	return protocol.ReplyPool.AcquirePublishReply(res), nil
}

func (c *Client) handlePresence(req *protocol.PresenceRequest, cmd *protocol.Command, started time.Time, rw *replyWriter) error {
	if c.eventHub.presenceHandler == nil {
		return ErrorNotAvailable
	}

	channel := req.Channel
	if channel == "" {
		return c.logDisconnectBadRequest("channel required for presence")
	}

	event := PresenceEvent{
		Channel: channel,
	}

	cb := func(reply PresenceReply, err error) {
		if err != nil {
			c.writeDisconnectOrErrorFlush(protocol.Command_PRESENCE, cmd, err, started, rw)
			return
		}

		var presence map[string]*ClientInfo
		if reply.Result == nil {
			result, err := c.node.Presence(event.Channel)
			if err != nil {
				c.logWriteInternalErrorFlush(protocol.Command_PRESENCE, cmd, err, "error getting presence", started, rw)
				return
			}
			presence = result.Presence
		} else {
			presence = reply.Result.Presence
		}

		protoPresence := make(map[string]*protocol.ClientInfo, len(presence))
		for k, v := range presence {
			protoPresence[k] = infoToProto(v)
		}

		protoReply, err := c.getPresenceCommandReply(&protocol.PresenceResult{
			Presence: protoPresence,
		})
		if err != nil {
			c.logWriteInternalErrorFlush(protocol.Command_PRESENCE, cmd, err, "error encoding presence", started, rw)
			return
		}
		c.writeEncodedCommandReply(protocol.Command_PRESENCE, cmd, protoReply, rw)
		c.handleCommandFinished(cmd, protocol.Command_PRESENCE, nil, protoReply, started)
		c.releasePresenceCommandReply(protoReply)
	}

	c.eventHub.presenceHandler(event, cb)
	return nil
}

func (c *Client) releasePresenceCommandReply(reply *protocol.Reply) {
	if c.transport.ProtocolVersion() == ProtocolVersion2 {
		protocol.ReplyPool.ReleasePresenceReply(reply)
	}
}

func (c *Client) getPresenceCommandReply(res *protocol.PresenceResult) (*protocol.Reply, error) {
	if c.transport.ProtocolVersion() == ProtocolVersion1 {
		result, err := protocol.GetResultEncoder(c.transport.Protocol().toProto()).EncodePresenceResult(res)
		if err != nil {
			return nil, err
		}
		return &protocol.Reply{
			Result: result,
		}, nil
	}
	return protocol.ReplyPool.AcquirePresenceReply(res), nil
}

func (c *Client) handlePresenceStats(req *protocol.PresenceStatsRequest, cmd *protocol.Command, started time.Time, rw *replyWriter) error {
	if c.eventHub.presenceStatsHandler == nil {
		return ErrorNotAvailable
	}

	channel := req.Channel
	if channel == "" {
		return c.logDisconnectBadRequest("channel required for presence stats")
	}

	event := PresenceStatsEvent{
		Channel: channel,
	}

	cb := func(reply PresenceStatsReply, err error) {
		if err != nil {
			c.writeDisconnectOrErrorFlush(protocol.Command_PRESENCE_STATS, cmd, err, started, rw)
			return
		}

		var presenceStats PresenceStats
		if reply.Result == nil {
			result, err := c.node.PresenceStats(event.Channel)
			if err != nil {
				c.logWriteInternalErrorFlush(protocol.Command_PRESENCE_STATS, cmd, err, "error getting presence stats", started, rw)
				return
			}
			presenceStats = result.PresenceStats
		} else {
			presenceStats = reply.Result.PresenceStats
		}

		protoReply, err := c.getPresenceStatsCommandReply(&protocol.PresenceStatsResult{
			NumClients: uint32(presenceStats.NumClients),
			NumUsers:   uint32(presenceStats.NumUsers),
		})
		if err != nil {
			c.logWriteInternalErrorFlush(protocol.Command_PRESENCE_STATS, cmd, err, "error encoding presence stats", started, rw)
			return
		}
		c.writeEncodedCommandReply(protocol.Command_PRESENCE_STATS, cmd, protoReply, rw)
		c.handleCommandFinished(cmd, protocol.Command_PRESENCE_STATS, nil, protoReply, started)
		c.releasePresenceStatsCommandReply(protoReply)
	}

	c.eventHub.presenceStatsHandler(event, cb)
	return nil
}

func (c *Client) releasePresenceStatsCommandReply(reply *protocol.Reply) {
	if c.transport.ProtocolVersion() == ProtocolVersion2 {
		protocol.ReplyPool.ReleasePresenceStatsReply(reply)
	}
}

func (c *Client) getPresenceStatsCommandReply(res *protocol.PresenceStatsResult) (*protocol.Reply, error) {
	if c.transport.ProtocolVersion() == ProtocolVersion1 {
		result, err := protocol.GetResultEncoder(c.transport.Protocol().toProto()).EncodePresenceStatsResult(res)
		if err != nil {
			return nil, err
		}
		return &protocol.Reply{
			Result: result,
		}, nil
	}
	return protocol.ReplyPool.AcquirePresenceStatsReply(res), nil
}

func (c *Client) handleHistory(req *protocol.HistoryRequest, cmd *protocol.Command, started time.Time, rw *replyWriter) error {
	if c.eventHub.historyHandler == nil {
		return ErrorNotAvailable
	}

	channel := req.Channel
	if channel == "" {
		return c.logDisconnectBadRequest("channel required for history")
	}

	var filter HistoryFilter
	if req.Since != nil {
		filter.Since = &StreamPosition{
			Offset: req.Since.Offset,
			Epoch:  req.Since.Epoch,
		}
	}
	filter.Limit = int(req.Limit)

	maxPublicationLimit := c.node.config.HistoryMaxPublicationLimit
	if maxPublicationLimit > 0 && (filter.Limit < 0 || filter.Limit > maxPublicationLimit) {
		filter.Limit = maxPublicationLimit
	}

	filter.Reverse = req.Reverse

	event := HistoryEvent{
		Channel: channel,
		Filter:  filter,
	}

	cb := func(reply HistoryReply, err error) {
		if err != nil {
			c.writeDisconnectOrErrorFlush(protocol.Command_HISTORY, cmd, err, started, rw)
			return
		}

		var pubs []*Publication
		var offset uint64
		var epoch string
		if reply.Result == nil {
			result, err := c.node.History(event.Channel, WithLimit(event.Filter.Limit), WithSince(event.Filter.Since), WithReverse(event.Filter.Reverse))
			if err != nil {
				c.logWriteInternalErrorFlush(protocol.Command_HISTORY, cmd, err, "error getting history", started, rw)
				return
			}
			pubs = result.Publications
			offset = result.Offset
			epoch = result.Epoch
		} else {
			pubs = reply.Result.Publications
			offset = reply.Result.Offset
			epoch = reply.Result.Epoch
		}

		protoPubs := make([]*protocol.Publication, 0, len(pubs))
		for _, pub := range pubs {
			protoPub := pubToProto(pub)
			protoPubs = append(protoPubs, protoPub)
		}

		protoReply, err := c.getHistoryCommandReply(&protocol.HistoryResult{
			Publications: protoPubs,
			Offset:       offset,
			Epoch:        epoch,
		})
		if err != nil {
			c.logWriteInternalErrorFlush(protocol.Command_HISTORY, cmd, err, "error encoding history", started, rw)
			return
		}
		c.writeEncodedCommandReply(protocol.Command_HISTORY, cmd, protoReply, rw)
		c.handleCommandFinished(cmd, protocol.Command_HISTORY, nil, protoReply, started)
		c.releaseHistoryCommandReply(protoReply)
	}

	c.eventHub.historyHandler(event, cb)
	return nil
}

func (c *Client) releaseHistoryCommandReply(reply *protocol.Reply) {
	if c.transport.ProtocolVersion() == ProtocolVersion2 {
		protocol.ReplyPool.ReleaseHistoryReply(reply)
	}
}

func (c *Client) getHistoryCommandReply(res *protocol.HistoryResult) (*protocol.Reply, error) {
	if c.transport.ProtocolVersion() == ProtocolVersion1 {
		result, err := protocol.GetResultEncoder(c.transport.Protocol().toProto()).EncodeHistoryResult(res)
		if err != nil {
			return nil, err
		}
		return &protocol.Reply{
			Result: result,
		}, nil
	}
	return protocol.ReplyPool.AcquireHistoryReply(res), nil
}

var emptyReply = &protocol.Reply{}

func (c *Client) handlePingV1(cmd *protocol.Command, started time.Time, rw *replyWriter) error {
	c.writeEncodedCommandReply(protocol.Command_PING, cmd, emptyReply, rw)
	observeCommandDuration(protocol.Command_PING, time.Since(started))
	return nil
}

func (c *Client) handlePing(_ *protocol.Command, _ time.Time, _ *replyWriter) error {
	// Ping not supported by protocol v2 at the moment. Supporting it requires adding
	// ping method to SDKs first. But nobody asked yet.
	return ErrorNotAvailable
}

func (c *Client) writeError(method protocol.Command_MethodType, cmd *protocol.Command, errorReply *protocol.Reply, rw *replyWriter) {
	c.writeEncodedCommandReply(method, cmd, errorReply, rw)
}

func (c *Client) writeDisconnectOrErrorFlush(method protocol.Command_MethodType, cmd *protocol.Command, replyError error, started time.Time, rw *replyWriter) {
	defer func() {
		observeCommandDuration(method, time.Since(started))
	}()
	switch t := replyError.(type) {
	case *Disconnect:
		go func() { _ = c.close(*t) }()
		if c.node.clientEvents.commandProcessedHandler != nil {
			event := newCommandProcessedEvent(cmd, t, nil, started)
			c.issueCommandProcessedEvent(event)
		}
		return
	case Disconnect:
		go func() { _ = c.close(t) }()
		if c.node.clientEvents.commandProcessedHandler != nil {
			event := newCommandProcessedEvent(cmd, &t, nil, started)
			c.issueCommandProcessedEvent(event)
		}
		return
	default:
		errorReply := &protocol.Reply{Error: toClientErr(replyError).toProto()}
		c.writeError(method, cmd, errorReply, rw)
		if c.node.clientEvents.commandProcessedHandler != nil {
			event := newCommandProcessedEvent(cmd, nil, errorReply, started)
			c.issueCommandProcessedEvent(event)
		}
	}
}

type replyWriter struct {
	write func(*protocol.Reply)
}

func (c *Client) handleRPC(req *protocol.RPCRequest, cmd *protocol.Command, started time.Time, rw *replyWriter) error {
	if c.eventHub.rpcHandler == nil {
		return ErrorNotAvailable
	}

	event := RPCEvent{
		Method: req.Method,
		Data:   req.Data,
	}

	cb := func(reply RPCReply, err error) {
		if err != nil {
			c.writeDisconnectOrErrorFlush(protocol.Command_RPC, cmd, err, started, rw)
			return
		}
		result := &protocol.RPCResult{
			Data: reply.Data,
		}
		protoReply, err := c.getRPCCommandReply(result)
		if err != nil {
			c.logWriteInternalErrorFlush(protocol.Command_RPC, cmd, err, "error encoding rpc", started, rw)
			return
		}
		c.writeEncodedCommandReply(protocol.Command_RPC, cmd, protoReply, rw)
		c.handleCommandFinished(cmd, protocol.Command_RPC, nil, protoReply, started)
		c.releaseRPCCommandReply(protoReply)
	}

	c.eventHub.rpcHandler(event, cb)
	return nil
}

func (c *Client) releaseRPCCommandReply(r *protocol.Reply) {
	if c.transport.ProtocolVersion() == ProtocolVersion2 {
		protocol.ReplyPool.ReleaseRPCReply(r)
	}
}

func (c *Client) getRPCCommandReply(res *protocol.RPCResult) (*protocol.Reply, error) {
	if c.transport.ProtocolVersion() == ProtocolVersion1 {
		result, err := protocol.GetResultEncoder(c.transport.Protocol().toProto()).EncodeRPCResult(res)
		if err != nil {
			return nil, err
		}
		return &protocol.Reply{
			Result: result,
		}, nil
	}
	return protocol.ReplyPool.AcquireRPCReply(res), nil
}

func (c *Client) handleSend(req *protocol.SendRequest, cmd *protocol.Command, started time.Time) error {
	// Send handler is a bit special since it's a one way command: client does not expect any reply.
	if c.eventHub.messageHandler == nil {
		observeCommandDuration(protocol.Command_SEND, time.Since(started))
		// Return DisconnectNotAvailable here since otherwise client won't even know
		// server does not have asynchronous message handler set.
		return DisconnectNotAvailable
	}
	c.eventHub.messageHandler(MessageEvent{
		Data: req.Data,
	})
	c.handleCommandFinished(cmd, protocol.Command_SEND, nil, nil, started)
	return nil
}

func (c *Client) unlockServerSideSubscriptions(subCtxMap map[string]subscribeContext) {
	for channel := range subCtxMap {
		c.pubSubSync.StopBuffering(channel)
	}
}

// connectCmd handles connect command from client - client must send connect
// command immediately after establishing connection with server.
func (c *Client) connectCmd(req *protocol.ConnectRequest, cmd *protocol.Command, started time.Time, rw *replyWriter) (*protocol.ConnectResult, error) {
	c.mu.RLock()
	authenticated := c.authenticated
	closed := c.status == statusClosed
	c.mu.RUnlock()

	if closed {
		return nil, DisconnectConnectionClosed
	}

	if authenticated {
		return nil, c.logDisconnectBadRequest("client already authenticated")
	}

	config := c.node.config
	version := config.Version
	userConnectionLimit := config.UserConnectionLimit
	channelLimit := config.ClientChannelLimit

	var (
		credentials       *Credentials
		authData          protocol.Raw
		subscriptions     map[string]SubscribeOptions
		clientSideRefresh bool
	)

	if c.node.clientEvents.connectingHandler != nil {
		e := ConnectEvent{
			ClientID:  c.ID(),
			Data:      req.Data,
			Token:     req.Token,
			Name:      req.Name,
			Version:   req.Version,
			Transport: c.transport,
		}
		if len(req.Subs) > 0 {
			channels := make([]string, 0, len(req.Subs))
			for ch := range req.Subs {
				channels = append(channels, ch)
			}
			e.Channels = channels
		}
		reply, err := c.node.clientEvents.connectingHandler(c.ctx, e)
		if err != nil {
			c.startWriter(0, 0, 0)
			return nil, err
		}
		c.replyWithoutQueue = reply.ReplyWithoutQueue
		c.startWriter(reply.WriteDelay, reply.MaxMessagesInFrame, reply.QueueInitialCap)

		if reply.Credentials != nil {
			credentials = reply.Credentials
		}
		if reply.Context != nil {
			c.mu.Lock()
			c.ctx = reply.Context
			c.mu.Unlock()
		}
		if reply.Data != nil {
			authData = reply.Data
		}
		clientSideRefresh = reply.ClientSideRefresh
		if len(reply.Subscriptions) > 0 {
			subscriptions = make(map[string]SubscribeOptions, len(reply.Subscriptions))
			for ch, opts := range reply.Subscriptions {
				if ch == "" {
					continue
				}
				subscriptions[ch] = opts
			}
		}
	} else {
		c.startWriter(0, 0, 0)
	}

	if channelLimit > 0 && len(subscriptions) > channelLimit {
		return nil, DisconnectChannelLimit
	}

	if credentials == nil {
		// Try to find Credentials in context.
		if cred, ok := GetCredentials(c.ctx); ok {
			credentials = cred
		}
	}

	var (
		expires bool
		ttl     uint32
	)

	c.mu.Lock()
	c.clientSideRefresh = clientSideRefresh
	c.mu.Unlock()

	if credentials == nil {
		return nil, c.logDisconnectBadRequest("client credentials not found")
	}

	c.mu.Lock()
	c.user = credentials.UserID
	c.info = credentials.Info
	c.exp = credentials.ExpireAt

	user := c.user
	exp := c.exp
	closed = c.status == statusClosed
	c.mu.Unlock()

	if closed {
		return nil, DisconnectConnectionClosed
	}

	if c.node.LogEnabled(LogLevelDebug) {
		c.node.logger.log(newLogEntry(LogLevelDebug, "client authenticated", map[string]interface{}{"client": c.uid, "user": c.user}))
	}

	if userConnectionLimit > 0 && user != "" && len(c.node.hub.UserConnections(user)) >= userConnectionLimit {
		c.node.logger.log(newLogEntry(LogLevelInfo, "limit of connections for user reached", map[string]interface{}{"user": user, "client": c.uid, "limit": userConnectionLimit}))
		return nil, DisconnectConnectionLimit
	}

	c.mu.RLock()
	if exp > 0 {
		expires = true
		now := time.Now().Unix()
		if exp < now {
			c.mu.RUnlock()
			c.node.logger.log(newLogEntry(LogLevelInfo, "connection expiration must be greater than now", map[string]interface{}{"client": c.uid, "user": c.UserID()}))
			return nil, ErrorExpired
		}
		ttl = uint32(exp - now)
	}
	c.mu.RUnlock()

	res := &protocol.ConnectResult{
		Version: version,
		Expires: expires,
		Ttl:     ttl,
	}

	if c.transport.ProtocolVersion() > ProtocolVersion1 {
		appLevelPing := c.transport.AppLevelPing()
		if appLevelPing.PingInterval > 0 {
			res.Ping = uint32(c.transport.AppLevelPing().PingInterval.Seconds())
		}
		if !c.transport.Unidirectional() && appLevelPing.PongTimeout > 0 {
			res.Pong = true
		}
	}
	if c.transport.Unidirectional() || c.transport.Emulation() {
		res.Session = c.session
	}
	if c.transport.Emulation() {
		res.Node = c.node.ID()
	}

	// Client successfully connected.
	c.mu.Lock()
	c.authenticated = true
	c.mu.Unlock()

	err := c.node.addClient(c)
	if err != nil {
		c.node.logger.log(newLogEntry(LogLevelError, "error adding client", map[string]interface{}{"client": c.uid, "error": err.Error()}))
		return nil, DisconnectServerError
	}

	if !clientSideRefresh {
		// Server will do refresh itself.
		res.Expires = false
		res.Ttl = 0
	}

	res.Client = c.uid
	if authData != nil {
		res.Data = authData
	}

	var subCtxMap map[string]subscribeContext
	if len(subscriptions) > 0 {
		var subMu sync.Mutex
		subCtxMap = make(map[string]subscribeContext, len(subscriptions))
		subs := make(map[string]*protocol.SubscribeResult, len(subscriptions))
		var subDisconnect *Disconnect
		var subError *Error
		var wg sync.WaitGroup

		wg.Add(len(subscriptions))
		for ch, opts := range subscriptions {
			go func(ch string, opts SubscribeOptions) {
				defer wg.Done()
				subCmd := &protocol.SubscribeRequest{
					Channel: ch,
				}
				if subReq, ok := req.Subs[ch]; ok {
					subCmd.Recover = subReq.Recover
					subCmd.Offset = subReq.Offset
					subCmd.Epoch = subReq.Epoch
				}
				subCtx := c.subscribeCmd(subCmd, SubscribeReply{Options: opts}, nil, true, started, nil)
				subMu.Lock()
				subs[ch] = subCtx.result
				subCtxMap[ch] = subCtx
				if subCtx.disconnect != nil {
					subDisconnect = subCtx.disconnect
				}
				if subCtx.err != nil {
					subError = subCtx.err
				}
				subMu.Unlock()
			}(ch, opts)
		}
		wg.Wait()

		if subDisconnect != nil || subError != nil {
			c.unlockServerSideSubscriptions(subCtxMap)
			for channel := range subCtxMap {
				c.onSubscribeError(channel)
			}
			if subDisconnect != nil {
				return nil, subDisconnect
			}
			return nil, subError
		}
		res.Subs = subs
	}

	if c.transport.Unidirectional() {
		if !hasFlag(c.transport.DisabledPushFlags(), PushFlagConnect) {
			protoReply, err := c.getConnectPushReply(res)
			if err != nil {
				c.unlockServerSideSubscriptions(subCtxMap)
				c.node.logger.log(newLogEntry(LogLevelError, "error encoding connect", map[string]interface{}{"error": err.Error()}))
				return nil, DisconnectServerError
			}
			c.writeEncodedPush(protoReply, rw)
		}
	} else {
		protoReply, err := c.getConnectCommandReply(res)
		if err != nil {
			c.unlockServerSideSubscriptions(subCtxMap)
			c.node.logger.log(newLogEntry(LogLevelError, "error encoding connect", map[string]interface{}{"error": err.Error()}))
			return nil, DisconnectServerError
		}
		c.writeEncodedCommandReply(protocol.Command_CONNECT, cmd, protoReply, rw)
		defer c.releaseConnectCommandReply(protoReply)
		defer c.handleCommandFinished(cmd, protocol.Command_CONNECT, nil, protoReply, started)
	}

	c.mu.Lock()
	for channel, subCtx := range subCtxMap {
		c.channels[channel] = subCtx.channelContext
	}
	c.mu.Unlock()

	c.unlockServerSideSubscriptions(subCtxMap)

	if len(subCtxMap) > 0 {
		for channel, subCtx := range subCtxMap {
			go func(channel string, subCtx subscribeContext) {
				if channelHasFlag(subCtx.channelContext.flags, flagEmitJoinLeave) && subCtx.clientInfo != nil {
					_ = c.node.publishJoin(channel, subCtx.clientInfo)
				}
			}(channel, subCtx)
		}
	}

	return res, nil
}

func (c *Client) getConnectPushReply(res *protocol.ConnectResult) (*protocol.Reply, error) {
	p := &protocol.Connect{
		Version: res.GetVersion(),
		Client:  res.GetClient(),
		Data:    res.Data,
		Subs:    res.Subs,
		Expires: res.Expires,
		Ttl:     res.Ttl,
		Ping:    res.Ping,
		Pong:    res.Pong,
		Session: res.Session,
		Node:    res.Node,
	}
	if c.transport.ProtocolVersion() == ProtocolVersion1 {
		result, err := protocol.EncodeConnectPush(c.transport.Protocol().toProto(), p)
		if err != nil {
			return nil, err
		}
		return &protocol.Reply{Result: result}, nil
	}
	return &protocol.Reply{
		Push: &protocol.Push{
			Connect: p,
		},
	}, nil
}

<<<<<<< HEAD
func (c *Client) startWriter(batchDelay time.Duration, maxMessagesInFrame int, queueInitialCap int) {
	c.startWriterOnce.Do(func() {
		var writeMu sync.Mutex
		messageWriterConf := writerConfig{
			MaxQueueSize: c.node.config.ClientQueueMaxSize,
			WriteFn: func(item queue.Item) error {
				if c.node.clientEvents.transportWriteHandler != nil {
					pass := c.node.clientEvents.transportWriteHandler(c, TransportWriteEvent(item))
					if !pass {
						return nil
					}
				}
				if c.node.LogEnabled(LogLevelTrace) {
					c.trace("-->", item.Data)
				}
				writeMu.Lock()
				defer writeMu.Unlock()
				if err := c.transport.Write(item.Data); err != nil {
					switch v := err.(type) {
					case *Disconnect:
						go func() { _ = c.close(*v) }()
					case Disconnect:
						go func() { _ = c.close(v) }()
					default:
						go func() { _ = c.close(DisconnectWriteError) }()
					}
					return err
				}
				incTransportMessagesSent(c.transport.Name())
				return nil
			},
			WriteManyFn: func(items ...queue.Item) error {
				messages := make([][]byte, 0, len(items))
				for i := 0; i < len(items); i++ {
					if c.node.clientEvents.transportWriteHandler != nil {
						pass := c.node.clientEvents.transportWriteHandler(c, TransportWriteEvent(items[i]))
						if !pass {
							continue
						}
					}
					if c.node.LogEnabled(LogLevelTrace) {
						c.trace("-->", items[i].Data)
					}
					messages = append(messages, items[i].Data)
				}
				writeMu.Lock()
				defer writeMu.Unlock()
				if err := c.transport.WriteMany(messages...); err != nil {
					switch v := err.(type) {
					case *Disconnect:
						go func() { _ = c.close(*v) }()
					case Disconnect:
						go func() { _ = c.close(v) }()
					default:
						go func() { _ = c.close(DisconnectWriteError) }()
					}
					return err
				}
				addTransportMessagesSent(c.transport.Name(), float64(len(messages)))
				return nil
			},
		}

		c.messageWriter = newWriter(messageWriterConf, queueInitialCap)
		go c.messageWriter.run(batchDelay, maxMessagesInFrame)
	})
=======
func (c *Client) releaseConnectCommandReply(reply *protocol.Reply) {
	if c.transport.ProtocolVersion() == ProtocolVersion2 {
		protocol.ReplyPool.ReleaseConnectReply(reply)
	}
>>>>>>> 1ffb3856
}

func (c *Client) getConnectCommandReply(res *protocol.ConnectResult) (*protocol.Reply, error) {
	if c.transport.ProtocolVersion() == ProtocolVersion1 {
		result, err := protocol.GetResultEncoder(c.transport.Protocol().toProto()).EncodeConnectResult(res)
		if err != nil {
			return nil, err
		}
		return &protocol.Reply{Result: result}, nil
	}
	return protocol.ReplyPool.AcquireConnectReply(res), nil
}

// Subscribe client to a channel.
func (c *Client) Subscribe(channel string, opts ...SubscribeOption) error {
	if channel == "" {
		return fmt.Errorf("channel is empty")
	}
	channelLimit := c.node.config.ClientChannelLimit
	c.mu.RLock()
	numChannels := len(c.channels)
	c.mu.RUnlock()
	if channelLimit > 0 && numChannels >= channelLimit {
		go func() { _ = c.close(DisconnectChannelLimit) }()
		return nil
	}

	subCmd := &protocol.SubscribeRequest{
		Channel: channel,
	}
	subscribeOpts := &SubscribeOptions{}
	for _, opt := range opts {
		opt(subscribeOpts)
	}
	if subscribeOpts.RecoverSince != nil {
		subCmd.Recover = true
		subCmd.Offset = subscribeOpts.RecoverSince.Offset
		subCmd.Epoch = subscribeOpts.RecoverSince.Epoch
	}
	subCtx := c.subscribeCmd(subCmd, SubscribeReply{
		Options: *subscribeOpts,
	}, nil, true, time.Time{}, nil)
	if subCtx.err != nil {
		c.onSubscribeError(subCmd.Channel)
		return subCtx.err
	}
	defer c.pubSubSync.StopBuffering(channel)
	c.mu.Lock()
	c.channels[channel] = subCtx.channelContext
	c.mu.Unlock()
	if hasFlag(c.transport.DisabledPushFlags(), PushFlagSubscribe) {
		return nil
	}
	replyData, err := c.getSubscribePushReply(channel, subCtx.result)
	if err != nil {
		return err
	}
	err = c.transportEnqueue(replyData)
	if err != nil {
		return err
	}
	if channelHasFlag(subCtx.channelContext.flags, flagEmitJoinLeave) && subCtx.clientInfo != nil {
		_ = c.node.publishJoin(channel, subCtx.clientInfo)
	}
	return nil
}

func (c *Client) getSubscribePushReply(channel string, res *protocol.SubscribeResult) ([]byte, error) {
	sub := &protocol.Subscribe{
		Offset:      res.GetOffset(),
		Epoch:       res.GetEpoch(),
		Recoverable: res.GetRecoverable(),
		Positioned:  res.GetPositioned(),
		Data:        res.Data,
	}
	if c.transport.ProtocolVersion() == ProtocolVersion1 {
		pushBytes, err := protocol.EncodeSubscribePush(c.transport.Protocol().toProto(), channel, sub)
		if err != nil {
			return nil, err
		}
		return c.encodeReply(&protocol.Reply{Result: pushBytes})
	}
	return c.encodeReply(&protocol.Reply{
		Push: &protocol.Push{
			Channel:   channel,
			Subscribe: sub,
		},
	})
}

func (c *Client) validateSubscribeRequest(cmd *protocol.SubscribeRequest) (*Error, *Disconnect) {
	channel := cmd.Channel
	if channel == "" {
		c.node.logger.log(newLogEntry(LogLevelInfo, "channel required for subscribe", map[string]interface{}{"user": c.user, "client": c.uid}))
		return nil, &DisconnectBadRequest
	}

	config := c.node.config
	channelMaxLength := config.ChannelMaxLength
	channelLimit := config.ClientChannelLimit

	if channelMaxLength > 0 && len(channel) > channelMaxLength {
		c.node.logger.log(newLogEntry(LogLevelInfo, "channel too long", map[string]interface{}{"max": channelMaxLength, "channel": channel, "user": c.user, "client": c.uid}))
		return ErrorBadRequest, nil
	}

	c.mu.Lock()
	numChannels := len(c.channels)
	_, ok := c.channels[channel]
	if ok {
		c.mu.Unlock()
		c.node.logger.log(newLogEntry(LogLevelInfo, "client already subscribed on channel", map[string]interface{}{"channel": channel, "user": c.user, "client": c.uid}))
		return ErrorAlreadySubscribed, nil
	}
	if channelLimit > 0 && numChannels >= channelLimit {
		c.mu.Unlock()
		c.node.logger.log(newLogEntry(LogLevelInfo, "maximum limit of channels per client reached", map[string]interface{}{"limit": channelLimit, "user": c.user, "client": c.uid}))
		return ErrorLimitExceeded, nil
	}
	// Put channel to a map to track duplicate subscriptions. This channel should
	// be removed from a map upon an error during subscribe.
	c.channels[channel] = ChannelContext{}
	c.mu.Unlock()

	return nil, nil
}

func errorDisconnectContext(replyError *Error, disconnect *Disconnect) subscribeContext {
	ctx := subscribeContext{}
	if disconnect != nil {
		ctx.disconnect = disconnect
		return ctx
	}
	ctx.err = replyError
	return ctx
}

type subscribeContext struct {
	result         *protocol.SubscribeResult
	clientInfo     *ClientInfo
	err            *Error
	disconnect     *Disconnect
	channelContext ChannelContext
}

func isRecovered(historyResult HistoryResult, cmdOffset uint64, cmdEpoch string) ([]*protocol.Publication, bool) {
	latestOffset := historyResult.Offset
	latestEpoch := historyResult.Epoch

	recoveredPubs := make([]*protocol.Publication, 0, len(historyResult.Publications))
	for _, pub := range historyResult.Publications {
		protoPub := pubToProto(pub)
		recoveredPubs = append(recoveredPubs, protoPub)
	}

	nextOffset := cmdOffset + 1
	var recovered bool
	if len(recoveredPubs) == 0 {
		recovered = latestOffset == cmdOffset && (cmdEpoch == "" || latestEpoch == cmdEpoch)
	} else {
		recovered = recoveredPubs[0].Offset == nextOffset &&
			recoveredPubs[len(recoveredPubs)-1].Offset == latestOffset &&
			(cmdEpoch == "" || latestEpoch == cmdEpoch)
	}

	return recoveredPubs, recovered
}

// subscribeCmd handles subscribe command - clients send this when subscribe
// on channel, if channel is private then we must validate provided sign here before
// actually subscribe client on channel. Optionally we can send missed messages to
// client if it provided last message id seen in channel.
func (c *Client) subscribeCmd(req *protocol.SubscribeRequest, reply SubscribeReply, cmd *protocol.Command, serverSide bool, started time.Time, rw *replyWriter) subscribeContext {

	ctx := subscribeContext{}
	res := &protocol.SubscribeResult{}

	if reply.Options.ExpireAt > 0 {
		ttl := reply.Options.ExpireAt - time.Now().Unix()
		if ttl <= 0 {
			c.node.logger.log(newLogEntry(LogLevelInfo, "subscription expiration must be greater than now", map[string]interface{}{"client": c.uid, "user": c.UserID()}))
			return errorDisconnectContext(ErrorExpired, nil)
		}
		if reply.ClientSideRefresh {
			res.Expires = true
			res.Ttl = uint32(ttl)
		}
	}

	if reply.Options.Data != nil {
		res.Data = reply.Options.Data
	}

	channel := req.Channel

	info := &ClientInfo{
		ClientID: c.uid,
		UserID:   c.user,
		ConnInfo: c.info,
		ChanInfo: reply.Options.ChannelInfo,
	}

	needPubSubSync := reply.Options.EnablePositioning || reply.Options.EnableRecovery
	if needPubSubSync {
		// Start syncing recovery and PUB/SUB.
		// The important thing is to call StopBuffering for this channel
		// after response with Publications written to connection.
		c.pubSubSync.StartBuffering(channel)
	}

	err := c.node.addSubscription(channel, c)
	if err != nil {
		c.node.logger.log(newLogEntry(LogLevelError, "error adding subscription", map[string]interface{}{"channel": channel, "user": c.user, "client": c.uid, "error": err.Error()}))
		c.pubSubSync.StopBuffering(channel)
		if clientErr, ok := err.(*Error); ok && clientErr != ErrorInternal {
			return errorDisconnectContext(clientErr, nil)
		}
		ctx.disconnect = &DisconnectServerError
		return ctx
	}

	if reply.Options.EmitPresence {
		err = c.node.addPresence(channel, c.uid, info)
		if err != nil {
			c.node.logger.log(newLogEntry(LogLevelError, "error adding presence", map[string]interface{}{"channel": channel, "user": c.user, "client": c.uid, "error": err.Error()}))
			c.pubSubSync.StopBuffering(channel)
			ctx.disconnect = &DisconnectServerError
			return ctx
		}
	}

	var (
		latestOffset  uint64
		latestEpoch   string
		recoveredPubs []*protocol.Publication
	)

	if reply.Options.EnablePositioning || reply.Options.EnableRecovery {
		res.Positioned = true
		if reply.Options.EnableRecovery {
			res.Recoverable = true
		}

		if reply.Options.EnableRecovery && req.Recover {
			cmdOffset := req.Offset
			cmdEpoch := req.Epoch

			// Client provided subscribe request with recover flag on. Try to recover missed
			// publications automatically from history (we suppose here that history configured wisely).
			historyResult, err := c.node.recoverHistory(channel, StreamPosition{cmdOffset, cmdEpoch})
			if err != nil {
				if errors.Is(err, ErrorUnrecoverablePosition) {
					// Result contains stream position in case of ErrorUnrecoverablePosition
					// during recovery.
					latestOffset = historyResult.Offset
					latestEpoch = historyResult.Epoch
					res.Recovered = false
					incRecover(res.Recovered)
					//if c.transport.ProtocolVersion() > ProtocolVersion1 {
					//	c.pubSubSync.StopBuffering(channel)
					//	return errorDisconnectContext(ErrorUnrecoverablePosition, nil)
					//}
				} else {
					c.node.logger.log(newLogEntry(LogLevelError, "error on recover", map[string]interface{}{"channel": channel, "user": c.user, "client": c.uid, "error": err.Error()}))
					c.pubSubSync.StopBuffering(channel)
					if clientErr, ok := err.(*Error); ok && clientErr != ErrorInternal {
						return errorDisconnectContext(clientErr, nil)
					}
					ctx.disconnect = &DisconnectServerError
					return ctx
				}
			} else {
				latestOffset = historyResult.Offset
				latestEpoch = historyResult.Epoch
				var recovered bool
				recoveredPubs, recovered = isRecovered(historyResult, cmdOffset, cmdEpoch)
				res.Recovered = recovered
				incRecover(res.Recovered)
			}
		} else {
			streamTop, err := c.node.streamTop(channel)
			if err != nil {
				c.node.logger.log(newLogEntry(LogLevelError, "error getting stream state for channel", map[string]interface{}{"channel": channel, "user": c.user, "client": c.uid, "error": err.Error()}))
				c.pubSubSync.StopBuffering(channel)
				if clientErr, ok := err.(*Error); ok && clientErr != ErrorInternal {
					return errorDisconnectContext(clientErr, nil)
				}
				ctx.disconnect = &DisconnectServerError
				return ctx
			}
			latestOffset = streamTop.Offset
			latestEpoch = streamTop.Epoch
		}

		res.Epoch = latestEpoch
		res.Offset = latestOffset

		bufferedPubs := c.pubSubSync.LockBufferAndReadBuffered(channel)
		var okMerge bool
		recoveredPubs, okMerge = recovery.MergePublications(recoveredPubs, bufferedPubs)
		if !okMerge {
			c.pubSubSync.StopBuffering(channel)
			ctx.disconnect = &DisconnectInsufficientState
			return ctx
		}
	}

	if len(recoveredPubs) > 0 {
		lastPubOffset := recoveredPubs[len(recoveredPubs)-1].Offset
		if lastPubOffset > res.Offset {
			// There can be a case when recovery returned a limited set of publications
			// thus last publication offset will be smaller than history current offset.
			// In this case res.Recovered will be false. So we take a maximum here.
			latestOffset = lastPubOffset
			res.Offset = latestOffset
		}
	}

	if c.transport.ProtocolVersion() == ProtocolVersion1 {
		if req.Recover {
			res.Publications = recoveredPubs
		}
	} else {
		if res.Recovered {
			// Only append recovered publications in case continuity in a channel can be achieved.
			res.Publications = recoveredPubs
			// In case of successful recovery attach stream position from request to subscribe response.
			// This simplifies client implementation as it doesn't need to distinguish between cases when
			// subscribe response has recovered publications, or it has no recovered publications.
			// Valid stream position will be then caught up upon processing publications.
			res.Epoch = req.Epoch
			res.Offset = req.Offset
		}
		res.WasRecovering = req.Recover
	}

	if !serverSide {
		// Write subscription reply only if initiated by client.
		protoReply, err := c.getSubscribeCommandReply(res)
		if err != nil {
			c.node.logger.log(newLogEntry(LogLevelError, "error encoding subscribe", map[string]interface{}{"error": err.Error()}))
			if !serverSide {
				// Will be called later in case of server side sub.
				c.pubSubSync.StopBuffering(channel)
			}
			ctx.disconnect = &DisconnectServerError
			return ctx
		}

		// Need to flush data from writer so subscription response is
		// sent before any subscription publication.
		c.writeEncodedCommandReply(protocol.Command_SUBSCRIBE, cmd, protoReply, rw)
		defer c.releaseSubscribeCommandReply(protoReply)
		defer c.handleCommandFinished(cmd, protocol.Command_SUBSCRIBE, nil, protoReply, started)
	}

	var channelFlags uint8
	channelFlags |= flagSubscribed
	if serverSide {
		channelFlags |= flagServerSide
	}
	if reply.ClientSideRefresh {
		channelFlags |= flagClientSideRefresh
	}
	if reply.Options.EnablePositioning || reply.Options.EnableRecovery {
		channelFlags |= flagPositioning
	}
	if reply.Options.EmitPresence {
		channelFlags |= flagEmitPresence
	}
	if reply.Options.EmitJoinLeave {
		channelFlags |= flagEmitJoinLeave
	}
	if reply.Options.PushJoinLeave {
		channelFlags |= flagPushJoinLeave
	}

	channelContext := ChannelContext{
		info:     reply.Options.ChannelInfo,
		flags:    channelFlags,
		expireAt: reply.Options.ExpireAt,
		streamPosition: StreamPosition{
			Offset: latestOffset,
			Epoch:  latestEpoch,
		},
		Source: reply.Options.Source,
	}
	if reply.Options.EnableRecovery || reply.Options.EnablePositioning {
		channelContext.positionCheckTime = time.Now().Unix()
	}

	if !serverSide {
		// In case of server-side sub this will be done later by the caller.
		c.mu.Lock()
		c.channels[channel] = channelContext
		c.mu.Unlock()
		// Stop syncing recovery and PUB/SUB.
		// In case of server side subscription we will do this later.
		c.pubSubSync.StopBuffering(channel)
	}

	if c.node.logger.enabled(LogLevelDebug) {
		c.node.logger.log(newLogEntry(LogLevelDebug, "client subscribed to channel", map[string]interface{}{"client": c.uid, "user": c.user, "channel": req.Channel}))
	}

	ctx.result = res
	ctx.clientInfo = info
	ctx.channelContext = channelContext
	return ctx
}

func (c *Client) releaseSubscribeCommandReply(reply *protocol.Reply) {
	if c.transport.ProtocolVersion() == ProtocolVersion2 {
		protocol.ReplyPool.ReleaseSubscribeReply(reply)
	}
}

func (c *Client) getSubscribeCommandReply(res *protocol.SubscribeResult) (*protocol.Reply, error) {
	if c.transport.ProtocolVersion() == ProtocolVersion1 {
		result, err := protocol.GetResultEncoder(c.transport.Protocol().toProto()).EncodeSubscribeResult(res)
		if err != nil {
			return nil, err
		}
		return &protocol.Reply{
			Result: result,
		}, nil
	}
	return protocol.ReplyPool.AcquireSubscribeReply(res), nil
}

func (c *Client) handleInsufficientState(ch string, serverSide bool) {
	if c.isAsyncUnsubscribe(serverSide) {
		c.handleAsyncUnsubscribe(ch, unsubscribeInsufficientState)
	} else {
		c.handleInsufficientStateDisconnect()
	}
}

func (c *Client) isAsyncUnsubscribe(serverSide bool) bool {
	return c.transport.ProtocolVersion() > ProtocolVersion1 && !serverSide
}

func (c *Client) handleInsufficientStateDisconnect() {
	_ = c.close(DisconnectInsufficientState)
}

func (c *Client) handleAsyncUnsubscribe(ch string, unsub Unsubscribe) {
	err := c.unsubscribe(ch, unsub, nil)
	if err != nil {
		_ = c.close(DisconnectServerError)
		return
	}
	err = c.sendUnsubscribe(ch, unsub)
	if err != nil {
		_ = c.close(DisconnectWriteError)
		return
	}
}

func (c *Client) writePublicationUpdatePosition(ch string, pub *protocol.Publication, data []byte, sp StreamPosition) error {
	c.mu.Lock()
	channelContext, ok := c.channels[ch]
	if !ok || !channelHasFlag(channelContext.flags, flagSubscribed) {
		c.mu.Unlock()
		return nil
	}
	if !channelHasFlag(channelContext.flags, flagPositioning) {
		if hasFlag(c.transport.DisabledPushFlags(), PushFlagPublication) {
			c.mu.Unlock()
			return nil
		}
		c.mu.Unlock()
		return c.transportEnqueue(data)
	}
	serverSide := channelHasFlag(channelContext.flags, flagServerSide)
	currentPositionOffset := channelContext.streamPosition.Offset
	nextExpectedOffset := currentPositionOffset + 1
	pubOffset := pub.Offset
	pubEpoch := sp.Epoch
	if pubEpoch != channelContext.streamPosition.Epoch {
		if c.node.logger.enabled(LogLevelDebug) {
			c.node.logger.log(newLogEntry(LogLevelDebug, "client insufficient state", map[string]interface{}{"channel": ch, "user": c.user, "client": c.uid, "epoch": pubEpoch, "expectedEpoch": channelContext.streamPosition.Epoch}))
		}
		// Oops: sth lost, let client reconnect/resubscribe to recover its state.
		go func() { c.handleInsufficientState(ch, serverSide) }()
		c.mu.Unlock()
		return nil
	}
	if pubOffset != nextExpectedOffset {
		if c.node.logger.enabled(LogLevelDebug) {
			c.node.logger.log(newLogEntry(LogLevelDebug, "client insufficient state", map[string]interface{}{"channel": ch, "user": c.user, "client": c.uid, "offset": pubOffset, "expectedOffset": nextExpectedOffset}))
		}
		// Oops: sth lost, let client reconnect/resubscribe to recover its state.
		go func() { c.handleInsufficientState(ch, serverSide) }()
		c.mu.Unlock()
		return nil
	}
	channelContext.positionCheckTime = time.Now().Unix()
	channelContext.streamPosition.Offset = pub.Offset
	c.channels[ch] = channelContext
	c.mu.Unlock()
	if hasFlag(c.transport.DisabledPushFlags(), PushFlagPublication) {
		return nil
	}
	return c.transportEnqueue(data)
}

func (c *Client) writePublication(ch string, pub *protocol.Publication, data []byte, sp StreamPosition) error {
	if c.node.LogEnabled(LogLevelTrace) {
		c.traceOutPush(&protocol.Push{Channel: ch, Pub: pub})
	}
	if pub.Offset == 0 {
		if hasFlag(c.transport.DisabledPushFlags(), PushFlagPublication) {
			return nil
		}
		return c.transportEnqueue(data)
	}
	c.pubSubSync.SyncPublication(ch, pub, func() {
		_ = c.writePublicationUpdatePosition(ch, pub, data, sp)
	})
	return nil
}

func (c *Client) writeJoin(ch string, join *protocol.Join, data []byte) error {
	if c.node.LogEnabled(LogLevelTrace) {
		c.traceOutPush(&protocol.Push{Channel: ch, Join: join})
	}
	if hasFlag(c.transport.DisabledPushFlags(), PushFlagJoin) {
		return nil
	}
	c.mu.RLock()
	channelContext, ok := c.channels[ch]
	if !ok || !channelHasFlag(channelContext.flags, flagSubscribed) {
		c.mu.RUnlock()
		return nil
	}
	if !channelHasFlag(channelContext.flags, flagPushJoinLeave) {
		c.mu.RUnlock()
		return nil
	}
	c.mu.RUnlock()
	return c.transportEnqueue(data)
}

func (c *Client) writeLeave(ch string, leave *protocol.Leave, data []byte) error {
	if c.node.LogEnabled(LogLevelTrace) {
		c.traceOutPush(&protocol.Push{Channel: ch, Leave: leave})
	}
	if hasFlag(c.transport.DisabledPushFlags(), PushFlagLeave) {
		return nil
	}
	c.mu.RLock()
	channelContext, ok := c.channels[ch]
	if !ok || !channelHasFlag(channelContext.flags, flagSubscribed) {
		c.mu.RUnlock()
		return nil
	}
	if !channelHasFlag(channelContext.flags, flagPushJoinLeave) {
		c.mu.RUnlock()
		return nil
	}
	c.mu.RUnlock()
	return c.transportEnqueue(data)
}

// Lock must be held outside.
func (c *Client) unsubscribe(channel string, unsubscribe Unsubscribe, disconnect *Disconnect) error {
	c.mu.RLock()
	info := c.clientInfo(channel)
	chCtx, ok := c.channels[channel]
	c.mu.RUnlock()
	if !ok {
		return nil
	}

	serverSide := channelHasFlag(chCtx.flags, flagServerSide)

	c.mu.Lock()
	delete(c.channels, channel)
	c.mu.Unlock()

	if channelHasFlag(chCtx.flags, flagEmitPresence) && channelHasFlag(chCtx.flags, flagSubscribed) {
		err := c.node.removePresence(channel, c.uid)
		if err != nil {
			c.node.logger.log(newLogEntry(LogLevelError, "error removing channel presence", map[string]interface{}{"channel": channel, "user": c.user, "client": c.uid, "error": err.Error()}))
		}
	}

	if channelHasFlag(chCtx.flags, flagEmitJoinLeave) && channelHasFlag(chCtx.flags, flagSubscribed) {
		_ = c.node.publishLeave(channel, info)
	}

	if err := c.node.removeSubscription(channel, c); err != nil {
		c.node.logger.log(newLogEntry(LogLevelError, "error removing subscription", map[string]interface{}{"channel": channel, "user": c.user, "client": c.uid, "error": err.Error()}))
		return err
	}

	if channelHasFlag(chCtx.flags, flagSubscribed) {
		if c.eventHub.unsubscribeHandler != nil {
			c.eventHub.unsubscribeHandler(UnsubscribeEvent{
				Channel:     channel,
				ServerSide:  serverSide,
				Unsubscribe: unsubscribe,
				Disconnect:  disconnect,
			})
		}
	}

	if c.node.logger.enabled(LogLevelDebug) {
		c.node.logger.log(newLogEntry(LogLevelDebug, "client unsubscribed from channel", map[string]interface{}{"channel": channel, "user": c.user, "client": c.uid}))
	}

	return nil
}

func (c *Client) logDisconnectBadRequest(message string) error {
	c.node.logger.log(newLogEntry(LogLevelInfo, message, map[string]interface{}{"user": c.user, "client": c.uid}))
	return DisconnectBadRequest
}

func (c *Client) logDisconnectBadRequestWithError(err error, message string) error {
	c.node.logger.log(newLogEntry(LogLevelInfo, message, map[string]interface{}{"error": err.Error(), "user": c.user, "client": c.uid}))
	return DisconnectBadRequest
}

func (c *Client) logWriteInternalErrorFlush(method protocol.Command_MethodType, cmd *protocol.Command, err error, message string, started time.Time, rw *replyWriter) {
	defer func() {
		observeCommandDuration(method, time.Since(started))
	}()
	if clientErr, ok := err.(*Error); ok {
		errorReply := &protocol.Reply{Error: clientErr.toProto()}
		c.writeError(method, cmd, errorReply, rw)
		return
	}
	c.node.logger.log(newLogEntry(LogLevelError, message, map[string]interface{}{"error": err.Error()}))

	errorReply := &protocol.Reply{Error: ErrorInternal.toProto()}
	c.writeError(method, cmd, errorReply, rw)
	if c.node.clientEvents.commandProcessedHandler != nil {
		event := newCommandProcessedEvent(cmd, nil, errorReply, started)
		c.issueCommandProcessedEvent(event)
	}
}

func toClientErr(err error) *Error {
	if clientErr, ok := err.(*Error); ok {
		return clientErr
	}
	return ErrorInternal
}<|MERGE_RESOLUTION|>--- conflicted
+++ resolved
@@ -254,12 +254,9 @@
 	lastPing          int64
 	eventHub          *clientEventHub
 	timer             *time.Timer
-<<<<<<< HEAD
 	startWriterOnce   sync.Once
 	replyWithoutQueue bool
-=======
 	unusable          bool
->>>>>>> 1ffb3856
 }
 
 // ClientCloseFunc must be called on Transport handler close to clean up Client.
@@ -294,62 +291,6 @@
 		eventHub:   &clientEventHub{},
 	}
 
-<<<<<<< HEAD
-=======
-	messageWriterConf := writerConfig{
-		MaxQueueSize: n.config.ClientQueueMaxSize,
-		WriteFn: func(item queue.Item) error {
-			if client.node.clientEvents.transportWriteHandler != nil {
-				pass := client.node.clientEvents.transportWriteHandler(client, TransportWriteEvent(item))
-				if !pass {
-					return nil
-				}
-			}
-			if err := t.Write(item.Data); err != nil {
-				switch v := err.(type) {
-				case *Disconnect:
-					go func() { _ = client.close(*v) }()
-				case Disconnect:
-					go func() { _ = client.close(v) }()
-				default:
-					go func() { _ = client.close(DisconnectWriteError) }()
-				}
-				return err
-			}
-			incTransportMessagesSent(t.Name())
-			return nil
-		},
-		WriteManyFn: func(items ...queue.Item) error {
-			messages := make([][]byte, 0, len(items))
-			for i := 0; i < len(items); i++ {
-				if client.node.clientEvents.transportWriteHandler != nil {
-					pass := client.node.clientEvents.transportWriteHandler(client, TransportWriteEvent(items[i]))
-					if !pass {
-						continue
-					}
-				}
-				messages = append(messages, items[i].Data)
-			}
-			if err := t.WriteMany(messages...); err != nil {
-				switch v := err.(type) {
-				case *Disconnect:
-					go func() { _ = client.close(*v) }()
-				case Disconnect:
-					go func() { _ = client.close(v) }()
-				default:
-					go func() { _ = client.close(DisconnectWriteError) }()
-				}
-				return err
-			}
-			addTransportMessagesSent(t.Name(), float64(len(messages)))
-			return nil
-		},
-	}
-
-	client.messageWriter = newWriter(messageWriterConf)
-	go client.messageWriter.run()
-
->>>>>>> 1ffb3856
 	staleCloseDelay := n.config.ClientStaleCloseDelay
 	if staleCloseDelay > 0 {
 		client.mu.Lock()
@@ -2752,7 +2693,6 @@
 	}, nil
 }
 
-<<<<<<< HEAD
 func (c *Client) startWriter(batchDelay time.Duration, maxMessagesInFrame int, queueInitialCap int) {
 	c.startWriterOnce.Do(func() {
 		var writeMu sync.Mutex
@@ -2764,9 +2704,6 @@
 					if !pass {
 						return nil
 					}
-				}
-				if c.node.LogEnabled(LogLevelTrace) {
-					c.trace("-->", item.Data)
 				}
 				writeMu.Lock()
 				defer writeMu.Unlock()
@@ -2793,9 +2730,6 @@
 							continue
 						}
 					}
-					if c.node.LogEnabled(LogLevelTrace) {
-						c.trace("-->", items[i].Data)
-					}
 					messages = append(messages, items[i].Data)
 				}
 				writeMu.Lock()
@@ -2819,12 +2753,12 @@
 		c.messageWriter = newWriter(messageWriterConf, queueInitialCap)
 		go c.messageWriter.run(batchDelay, maxMessagesInFrame)
 	})
-=======
+}
+
 func (c *Client) releaseConnectCommandReply(reply *protocol.Reply) {
 	if c.transport.ProtocolVersion() == ProtocolVersion2 {
 		protocol.ReplyPool.ReleaseConnectReply(reply)
 	}
->>>>>>> 1ffb3856
 }
 
 func (c *Client) getConnectCommandReply(res *protocol.ConnectResult) (*protocol.Reply, error) {
