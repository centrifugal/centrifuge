--- conflicted
+++ resolved
@@ -14,11 +14,7 @@
       - name: golangci-lint
         uses: golangci/golangci-lint-action@v5
         with:
-<<<<<<< HEAD
-          version: v1.57.2
-=======
           version: v1.58.0
->>>>>>> 8e2a8d50
           args: --timeout 3m0s
   build:
     name: Test with Go ${{ matrix.go-version }} Redis ${{ matrix.redis-version }}
