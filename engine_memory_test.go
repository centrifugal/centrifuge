--- conflicted
+++ resolved
@@ -499,13 +499,8 @@
 }
 
 func setTestChannelOptions(c *Config, opts ChannelOptions) {
-<<<<<<< HEAD
-	c.ChannelOptionsFunc = func(channel string) (ChannelOptions, error) {
-		return opts, nil
-=======
 	c.ChannelOptionsFunc = func(channel string) (ChannelOptions, bool, error) {
 		return opts, true, nil
->>>>>>> feba6b4c
 	}
 }
 
@@ -513,21 +508,11 @@
 	for _, tt := range recoverTests {
 		t.Run(tt.Name, func(t *testing.T) {
 			node := nodeWithMemoryEngine()
-<<<<<<< HEAD
-
-			config := node.Config()
-			setTestChannelOptions(&config, ChannelOptions{
-=======
 			setTestChannelOptions(&node.config, ChannelOptions{
->>>>>>> feba6b4c
 				HistorySize:     tt.HistorySize,
 				HistoryLifetime: tt.HistoryLifetime,
 				HistoryRecover:  true,
 			})
-<<<<<<< HEAD
-			_ = node.Reload(config)
-=======
->>>>>>> feba6b4c
 
 			for _, recoverTestChannel := range recoverTestChannels {
 				channel := recoverTestChannel.ChannelPrefix + tt.Name
@@ -588,24 +573,13 @@
 
 func (it *historyIterationTest) prepareHistoryIteration(t testing.TB, node *Node) StreamPosition {
 	numMessages := it.NumMessages
-<<<<<<< HEAD
-	conf.ChannelOptionsFunc = func(channel string) (ChannelOptions, error) {
-=======
 	node.config.ChannelOptionsFunc = func(channel string) (ChannelOptions, bool, error) {
->>>>>>> feba6b4c
 		return ChannelOptions{
 			HistorySize:     numMessages,
 			HistoryLifetime: 60,
 			HistoryRecover:  true,
-<<<<<<< HEAD
-		}, nil
-	}
-	err := node.Reload(conf)
-	require.NoError(t, err)
-=======
 		}, true, nil
 	}
->>>>>>> feba6b4c
 
 	channel := historyIterationChannel
 
