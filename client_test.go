--- conflicted
+++ resolved
@@ -371,19 +371,10 @@
 func TestClientSubscribeReceivePublicationWithOffset(t *testing.T) {
 	node := nodeWithMemoryEngine()
 	defer func() { _ = node.Shutdown(context.Background()) }()
-<<<<<<< HEAD
-	config := node.Config()
-	setTestChannelOptions(&config, ChannelOptions{
-		HistoryLifetime: 100,
-		HistorySize:     10,
-	})
-	_ = node.Reload(config)
-=======
 	setTestChannelOptions(&node.config, ChannelOptions{
 		HistoryLifetime: 100,
 		HistorySize:     10,
 	})
->>>>>>> feba6b4c
 	transport := newTestTransport()
 	transport.sink = make(chan []byte, 100)
 	ctx := context.Background()
@@ -568,16 +559,6 @@
 func TestClientSubscribeLast(t *testing.T) {
 	node := nodeWithMemoryEngine()
 	defer func() { _ = node.Shutdown(context.Background()) }()
-<<<<<<< HEAD
-
-	config := node.Config()
-	setTestChannelOptions(&config, ChannelOptions{
-		HistorySize:     10,
-		HistoryLifetime: 60,
-		HistoryRecover:  true,
-	})
-	_ = node.Reload(config)
-=======
 
 	setTestChannelOptions(&node.config, ChannelOptions{
 		HistorySize:     10,
@@ -631,7 +612,6 @@
 	require.Equal(t, 1, len(client.Channels()))
 
 	unsubscribed := make(chan struct{})
->>>>>>> feba6b4c
 
 	node.OnUnsubscribe(func(_ *Client, _ UnsubscribeEvent) {
 		close(unsubscribed)
@@ -781,12 +761,6 @@
 		},
 	}
 
-<<<<<<< HEAD
-	config := node.Config()
-	_ = node.Reload(config)
-
-=======
->>>>>>> feba6b4c
 	subscribeClient(t, client, "test")
 
 	node.clientEvents.publishHandler = func(_ *Client, e PublishEvent) (PublishReply, error) {
@@ -855,35 +829,19 @@
 	node := nodeWithMemoryEngine()
 	defer func() { _ = node.Shutdown(context.Background()) }()
 
-<<<<<<< HEAD
-	config := node.Config()
-	setTestChannelOptions(&config, ChannelOptions{
-		Presence: true,
-	})
-	_ = node.Reload(config)
-=======
 	setTestChannelOptions(&node.config, ChannelOptions{
 		Presence: true,
 	})
->>>>>>> feba6b4c
-
-	transport := newTestTransport()
-	ctx := context.Background()
-	newCtx := SetCredentials(ctx, &Credentials{UserID: "42"})
-	client, _ := newClient(newCtx, node, transport)
-<<<<<<< HEAD
-	client.On().Presence(func(event PresenceEvent) PresenceReply {
-		return PresenceReply{}
-	})
-	client.On().PresenceStats(func(event PresenceStatsEvent) PresenceStatsReply {
-		return PresenceStatsReply{}
-=======
+
+	transport := newTestTransport()
+	ctx := context.Background()
+	newCtx := SetCredentials(ctx, &Credentials{UserID: "42"})
+	client, _ := newClient(newCtx, node, transport)
 	node.OnPresence(func(_ *Client, _ PresenceEvent) (PresenceReply, error) {
 		return PresenceReply{}, nil
 	})
 	node.OnPresenceStats(func(_ *Client, _ PresenceStatsEvent) (PresenceStatsReply, error) {
 		return PresenceStatsReply{}, nil
->>>>>>> feba6b4c
 	})
 
 	connectClient(t, client)
@@ -904,17 +862,9 @@
 	require.Equal(t, uint32(1), presenceStatsResp.Result.NumUsers)
 	require.Equal(t, uint32(1), presenceStatsResp.Result.NumClients)
 
-<<<<<<< HEAD
-	config = node.Config()
-	setTestChannelOptions(&config, ChannelOptions{
-		Presence: false,
-	})
-	_ = node.Reload(config)
-=======
 	setTestChannelOptions(&node.config, ChannelOptions{
 		Presence: false,
 	})
->>>>>>> feba6b4c
 
 	presenceResp, disconnect = client.presenceCmd(&protocol.PresenceRequest{
 		Channel: "test",
@@ -936,32 +886,18 @@
 	node := nodeWithMemoryEngine()
 	defer func() { _ = node.Shutdown(context.Background()) }()
 
-<<<<<<< HEAD
-	config := node.Config()
-	setTestChannelOptions(&config, ChannelOptions{
-		HistorySize:     10,
-		HistoryLifetime: 60,
-	})
-	_ = node.Reload(config)
-=======
 	setTestChannelOptions(&node.config, ChannelOptions{
 		HistorySize:     10,
 		HistoryLifetime: 60,
 	})
->>>>>>> feba6b4c
-
-	transport := newTestTransport()
-	ctx := context.Background()
-	newCtx := SetCredentials(ctx, &Credentials{UserID: "42"})
-	client, _ := newClient(newCtx, node, transport)
-
-<<<<<<< HEAD
-	client.On().History(func(event HistoryEvent) HistoryReply {
-		return HistoryReply{}
-=======
+
+	transport := newTestTransport()
+	ctx := context.Background()
+	newCtx := SetCredentials(ctx, &Credentials{UserID: "42"})
+	client, _ := newClient(newCtx, node, transport)
+
 	node.OnHistory(func(_ *Client, _ HistoryEvent) (HistoryReply, error) {
 		return HistoryReply{}, nil
->>>>>>> feba6b4c
 	})
 
 	for i := 0; i < 10; i++ {
@@ -978,19 +914,10 @@
 	require.Nil(t, historyResp.Error)
 	require.Equal(t, 10, len(historyResp.Result.Publications))
 
-<<<<<<< HEAD
-	config = node.Config()
-	setTestChannelOptions(&config, ChannelOptions{
-		HistorySize:     0,
-		HistoryLifetime: 0,
-	})
-	_ = node.Reload(config)
-=======
 	setTestChannelOptions(&node.config, ChannelOptions{
 		HistorySize:     0,
 		HistoryLifetime: 0,
 	})
->>>>>>> feba6b4c
 
 	historyResp, disconnect = client.historyCmd(&protocol.HistoryRequest{
 		Channel: "test",
@@ -1055,17 +982,9 @@
 	node := nodeWithMemoryEngine()
 	defer func() { _ = node.Shutdown(context.Background()) }()
 
-<<<<<<< HEAD
-	config := node.Config()
-	setTestChannelOptions(&config, ChannelOptions{
-		Presence: true,
-	})
-	_ = node.Reload(config)
-=======
 	setTestChannelOptions(&node.config, ChannelOptions{
 		Presence: true,
 	})
->>>>>>> feba6b4c
 
 	transport := newTestTransport()
 	ctx := context.Background()
@@ -1220,15 +1139,8 @@
 	ctx := context.Background()
 	newCtx := SetCredentials(ctx, &Credentials{UserID: "42"})
 	client, _ := newClient(newCtx, node, transport)
-<<<<<<< HEAD
-	client.On().Publish(func(event PublishEvent) PublishReply {
-		return PublishReply{
-			Error: ErrorPermissionDenied,
-		}
-=======
 	node.OnPublish(func(_ *Client, _ PublishEvent) (PublishReply, error) {
 		return PublishReply{}, ErrorPermissionDenied
->>>>>>> feba6b4c
 	})
 	connectClient(t, client)
 
@@ -1340,13 +1252,8 @@
 	ctx := context.Background()
 	newCtx := SetCredentials(ctx, &Credentials{UserID: "42"})
 	client, _ := newClient(newCtx, node, transport)
-<<<<<<< HEAD
-	client.On().History(func(event HistoryEvent) HistoryReply {
-		return HistoryReply{}
-=======
 	node.OnHistory(func(_ *Client, _ HistoryEvent) (HistoryReply, error) {
 		return HistoryReply{}, nil
->>>>>>> feba6b4c
 	})
 	connectClient(t, client)
 	subscribeClient(t, client, "test")
@@ -1366,32 +1273,17 @@
 func TestClientHandleHistory(t *testing.T) {
 	node := nodeWithMemoryEngine()
 	defer func() { _ = node.Shutdown(context.Background()) }()
-<<<<<<< HEAD
-
-	config := node.Config()
-	setTestChannelOptions(&config, ChannelOptions{
-		HistorySize:     1,
-		HistoryLifetime: 30,
-	})
-	_ = node.Reload(config)
-=======
 	setTestChannelOptions(&node.config, ChannelOptions{
 		HistorySize:     1,
 		HistoryLifetime: 30,
 	})
->>>>>>> feba6b4c
-
-	transport := newTestTransport()
-	ctx := context.Background()
-	newCtx := SetCredentials(ctx, &Credentials{UserID: "42"})
-	client, _ := newClient(newCtx, node, transport)
-<<<<<<< HEAD
-	client.On().History(func(event HistoryEvent) HistoryReply {
-		return HistoryReply{}
-=======
+
+	transport := newTestTransport()
+	ctx := context.Background()
+	newCtx := SetCredentials(ctx, &Credentials{UserID: "42"})
+	client, _ := newClient(newCtx, node, transport)
 	node.OnHistory(func(_ *Client, _ HistoryEvent) (HistoryReply, error) {
 		return HistoryReply{}, nil
->>>>>>> feba6b4c
 	})
 	connectClient(t, client)
 	subscribeClient(t, client, "test")
@@ -1476,13 +1368,8 @@
 	ctx := context.Background()
 	newCtx := SetCredentials(ctx, &Credentials{UserID: "42"})
 	client, _ := newClient(newCtx, node, transport)
-<<<<<<< HEAD
-	client.On().Presence(func(event PresenceEvent) PresenceReply {
-		return PresenceReply{}
-=======
 	node.OnPresence(func(_ *Client, _ PresenceEvent) (PresenceReply, error) {
 		return PresenceReply{}, nil
->>>>>>> feba6b4c
 	})
 	connectClient(t, client)
 	subscribeClient(t, client, "test")
@@ -1503,29 +1390,16 @@
 	node := nodeWithMemoryEngine()
 	defer func() { _ = node.Shutdown(context.Background()) }()
 
-<<<<<<< HEAD
-	config := node.Config()
-	setTestChannelOptions(&config, ChannelOptions{
-		Presence: true,
-	})
-	_ = node.Reload(config)
-=======
 	setTestChannelOptions(&node.config, ChannelOptions{
 		Presence: true,
 	})
->>>>>>> feba6b4c
-
-	transport := newTestTransport()
-	ctx := context.Background()
-	newCtx := SetCredentials(ctx, &Credentials{UserID: "42"})
-	client, _ := newClient(newCtx, node, transport)
-<<<<<<< HEAD
-	client.On().Presence(func(event PresenceEvent) PresenceReply {
-		return PresenceReply{}
-=======
+
+	transport := newTestTransport()
+	ctx := context.Background()
+	newCtx := SetCredentials(ctx, &Credentials{UserID: "42"})
+	client, _ := newClient(newCtx, node, transport)
 	node.OnPresence(func(_ *Client, _ PresenceEvent) (PresenceReply, error) {
 		return PresenceReply{}, nil
->>>>>>> feba6b4c
 	})
 	connectClient(t, client)
 	subscribeClient(t, client, "test")
@@ -1610,13 +1484,8 @@
 	ctx := context.Background()
 	newCtx := SetCredentials(ctx, &Credentials{UserID: "42"})
 	client, _ := newClient(newCtx, node, transport)
-<<<<<<< HEAD
-	client.On().PresenceStats(func(event PresenceStatsEvent) PresenceStatsReply {
-		return PresenceStatsReply{}
-=======
 	node.OnPresenceStats(func(_ *Client, _ PresenceStatsEvent) (PresenceStatsReply, error) {
 		return PresenceStatsReply{}, nil
->>>>>>> feba6b4c
 	})
 	connectClient(t, client)
 	subscribeClient(t, client, "test")
@@ -1637,29 +1506,16 @@
 	node := nodeWithMemoryEngine()
 	defer func() { _ = node.Shutdown(context.Background()) }()
 
-<<<<<<< HEAD
-	config := node.Config()
-	setTestChannelOptions(&config, ChannelOptions{
-		Presence: true,
-	})
-	_ = node.Reload(config)
-=======
 	setTestChannelOptions(&node.config, ChannelOptions{
 		Presence: true,
 	})
->>>>>>> feba6b4c
-
-	transport := newTestTransport()
-	ctx := context.Background()
-	newCtx := SetCredentials(ctx, &Credentials{UserID: "42"})
-	client, _ := newClient(newCtx, node, transport)
-<<<<<<< HEAD
-	client.On().PresenceStats(func(event PresenceStatsEvent) PresenceStatsReply {
-		return PresenceStatsReply{}
-=======
+
+	transport := newTestTransport()
+	ctx := context.Background()
+	newCtx := SetCredentials(ctx, &Credentials{UserID: "42"})
+	client, _ := newClient(newCtx, node, transport)
 	node.OnPresenceStats(func(_ *Client, _ PresenceStatsEvent) (PresenceStatsReply, error) {
 		return PresenceStatsReply{}, nil
->>>>>>> feba6b4c
 	})
 	connectClient(t, client)
 	subscribeClient(t, client, "test")
@@ -1987,109 +1843,6 @@
 		require.Equal(t, "channel", channel)
 		return chanOpts, chanFound, chanOptsErr
 	}
-<<<<<<< HEAD
-}
-
-func TestClientCheckSubscriptionExpiration(t *testing.T) {
-	node := nodeWithMemoryEngine()
-	defer func() { _ = node.Shutdown(context.Background()) }()
-
-	transport := newTestTransport()
-	ctx := context.Background()
-	newCtx := SetCredentials(ctx, &Credentials{UserID: "42"})
-	client, _ := newClient(newCtx, node, transport)
-
-	var nowTime time.Time
-	node.mu.Lock()
-	node.nowTimeGetter = func() time.Time {
-		return nowTime
-	}
-	node.mu.Unlock()
-
-	chanCtx := ChannelContext{expireAt: 100}
-
-	// not expired.
-	nowTime = time.Unix(100, 0)
-	got := client.checkSubscriptionExpiration("channel", chanCtx, 50*time.Second)
-	require.True(t, got)
-
-	// simple refresh unavailable.
-	nowTime = time.Unix(200, 0)
-	got = client.checkSubscriptionExpiration("channel", chanCtx, 50*time.Second)
-	require.False(t, got)
-
-	// refreshed but expired.
-	client.eventHub.subRefreshHandler = func(event SubRefreshEvent) SubRefreshReply {
-		require.Equal(t, "channel", event.Channel)
-		return SubRefreshReply{Expired: true}
-	}
-	nowTime = time.Unix(200, 0)
-	got = client.checkSubscriptionExpiration("channel", chanCtx, 50*time.Second)
-	require.False(t, got)
-
-	// refreshed but not really.
-	client.eventHub.subRefreshHandler = func(event SubRefreshEvent) SubRefreshReply {
-		require.Equal(t, "channel", event.Channel)
-		return SubRefreshReply{ExpireAt: 150}
-	}
-	nowTime = time.Unix(200, 0)
-	got = client.checkSubscriptionExpiration("channel", chanCtx, 50*time.Second)
-	require.False(t, got)
-
-	// refreshed but unknown channel.
-	client.eventHub.subRefreshHandler = func(event SubRefreshEvent) SubRefreshReply {
-		require.Equal(t, "channel", event.Channel)
-		return SubRefreshReply{
-			ExpireAt: 250,
-			Info:     []byte("info"),
-		}
-	}
-	nowTime = time.Unix(200, 0)
-	got = client.checkSubscriptionExpiration("channel", chanCtx, 50*time.Second)
-	require.True(t, got)
-	require.NotContains(t, client.channels, "channel")
-
-	// refreshed.
-	client.channels["channel"] = ChannelContext{}
-	client.eventHub.subRefreshHandler = func(event SubRefreshEvent) SubRefreshReply {
-		require.Equal(t, "channel", event.Channel)
-		return SubRefreshReply{
-			ExpireAt: 250,
-			Info:     []byte("info"),
-		}
-	}
-	nowTime = time.Unix(200, 0)
-	got = client.checkSubscriptionExpiration("channel", chanCtx, 50*time.Second)
-	require.True(t, got)
-	require.Contains(t, client.channels, "channel")
-	require.EqualValues(t, 250, client.channels["channel"].expireAt)
-	require.Equal(t, []byte("info"), client.channels["channel"].Info)
-}
-
-func TestClientCheckPosition(t *testing.T) {
-	node := nodeWithMemoryEngine()
-	defer func() { _ = node.Shutdown(context.Background()) }()
-
-	transport := newTestTransport()
-	ctx := context.Background()
-	newCtx := SetCredentials(ctx, &Credentials{UserID: "42"})
-	client, _ := newClient(newCtx, node, transport)
-
-	node.mu.Lock()
-	node.nowTimeGetter = func() time.Time {
-		return time.Unix(200, 0)
-	}
-
-	var (
-		chanOpts    ChannelOptions
-		chanOptsErr error
-	)
-	node.config.ChannelOptionsFunc = func(channel string) (ChannelOptions, error) {
-		require.Equal(t, "channel", channel)
-		return chanOpts, chanOptsErr
-	}
-=======
->>>>>>> feba6b4c
 	node.mu.Unlock()
 
 	// channel option error.
@@ -2097,10 +1850,6 @@
 	got := client.checkPosition(300*time.Second, "channel", ChannelContext{})
 	require.True(t, got)
 
-<<<<<<< HEAD
-	// not history recover.
-	chanOptsErr = nil
-=======
 	// channel option not found.
 	chanOptsErr = nil
 	chanFound = false
@@ -2110,26 +1859,19 @@
 	// not history recover.
 	chanOptsErr = nil
 	chanFound = true
->>>>>>> feba6b4c
 	got = client.checkPosition(300*time.Second, "channel", ChannelContext{})
 	require.True(t, got)
 
 	// not initial, not time to check.
 	chanOptsErr = nil
-<<<<<<< HEAD
-=======
 	chanFound = true
->>>>>>> feba6b4c
 	chanOpts = ChannelOptions{HistoryRecover: true}
 	got = client.checkPosition(300*time.Second, "channel", ChannelContext{positionCheckTime: 50})
 	require.True(t, got)
 
 	// channel not found.
 	chanOptsErr = nil
-<<<<<<< HEAD
-=======
 	chanFound = true
->>>>>>> feba6b4c
 	chanOpts = ChannelOptions{HistoryRecover: true}
 	got = client.checkPosition(50*time.Second, "channel", ChannelContext{
 		positionCheckTime: 50,
@@ -2138,10 +1880,7 @@
 
 	// invalid position.
 	chanOptsErr = nil
-<<<<<<< HEAD
-=======
 	chanFound = true
->>>>>>> feba6b4c
 	chanOpts = ChannelOptions{HistoryRecover: true}
 	client.channels["channel"] = ChannelContext{positionCheckFailures: 2}
 	got = client.checkPosition(50*time.Second, "channel", ChannelContext{
@@ -2151,12 +1890,9 @@
 	require.Contains(t, client.channels, "channel")
 	require.EqualValues(t, 3, client.channels["channel"].positionCheckFailures)
 	require.EqualValues(t, 200, client.channels["channel"].positionCheckTime)
-<<<<<<< HEAD
-=======
 }
 
 func TestErrLogLevel(t *testing.T) {
 	require.Equal(t, LogLevelInfo, errLogLevel(ErrorNotAvailable))
 	require.Equal(t, LogLevelError, errLogLevel(errors.New("boom")))
->>>>>>> feba6b4c
 }