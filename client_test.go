package centrifuge

import (
	"context"
	"encoding/json"
	"fmt"
	"io"
	"strings"
	"testing"
	"time"

	"github.com/centrifugal/protocol"
	"github.com/google/uuid"
	"github.com/stretchr/testify/require"
)

func testReplyWriter(replies *[]*protocol.Reply) *replyWriter {
	return &replyWriter{
		write: func(rep *protocol.Reply) error {
			*replies = append(*replies, rep)
			return nil
		},
		flush: func() error {
			return nil
		},
	}
}

func newClient(ctx context.Context, n *Node, t Transport) (*Client, error) {
	c, _, err := NewClient(ctx, n, t)
	if err != nil {
		return nil, err
	}
	return c.c, nil
}

func TestClientEventHub(t *testing.T) {
	h := ClientEventHub{}
	handler := func(e DisconnectEvent) DisconnectReply {
		return DisconnectReply{}
	}
	h.Disconnect(handler)
	require.NotNil(t, h.disconnectHandler)
}

func TestSetCredentials(t *testing.T) {
	ctx := context.Background()
	newCtx := SetCredentials(ctx, &Credentials{})
	val := newCtx.Value(credentialsContextKey).(*Credentials)
	require.NotNil(t, val)
}

func TestNewClient(t *testing.T) {
	node := nodeWithMemoryEngine()
	transport := newTestTransport()
	client, err := newClient(context.Background(), node, transport)
	require.NoError(t, err)
	require.NotNil(t, client)
}

func TestClientInitialState(t *testing.T) {
	node := nodeWithMemoryEngine()
	defer func() { _ = node.Shutdown(context.Background()) }()
	transport := newTestTransport()
	client, _ := newClient(context.Background(), node, transport)
	require.Equal(t, client.uid, client.ID())
	require.NotNil(t, "", client.user)
	require.Equal(t, 0, len(client.Channels()))
	require.Equal(t, ProtocolTypeJSON, client.Transport().Protocol())
	require.Equal(t, "test_transport", client.Transport().Name())
	require.False(t, client.closed)
	require.False(t, client.authenticated)
	require.Nil(t, client.disconnect)
}

func TestClientClosedState(t *testing.T) {
	node := nodeWithMemoryEngine()
	defer func() { _ = node.Shutdown(context.Background()) }()
	transport := newTestTransport()
	client, _ := newClient(context.Background(), node, transport)
	err := client.close(nil)
	require.NoError(t, err)
	require.True(t, client.closed)
}

func TestClientTimer(t *testing.T) {
	node := nodeWithMemoryEngine()
	defer func() { _ = node.Shutdown(context.Background()) }()
	transport := newTestTransport()
	client, _ := newClient(context.Background(), node, transport)
	require.NotNil(t, client.timer)
	config := node.Config()
	config.ClientStaleCloseDelay = 0
	_ = node.Reload(config)
	client, _ = newClient(context.Background(), node, transport)
	require.Nil(t, client.timer)
}

func TestClientTimerSchedule(t *testing.T) {
	node := nodeWithMemoryEngine()
	defer func() { _ = node.Shutdown(context.Background()) }()
	transport := newTestTransport()
	client, _ := newClient(context.Background(), node, transport)
	client.mu.Lock()
<<<<<<< HEAD
	client.nextExpire = time.Now().Unix() + 5
	client.nextPresence = time.Now().Unix() + 10
	client.scheduleNextTimer()
	require.NotNil(t, client.timer)
	require.Equal(t, timerOpExpire, client.timerOp)
	client.nextPresence = time.Now().Unix() + 1
	client.mu.Unlock()

	client.mu.Lock()
=======
	defer client.mu.Unlock()
	client.nextExpire = time.Now().Add(5 * time.Second).UnixNano()
	client.nextPresence = time.Now().Add(10 * time.Second).UnixNano()
	client.scheduleNextTimer()
	require.NotNil(t, client.timer)
	require.Equal(t, timerOpExpire, client.timerOp)
	client.nextPresence = time.Now().Add(time.Second).UnixNano()
>>>>>>> 116c717b
	client.scheduleNextTimer()
	require.NotNil(t, client.timer)
	require.Equal(t, timerOpPresence, client.timerOp)
	client.mu.Unlock()
}

func TestClientConnectNoCredentialsNoToken(t *testing.T) {
	node := nodeWithMemoryEngine()
	defer func() { _ = node.Shutdown(context.Background()) }()
	transport := newTestTransport()
	client, _ := newClient(context.Background(), node, transport)
	var replies []*protocol.Reply
	rw := testReplyWriter(&replies)
	disconnect := client.connectCmd(&protocol.ConnectRequest{}, rw)
	require.NotNil(t, disconnect)
	require.Equal(t, disconnect, DisconnectBadRequest)
}

func TestClientConnectContextCredentials(t *testing.T) {
	node := nodeWithMemoryEngine()
	defer func() { _ = node.Shutdown(context.Background()) }()

	config := node.Config()
	_ = node.Reload(config)

	transport := newTestTransport()
	ctx := context.Background()
	newCtx := SetCredentials(ctx, &Credentials{
		UserID:   "42",
		ExpireAt: time.Now().Unix() + 60,
	})
	client, _ := newClient(newCtx, node, transport)

	var replies []*protocol.Reply
	rw := testReplyWriter(&replies)
	disconnect := client.connectCmd(&protocol.ConnectRequest{}, rw)
	require.Nil(t, disconnect)
	result := extractConnectResult(replies, client.Transport().Protocol())
	require.Equal(t, false, result.Expires)
	require.Equal(t, uint32(0), result.TTL)
	require.True(t, client.authenticated)
	require.Equal(t, "42", client.UserID())
}

func TestClientRefreshHandlerClosingExpiredClient(t *testing.T) {
	node := nodeWithMemoryEngine()
	defer func() { _ = node.Shutdown(context.Background()) }()

	config := node.Config()
	_ = node.Reload(config)

	transport := newTestTransport()
	ctx := context.Background()
	newCtx := SetCredentials(ctx, &Credentials{
		UserID:   "42",
		ExpireAt: time.Now().Unix() + 60,
	})
	client, _ := newClient(newCtx, node, transport)
	client.On().Refresh(func(e RefreshEvent) RefreshReply {
		return RefreshReply{
			Expired: true,
		}
	})

	var replies []*protocol.Reply
	rw := testReplyWriter(&replies)
	disconnect := client.connectCmd(&protocol.ConnectRequest{}, rw)
	require.Nil(t, disconnect)
	client.expire()
	require.True(t, client.closed)
}

func TestClientRefreshHandlerProlongsClientSession(t *testing.T) {
	node := nodeWithMemoryEngine()
	defer func() { _ = node.Shutdown(context.Background()) }()

	config := node.Config()
	_ = node.Reload(config)

	transport := newTestTransport()
	ctx := context.Background()
	newCtx := SetCredentials(ctx, &Credentials{
		UserID:   "42",
		ExpireAt: time.Now().Unix() + 60,
	})
	client, _ := newClient(newCtx, node, transport)

	expireAt := time.Now().Unix() + 60
	client.On().Refresh(func(e RefreshEvent) RefreshReply {
		return RefreshReply{
			ExpireAt: expireAt,
		}
	})

	var replies []*protocol.Reply
	rw := testReplyWriter(&replies)
	disconnect := client.connectCmd(&protocol.ConnectRequest{}, rw)
	require.Nil(t, disconnect)
	client.expire()
	require.False(t, client.closed)
	require.Equal(t, expireAt, client.exp)
}

func TestClientConnectWithExpiredContextCredentials(t *testing.T) {
	node := nodeWithMemoryEngine()
	defer func() { _ = node.Shutdown(context.Background()) }()

	config := node.Config()
	_ = node.Reload(config)

	transport := newTestTransport()
	ctx := context.Background()
	newCtx := SetCredentials(ctx, &Credentials{
		UserID:   "42",
		ExpireAt: time.Now().Unix() - 60,
	})
	client, _ := newClient(newCtx, node, transport)

	client.On().Refresh(func(e RefreshEvent) RefreshReply {
		return RefreshReply{}
	})

	var replies []*protocol.Reply
	rw := testReplyWriter(&replies)
	disconnect := client.connectCmd(&protocol.ConnectRequest{}, rw)
	require.Nil(t, disconnect)
	require.Equal(t, ErrorExpired.toProto(), replies[0].Error)
}

func connectClient(t testing.TB, client *Client) *protocol.ConnectResult {
	var replies []*protocol.Reply
	rw := testReplyWriter(&replies)
	disconnect := client.connectCmd(&protocol.ConnectRequest{}, rw)
	require.Nil(t, disconnect)
	require.Nil(t, replies[0].Error)
	require.True(t, client.authenticated)
	result := extractConnectResult(replies, client.Transport().Protocol())
	require.Equal(t, client.uid, result.Client)
	client.triggerConnect()
	return result
}

func extractSubscribeResult(replies []*protocol.Reply, protoType ProtocolType) *protocol.SubscribeResult {
	var res protocol.SubscribeResult
	if protoType == ProtocolTypeJSON {
		err := json.Unmarshal(replies[0].Result, &res)
		if err != nil {
			panic(err)
		}
	} else {
		err := res.Unmarshal(replies[0].Result)
		if err != nil {
			panic(err)
		}
	}
	return &res
}

func extractConnectResult(replies []*protocol.Reply, protoType ProtocolType) *protocol.ConnectResult {
	var res protocol.ConnectResult
	if protoType == ProtocolTypeJSON {
		err := json.Unmarshal(replies[0].Result, &res)
		if err != nil {
			panic(err)
		}
	} else {
		err := res.Unmarshal(replies[0].Result)
		if err != nil {
			panic(err)
		}
	}
	return &res
}

func subscribeClient(t testing.TB, client *Client, ch string) *protocol.SubscribeResult {
	var replies []*protocol.Reply
	rw := testReplyWriter(&replies)

	ctx := client.subscribeCmd(&protocol.SubscribeRequest{
		Channel: ch,
	}, rw, false)
	require.Nil(t, ctx.disconnect)
	require.Nil(t, replies[0].Error)
	return extractSubscribeResult(replies, client.Transport().Protocol())
}

func TestClientSubscribe(t *testing.T) {
	node := nodeWithMemoryEngine()
	defer func() { _ = node.Shutdown(context.Background()) }()
	transport := newTestTransport()
	ctx := context.Background()
	newCtx := SetCredentials(ctx, &Credentials{UserID: "42"})
	client, _ := newClient(newCtx, node, transport)

	connectClient(t, client)

	require.Equal(t, 0, len(client.Channels()))

	var replies []*protocol.Reply
	rw := testReplyWriter(&replies)

	subCtx := client.subscribeCmd(&protocol.SubscribeRequest{
		Channel: "test1",
	}, rw, false)
	require.Nil(t, subCtx.disconnect)
	require.Equal(t, 1, len(replies))
	require.Nil(t, replies[0].Error)
	res := extractSubscribeResult(replies, client.Transport().Protocol())
	require.Empty(t, res.Seq)
	require.False(t, res.Recovered)
	require.Empty(t, res.Publications)
	require.Equal(t, 1, len(client.Channels()))

	replies = nil
	subCtx = client.subscribeCmd(&protocol.SubscribeRequest{
		Channel: "test2",
	}, rw, false)
	require.Nil(t, subCtx.disconnect)
	require.Equal(t, 2, len(client.Channels()))
	require.Equal(t, 1, node.Hub().NumClients())
	require.Equal(t, 2, node.Hub().NumChannels())

	replies = nil
	subCtx = client.subscribeCmd(&protocol.SubscribeRequest{
		Channel: "test2",
	}, rw, false)
	require.Nil(t, subCtx.disconnect)
	require.Equal(t, ErrorAlreadySubscribed.toProto(), replies[0].Error)
}

func TestClientSubscribeReceivePublication(t *testing.T) {
	node := nodeWithMemoryEngine()
	defer func() { _ = node.Shutdown(context.Background()) }()
	transport := newTestTransport()
	transport.sink = make(chan []byte, 100)
	ctx := context.Background()
	newCtx := SetCredentials(ctx, &Credentials{UserID: "42"})
	client, _ := newClient(newCtx, node, transport)

	connectClient(t, client)

	var replies []*protocol.Reply
	rw := testReplyWriter(&replies)

	subCtx := client.subscribeCmd(&protocol.SubscribeRequest{
		Channel: "test",
	}, rw, false)
	require.Nil(t, subCtx.disconnect)
	require.Nil(t, replies[0].Error)

	done := make(chan struct{})
	go func() {
		for data := range transport.sink {
			if strings.Contains(string(data), "test message") {
				close(done)
			}
		}
	}()

	_, err := node.Publish("test", []byte(`{"text": "test message"}`))
	require.NoError(t, err)

	select {
	case <-time.After(time.Second):
		require.Fail(t, "timeout receiving publication")
	case <-done:
	}
}

func TestClientSubscribeReceivePublicationWithOffset(t *testing.T) {
	node := nodeWithMemoryEngine()
	defer func() { _ = node.Shutdown(context.Background()) }()
	config := node.Config()
	setTestChannelOptions(&config, ChannelOptions{
		HistoryLifetime: 100,
		HistorySize:     10,
	})
	_ = node.Reload(config)
	transport := newTestTransport()
	transport.sink = make(chan []byte, 100)
	ctx := context.Background()
	newCtx := SetCredentials(ctx, &Credentials{UserID: "42"})
	client, _ := newClient(newCtx, node, transport)

	connectClient(t, client)

	var replies []*protocol.Reply
	rw := testReplyWriter(&replies)

	subCtx := client.subscribeCmd(&protocol.SubscribeRequest{
		Channel: "test",
	}, rw, false)
	require.Nil(t, subCtx.disconnect)
	require.Nil(t, replies[0].Error)

	done := make(chan struct{})
	go func() {
		var offset uint64 = 1
		for data := range transport.sink {
			if strings.Contains(string(data), "test message") {
				dec := json.NewDecoder(strings.NewReader(string(data)))
				for {
					var push struct {
						Result struct {
							Channel string
							Data    struct {
								Offset uint64
							}
						}
					}
					err := dec.Decode(&push)
					if err == io.EOF {
						break
					}
					require.NoError(t, err)
					if push.Result.Data.Offset != offset {
						require.Fail(t, fmt.Sprintf("wrong offset: %d != %d", push.Result.Data.Offset, offset))
					}
					offset++
					if offset > 3 {
						close(done)
					}
				}
			}
		}
	}()

	// Send 3 publications, expect client to receive them with
	// incremental sequence numbers.
	_, err := node.Publish("test", []byte(`{"text": "test message 1"}`))
	require.NoError(t, err)
	_, err = node.Publish("test", []byte(`{"text": "test message 2"}`))
	require.NoError(t, err)
	_, err = node.Publish("test", []byte(`{"text": "test message 3"}`))
	require.NoError(t, err)

	select {
	case <-time.After(time.Second):
		require.Fail(t, "timeout receiving publications")
	case <-done:
	}
}

func TestServerSideSubscriptions(t *testing.T) {
	node := nodeWithMemoryEngine()
	defer func() { _ = node.Shutdown(context.Background()) }()

	node.On().ClientConnecting(func(context.Context, TransportInfo, ConnectEvent) ConnectReply {
		return ConnectReply{
			Channels: []string{
				"server-side-1",
				"$server-side-2",
			},
		}
	})
	transport := newTestTransport()
	transport.sink = make(chan []byte, 100)
	ctx := context.Background()
	newCtx := SetCredentials(ctx, &Credentials{UserID: "42"})
	client, _ := newClient(newCtx, node, transport)
	var replies []*protocol.Reply
	rw := testReplyWriter(&replies)
	client.handleCommand(&protocol.Command{
		ID: 1,
	}, rw.write, rw.flush)

	_ = client.Subscribe("server-side-3")
	_, err := node.Publish("server-side-1", []byte(`{"text": "test message 1"}`))
	require.NoError(t, err)
	_, err = node.Publish("$server-side-2", []byte(`{"text": "test message 2"}`))
	require.NoError(t, err)
	_, err = node.Publish("server-side-3", []byte(`{"text": "test message 3"}`))
	require.NoError(t, err)

	done := make(chan struct{})
	go func() {
		var i int
		for data := range transport.sink {
			if strings.Contains(string(data), "test message 1") {
				i++
			}
			if strings.Contains(string(data), "test message 2") {
				i++
			}
			if strings.Contains(string(data), "test message 3") {
				i++
			}
			if i == 3 {
				close(done)
			}
		}
	}()

	select {
	case <-time.After(time.Second):
		require.Fail(t, "timeout receiving publication")
	case <-done:
	}
}

func TestClientSubscribeLast(t *testing.T) {
	node := nodeWithMemoryEngine()
	defer func() { _ = node.Shutdown(context.Background()) }()

	config := node.Config()
	setTestChannelOptions(&config, ChannelOptions{
		HistorySize:     10,
		HistoryLifetime: 60,
		HistoryRecover:  true,
	})
	_ = node.Reload(config)

	transport := newTestTransport()
	ctx := context.Background()
	newCtx := SetCredentials(ctx, &Credentials{UserID: "42"})

	client, _ := newClient(newCtx, node, transport)
	connectClient(t, client)

	result := subscribeClient(t, client, "test")
	require.Equal(t, uint32(0), result.Seq)

	for i := 0; i < 10; i++ {
		_, _ = node.Publish("test", []byte("{}"))
	}

	client, _ = newClient(newCtx, node, transport)
	connectClient(t, client)
	result = subscribeClient(t, client, "test")
	require.Equal(t, uint64(10), result.Offset)
}

func TestClientUnsubscribe(t *testing.T) {
	node := nodeWithMemoryEngine()
	defer func() { _ = node.Shutdown(context.Background()) }()

	transport := newTestTransport()
	ctx := context.Background()
	newCtx := SetCredentials(ctx, &Credentials{UserID: "42"})
	client, _ := newClient(newCtx, node, transport)

	connectClient(t, client)
	subscribeClient(t, client, "test")

	unsubscribeResp, disconnect := client.unsubscribeCmd(&protocol.UnsubscribeRequest{
		Channel: "test",
	})
	require.Nil(t, disconnect)
	require.Nil(t, unsubscribeResp.Error)

	require.Equal(t, 0, len(client.Channels()))
	require.Equal(t, 1, node.Hub().NumClients())
	require.Equal(t, 0, node.Hub().NumChannels())

	subscribeClient(t, client, "test")
	require.Equal(t, 1, len(client.Channels()))

	unsubscribed := make(chan struct{})

	client.On().Unsubscribe(func(event UnsubscribeEvent) UnsubscribeReply {
		close(unsubscribed)
		return UnsubscribeReply{}
	})

	err := client.Unsubscribe("test")
	require.NoError(t, err)
	require.Equal(t, 0, len(client.Channels()))
	require.Equal(t, 1, node.Hub().NumClients())
	require.Equal(t, 0, node.Hub().NumChannels())

	select {
	case <-unsubscribed:
	case <-time.After(time.Second):
		t.Fatal("unsubscribe handler not called")
	}
}

func TestClientAliveHandler(t *testing.T) {
	node := nodeWithMemoryEngineNoHandlers()
	defer func() { _ = node.Shutdown(context.Background()) }()

	config := node.Config()
	config.ClientPresenceUpdateInterval = time.Millisecond
	_ = node.Reload(config)

	transport := newTestTransport()
	ctx := context.Background()
	newCtx := SetCredentials(ctx, &Credentials{UserID: "42"})
	client, _ := newClient(newCtx, node, transport)

	done := make(chan struct{})
	closed := false
	disconnected := make(chan struct{})
	numCalls := 0

	client.On().Alive(func(event AliveEvent) AliveReply {
		numCalls++
		if numCalls >= 50 && !closed {
			close(done)
			closed = true
			client.Close(DisconnectForceNoReconnect)
		}
		return AliveReply{}
	})

	client.On().Disconnect(func(event DisconnectEvent) DisconnectReply {
		close(disconnected)
		return DisconnectReply{}
	})

	connectClient(t, client)
	client.scheduleOnConnectTimers()

	select {
	case <-done:
	case <-time.After(time.Second):
		t.Fatal("alive handler not called")
	}
	select {
	case <-disconnected:
	case <-time.After(time.Second):
		t.Fatal("disconnect handler not called")
	}
}

func TestClientPublishNotAvailable(t *testing.T) {
	node := nodeWithMemoryEngineNoHandlers()
	defer func() { _ = node.Shutdown(context.Background()) }()
	transport := newTestTransport()
	ctx := context.Background()
	newCtx := SetCredentials(ctx, &Credentials{UserID: "42"})
	client, _ := newClient(newCtx, node, transport)

	connectClient(t, client)

	publishResp, disconnect := client.publishCmd(&protocol.PublishRequest{
		Channel: "test",
		Data:    []byte(`{}`),
	})
	require.Nil(t, disconnect)
	require.Equal(t, ErrorNotAvailable.toProto(), publishResp.Error)
}

type testBrokerEventHandler struct {
	// Publication must register callback func to handle Publications received.
	HandlePublicationFunc func(ch string, pub *protocol.Publication) error
	// Join must register callback func to handle Join messages received.
	HandleJoinFunc func(ch string, join *protocol.Join) error
	// Leave must register callback func to handle Leave messages received.
	HandleLeaveFunc func(ch string, leave *protocol.Leave) error
	// Control must register callback func to handle Control data received.
	HandleControlFunc func([]byte) error
}

func (b *testBrokerEventHandler) HandlePublication(ch string, pub *protocol.Publication) error {
	if b.HandlePublicationFunc != nil {
		return b.HandlePublicationFunc(ch, pub)
	}
	return nil
}

func (b *testBrokerEventHandler) HandleJoin(ch string, join *protocol.Join) error {
	if b.HandleJoinFunc != nil {
		return b.HandleJoinFunc(ch, join)
	}
	return nil
}

func (b *testBrokerEventHandler) HandleLeave(ch string, leave *protocol.Leave) error {
	if b.HandleLeaveFunc != nil {
		return b.HandleLeaveFunc(ch, leave)
	}
	return nil
}

func (b *testBrokerEventHandler) HandleControl(data []byte) error {
	if b.HandleControlFunc != nil {
		return b.HandleControlFunc(data)
	}
	return nil
}

type testClientMessage struct {
	Input     string `json:"input"`
	Timestamp int64  `json:"timestamp"`
}

func TestClientPublishHandler(t *testing.T) {
	node := nodeWithMemoryEngine()
	defer func() { _ = node.Shutdown(context.Background()) }()
	transport := newTestTransport()
	ctx := context.Background()
	newCtx := SetCredentials(ctx, &Credentials{UserID: "42"})
	client, _ := newClient(newCtx, node, transport)

	connectClient(t, client)

	node.broker.(*MemoryEngine).eventHandler = &testBrokerEventHandler{
		HandlePublicationFunc: func(ch string, pub *protocol.Publication) error {
			var msg testClientMessage
			err := json.Unmarshal(pub.Data, &msg)
			require.NoError(t, err)
			if msg.Input == "with timestamp" {
				require.True(t, msg.Timestamp > 0)
			} else {
				require.Zero(t, msg.Timestamp)
			}
			return nil
		},
	}

	config := node.Config()
	_ = node.Reload(config)

	subscribeClient(t, client, "test")

	client.eventHub.publishHandler = func(e PublishEvent) PublishReply {
		var msg testClientMessage
		err := json.Unmarshal(e.Data, &msg)
		require.NoError(t, err)
		if msg.Input == "with disconnect" {
			return PublishReply{
				Disconnect: DisconnectBadRequest,
			}
		}
		if msg.Input == "with error" {
			return PublishReply{
				Error: ErrorBadRequest,
			}
		}
		if msg.Input == "with timestamp" {
			msg.Timestamp = time.Now().Unix()
			data, _ := json.Marshal(msg)
			return PublishReply{Data: data}
		}
		return PublishReply{}
	}
	publishResp, disconnect := client.publishCmd(&protocol.PublishRequest{
		Channel: "test",
		Data:    []byte(`{"input": "no time"}`),
	})
	require.Nil(t, disconnect)
	require.Nil(t, publishResp.Error)

	publishResp, disconnect = client.publishCmd(&protocol.PublishRequest{
		Channel: "test",
		Data:    []byte(`{"input": "with timestamp"}`),
	})
	require.Nil(t, disconnect)
	require.Nil(t, publishResp.Error)

	publishResp, disconnect = client.publishCmd(&protocol.PublishRequest{
		Channel: "test",
		Data:    []byte(`{"input": "with error"}`),
	})
	require.Nil(t, disconnect)
	require.Equal(t, ErrorBadRequest.toProto(), publishResp.Error)

	_, disconnect = client.publishCmd(&protocol.PublishRequest{
		Channel: "test",
		Data:    []byte(`{"input": "with disconnect"}`),
	})
	require.Equal(t, DisconnectBadRequest, disconnect)
}

func TestClientPing(t *testing.T) {
	node := nodeWithMemoryEngine()
	defer func() { _ = node.Shutdown(context.Background()) }()
	transport := newTestTransport()
	ctx := context.Background()
	newCtx := SetCredentials(ctx, &Credentials{UserID: "42"})
	client, _ := newClient(newCtx, node, transport)

	connectClient(t, client)

	pingResp, disconnect := client.pingCmd(&protocol.PingRequest{})
	require.Nil(t, disconnect)
	require.Nil(t, pingResp.Error)
	require.Empty(t, pingResp.Result)
}

func TestClientPresence(t *testing.T) {
	node := nodeWithMemoryEngine()
	defer func() { _ = node.Shutdown(context.Background()) }()

	config := node.Config()
	setTestChannelOptions(&config, ChannelOptions{
		Presence: true,
	})
	_ = node.Reload(config)

	transport := newTestTransport()
	ctx := context.Background()
	newCtx := SetCredentials(ctx, &Credentials{UserID: "42"})
	client, _ := newClient(newCtx, node, transport)
	client.On().Presence(func(event PresenceEvent) PresenceReply {
		return PresenceReply{}
	})
	client.On().PresenceStats(func(event PresenceStatsEvent) PresenceStatsReply {
		return PresenceStatsReply{}
	})

	connectClient(t, client)
	subscribeClient(t, client, "test")

	presenceResp, disconnect := client.presenceCmd(&protocol.PresenceRequest{
		Channel: "test",
	})
	require.Nil(t, disconnect)
	require.Nil(t, presenceResp.Error)
	require.Equal(t, 1, len(presenceResp.Result.Presence))

	presenceStatsResp, disconnect := client.presenceStatsCmd(&protocol.PresenceStatsRequest{
		Channel: "test",
	})
	require.Nil(t, disconnect)
	require.Nil(t, presenceStatsResp.Error)
	require.Equal(t, uint32(1), presenceStatsResp.Result.NumUsers)
	require.Equal(t, uint32(1), presenceStatsResp.Result.NumClients)

	config = node.Config()
	setTestChannelOptions(&config, ChannelOptions{
		Presence: false,
	})
	_ = node.Reload(config)

	presenceResp, disconnect = client.presenceCmd(&protocol.PresenceRequest{
		Channel: "test",
	})
	require.Nil(t, disconnect)
	require.Equal(t, ErrorNotAvailable.toProto(), presenceResp.Error)
	require.Nil(t, presenceResp.Result)

	presenceStatsResp, disconnect = client.presenceStatsCmd(&protocol.PresenceStatsRequest{
		Channel: "test",
	})
	require.Nil(t, disconnect)
	require.Nil(t, disconnect)
	require.Equal(t, ErrorNotAvailable.toProto(), presenceStatsResp.Error)
	require.Nil(t, presenceStatsResp.Result)
}

func TestClientHistory(t *testing.T) {
	node := nodeWithMemoryEngine()
	defer func() { _ = node.Shutdown(context.Background()) }()

	config := node.Config()
	setTestChannelOptions(&config, ChannelOptions{
		HistorySize:     10,
		HistoryLifetime: 60,
	})
	_ = node.Reload(config)

	transport := newTestTransport()
	ctx := context.Background()
	newCtx := SetCredentials(ctx, &Credentials{UserID: "42"})
	client, _ := newClient(newCtx, node, transport)

	client.On().History(func(event HistoryEvent) HistoryReply {
		return HistoryReply{}
	})

	for i := 0; i < 10; i++ {
		_, _ = node.Publish("test", []byte(`{}`))
	}

	connectClient(t, client)
	subscribeClient(t, client, "test")

	historyResp, disconnect := client.historyCmd(&protocol.HistoryRequest{
		Channel: "test",
	})
	require.Nil(t, disconnect)
	require.Nil(t, historyResp.Error)
	require.Equal(t, 10, len(historyResp.Result.Publications))

	config = node.Config()
	setTestChannelOptions(&config, ChannelOptions{
		HistorySize:     0,
		HistoryLifetime: 0,
	})
	_ = node.Reload(config)

	historyResp, disconnect = client.historyCmd(&protocol.HistoryRequest{
		Channel: "test",
	})
	require.Nil(t, disconnect)
	require.Equal(t, ErrorNotAvailable.toProto(), historyResp.Error)
	require.Nil(t, historyResp.Result)
}

func TestClientCloseUnauthenticated(t *testing.T) {
	node := nodeWithMemoryEngine()
	defer func() { _ = node.Shutdown(context.Background()) }()

	config := node.Config()
	config.ClientStaleCloseDelay = time.Millisecond
	_ = node.Reload(config)

	transport := newTestTransport()
	ctx := context.Background()
	newCtx := SetCredentials(ctx, &Credentials{UserID: "42"})
	client, _ := newClient(newCtx, node, transport)
	time.Sleep(100 * time.Millisecond)
	client.mu.Lock()
	require.True(t, client.closed)
	client.mu.Unlock()
}

func TestClientCloseExpired(t *testing.T) {
	node := nodeWithMemoryEngine()
	defer func() { _ = node.Shutdown(context.Background()) }()

	transport := newTestTransport()
	ctx := context.Background()
	newCtx := SetCredentials(ctx, &Credentials{UserID: "42", ExpireAt: time.Now().Unix() + 2})
	client, _ := newClient(newCtx, node, transport)
	connectClient(t, client)
	client.scheduleOnConnectTimers()
	client.mu.RLock()
	require.False(t, client.closed)
	client.mu.RUnlock()
	time.Sleep(4 * time.Second)
	client.mu.RLock()
	defer client.mu.RUnlock()
	require.True(t, client.closed)
}

func TestClientConnectExpiredError(t *testing.T) {
	node := nodeWithMemoryEngine()
	defer func() { _ = node.Shutdown(context.Background()) }()

	transport := newTestTransport()
	ctx := context.Background()
	newCtx := SetCredentials(ctx, &Credentials{UserID: "42", ExpireAt: time.Now().Unix() - 2})
	client, _ := newClient(newCtx, node, transport)
	var replies []*protocol.Reply
	rw := testReplyWriter(&replies)
	disconnect := client.connectCmd(&protocol.ConnectRequest{}, rw)
	require.Nil(t, disconnect)
	require.Equal(t, ErrorExpired.toProto(), replies[0].Error)
	require.False(t, client.authenticated)
}

func TestClientPresenceUpdate(t *testing.T) {
	node := nodeWithMemoryEngine()
	defer func() { _ = node.Shutdown(context.Background()) }()

	config := node.Config()
	setTestChannelOptions(&config, ChannelOptions{
		Presence: true,
	})
	_ = node.Reload(config)

	transport := newTestTransport()
	ctx := context.Background()
	newCtx := SetCredentials(ctx, &Credentials{UserID: "42"})
	client, _ := newClient(newCtx, node, transport)

	connectClient(t, client)
	subscribeClient(t, client, "test")

	err := client.updateChannelPresence("test")
	require.NoError(t, err)
}

func TestClientSend(t *testing.T) {
	node := nodeWithMemoryEngine()
	defer func() { _ = node.Shutdown(context.Background()) }()

	transport := newTestTransport()
	ctx := context.Background()
	newCtx := SetCredentials(ctx, &Credentials{UserID: "42"})
	client, _ := newClient(newCtx, node, transport)

	connectClient(t, client)

	err := client.Send([]byte(`{}`))
	require.NoError(t, err)

	err = client.close(nil)
	require.NoError(t, err)

	err = client.Send([]byte(`{}`))
	require.Error(t, err)
	require.Equal(t, io.EOF, err)
}

func TestClientClose(t *testing.T) {
	node := nodeWithMemoryEngine()
	defer func() { _ = node.Shutdown(context.Background()) }()

	transport := newTestTransport()
	ctx := context.Background()
	newCtx := SetCredentials(ctx, &Credentials{UserID: "42"})
	client, _ := newClient(newCtx, node, transport)

	connectClient(t, client)

	err := client.close(DisconnectShutdown)
	require.NoError(t, err)
	require.True(t, transport.closed)
	require.Equal(t, DisconnectShutdown, transport.disconnect)
}

func TestClientHandlePing(t *testing.T) {
	node := nodeWithMemoryEngine()
	defer func() { _ = node.Shutdown(context.Background()) }()

	transport := newTestTransport()
	ctx := context.Background()
	newCtx := SetCredentials(ctx, &Credentials{UserID: "42"})
	client, _ := newClient(newCtx, node, transport)
	connectClient(t, client)

	var replies []*protocol.Reply
	rw := testReplyWriter(&replies)

	disconnect := client.handleCommand(&protocol.Command{
		ID:     2,
		Method: protocol.MethodTypePing,
	}, rw.write, rw.flush)
	require.Nil(t, disconnect)
	require.Nil(t, replies[0].Error)
}

func TestClientHandleRPCNotAvailable(t *testing.T) {
	node := nodeWithMemoryEngine()
	defer func() { _ = node.Shutdown(context.Background()) }()

	transport := newTestTransport()
	ctx := context.Background()
	newCtx := SetCredentials(ctx, &Credentials{UserID: "42"})
	client, _ := newClient(newCtx, node, transport)
	connectClient(t, client)

	var replies []*protocol.Reply
	rw := testReplyWriter(&replies)

	disconnect := client.handleCommand(&protocol.Command{
		ID:     2,
		Method: protocol.MethodTypeRPC,
	}, rw.write, rw.flush)
	require.Nil(t, disconnect)
	require.Equal(t, ErrorNotAvailable.toProto(), replies[0].Error)
}

func TestClientHandleRPC(t *testing.T) {
	node := nodeWithMemoryEngine()
	defer func() { _ = node.Shutdown(context.Background()) }()

	transport := newTestTransport()
	ctx := context.Background()
	newCtx := SetCredentials(ctx, &Credentials{UserID: "42"})
	client, _ := newClient(newCtx, node, transport)
	client.On().RPC(func(event RPCEvent) RPCReply {
		expectedData, _ := json.Marshal("hello")
		require.Equal(t, expectedData, event.Data)
		return RPCReply{}
	})
	connectClient(t, client)

	var replies []*protocol.Reply
	rw := testReplyWriter(&replies)

	disconnect := client.handleCommand(&protocol.Command{
		ID:     2,
		Method: protocol.MethodTypeRPC,
		Params: []byte(`{"data": "hello"}`),
	}, rw.write, rw.flush)
	require.Nil(t, disconnect)
	require.Nil(t, replies[0].Error)
}

func TestClientHandleSend(t *testing.T) {
	node := nodeWithMemoryEngine()
	defer func() { _ = node.Shutdown(context.Background()) }()

	transport := newTestTransport()
	ctx := context.Background()
	newCtx := SetCredentials(ctx, &Credentials{UserID: "42"})
	client, _ := newClient(newCtx, node, transport)
	client.On().Message(func(event MessageEvent) MessageReply {
		expectedData, _ := json.Marshal("hello")
		require.Equal(t, expectedData, event.Data)
		return MessageReply{}
	})
	connectClient(t, client)

	var replies []*protocol.Reply
	rw := testReplyWriter(&replies)

	disconnect := client.handleCommand(&protocol.Command{
		ID:     2,
		Method: protocol.MethodTypeSend,
		Params: []byte(`{"data": "hello"}`),
	}, rw.write, rw.flush)
	require.Nil(t, disconnect)
}

func TestClientHandlePublishNotAllowed(t *testing.T) {
	node := nodeWithMemoryEngineNoHandlers()
	defer func() { _ = node.Shutdown(context.Background()) }()

	transport := newTestTransport()
	ctx := context.Background()
	newCtx := SetCredentials(ctx, &Credentials{UserID: "42"})
	client, _ := newClient(newCtx, node, transport)
	client.On().Publish(func(event PublishEvent) PublishReply {
		return PublishReply{
			Error: ErrorPermissionDenied,
		}
	})
	connectClient(t, client)

	var replies []*protocol.Reply
	rw := testReplyWriter(&replies)

	disconnect := client.handleCommand(&protocol.Command{
		ID:     2,
		Method: protocol.MethodTypePublish,
		Params: []byte(`{"data": "hello", "channel": "test"}`),
	}, rw.write, rw.flush)
	require.Nil(t, disconnect)
	require.Equal(t, ErrorPermissionDenied.toProto(), replies[0].Error)
}

func TestClientHandlePublish(t *testing.T) {
	node := nodeWithMemoryEngineNoHandlers()
	defer func() { _ = node.Shutdown(context.Background()) }()

	transport := newTestTransport()
	ctx := context.Background()
	newCtx := SetCredentials(ctx, &Credentials{UserID: "42"})
	client, _ := newClient(newCtx, node, transport)
	client.On().Publish(func(event PublishEvent) PublishReply {
		expectedData, _ := json.Marshal("hello")
		require.Equal(t, expectedData, event.Data)
		require.Equal(t, "test", event.Channel)
		return PublishReply{}
	})
	connectClient(t, client)

	var replies []*protocol.Reply
	rw := testReplyWriter(&replies)

	disconnect := client.handleCommand(&protocol.Command{
		ID:     2,
		Method: protocol.MethodTypePublish,
		Params: []byte(`{"data": "hello", "channel": "test"}`),
	}, rw.write, rw.flush)
	require.Nil(t, disconnect)
	require.Nil(t, replies[0].Error)
}

func TestClientHandleHistoryNotAvailable(t *testing.T) {
	node := nodeWithMemoryEngine()
	defer func() { _ = node.Shutdown(context.Background()) }()

	transport := newTestTransport()
	ctx := context.Background()
	newCtx := SetCredentials(ctx, &Credentials{UserID: "42"})
	client, _ := newClient(newCtx, node, transport)
	connectClient(t, client)

	var replies []*protocol.Reply
	rw := testReplyWriter(&replies)

	disconnect := client.handleCommand(&protocol.Command{
		ID:     2,
		Method: protocol.MethodTypeHistory,
		Params: []byte(`{"channel": "test"}`),
	}, rw.write, rw.flush)
	require.Nil(t, disconnect)
	require.Equal(t, ErrorNotAvailable.toProto(), replies[0].Error)
}

func TestClientHandleHistoryNotAvailableDueToOption(t *testing.T) {
	node := nodeWithMemoryEngine()
	defer func() { _ = node.Shutdown(context.Background()) }()

	transport := newTestTransport()
	ctx := context.Background()
	newCtx := SetCredentials(ctx, &Credentials{UserID: "42"})
	client, _ := newClient(newCtx, node, transport)
	client.On().History(func(event HistoryEvent) HistoryReply {
		return HistoryReply{}
	})
	connectClient(t, client)
	subscribeClient(t, client, "test")

	var replies []*protocol.Reply
	rw := testReplyWriter(&replies)

	disconnect := client.handleCommand(&protocol.Command{
		ID:     2,
		Method: protocol.MethodTypeHistory,
		Params: []byte(`{"channel": "test"}`),
	}, rw.write, rw.flush)
	require.Nil(t, disconnect)
	require.Equal(t, ErrorNotAvailable.toProto(), replies[0].Error)
}

func TestClientHandleHistory(t *testing.T) {
	node := nodeWithMemoryEngine()
	defer func() { _ = node.Shutdown(context.Background()) }()

	config := node.Config()
	setTestChannelOptions(&config, ChannelOptions{
		HistorySize:     1,
		HistoryLifetime: 30,
	})
	_ = node.Reload(config)

	transport := newTestTransport()
	ctx := context.Background()
	newCtx := SetCredentials(ctx, &Credentials{UserID: "42"})
	client, _ := newClient(newCtx, node, transport)
	client.On().History(func(event HistoryEvent) HistoryReply {
		return HistoryReply{}
	})
	connectClient(t, client)
	subscribeClient(t, client, "test")

	var replies []*protocol.Reply
	rw := testReplyWriter(&replies)

	disconnect := client.handleCommand(&protocol.Command{
		ID:     2,
		Method: protocol.MethodTypeHistory,
		Params: []byte(`{"channel": "test"}`),
	}, rw.write, rw.flush)
	require.Nil(t, disconnect)
	require.Nil(t, replies[0].Error)
}

func TestClientHandlePresenceNotAvailable(t *testing.T) {
	node := nodeWithMemoryEngine()
	defer func() { _ = node.Shutdown(context.Background()) }()

	transport := newTestTransport()
	ctx := context.Background()
	newCtx := SetCredentials(ctx, &Credentials{UserID: "42"})
	client, _ := newClient(newCtx, node, transport)
	connectClient(t, client)

	var replies []*protocol.Reply
	rw := testReplyWriter(&replies)

	disconnect := client.handleCommand(&protocol.Command{
		ID:     2,
		Method: protocol.MethodTypePresence,
		Params: []byte(`{"channel": "test"}`),
	}, rw.write, rw.flush)
	require.Nil(t, disconnect)
	require.Equal(t, ErrorNotAvailable.toProto(), replies[0].Error)
}

func TestClientHandlePresenceNotAvailableDueToOption(t *testing.T) {
	node := nodeWithMemoryEngine()
	defer func() { _ = node.Shutdown(context.Background()) }()

	transport := newTestTransport()
	ctx := context.Background()
	newCtx := SetCredentials(ctx, &Credentials{UserID: "42"})
	client, _ := newClient(newCtx, node, transport)
	client.On().Presence(func(event PresenceEvent) PresenceReply {
		return PresenceReply{}
	})
	connectClient(t, client)
	subscribeClient(t, client, "test")

	var replies []*protocol.Reply
	rw := testReplyWriter(&replies)

	disconnect := client.handleCommand(&protocol.Command{
		ID:     2,
		Method: protocol.MethodTypePresence,
		Params: []byte(`{"channel": "test"}`),
	}, rw.write, rw.flush)
	require.Nil(t, disconnect)
	require.Equal(t, ErrorNotAvailable.toProto(), replies[0].Error)
}

func TestClientHandlePresence(t *testing.T) {
	node := nodeWithMemoryEngine()
	defer func() { _ = node.Shutdown(context.Background()) }()

	config := node.Config()
	setTestChannelOptions(&config, ChannelOptions{
		Presence: true,
	})
	_ = node.Reload(config)

	transport := newTestTransport()
	ctx := context.Background()
	newCtx := SetCredentials(ctx, &Credentials{UserID: "42"})
	client, _ := newClient(newCtx, node, transport)
	client.On().Presence(func(event PresenceEvent) PresenceReply {
		return PresenceReply{}
	})
	connectClient(t, client)
	subscribeClient(t, client, "test")

	var replies []*protocol.Reply
	rw := testReplyWriter(&replies)

	disconnect := client.handleCommand(&protocol.Command{
		ID:     2,
		Method: protocol.MethodTypePresence,
		Params: []byte(`{"channel": "test"}`),
	}, rw.write, rw.flush)
	require.Nil(t, disconnect)
	require.Nil(t, replies[0].Error)
}

func TestClientHandlePresenceStatsNotAvailable(t *testing.T) {
	node := nodeWithMemoryEngine()
	defer func() { _ = node.Shutdown(context.Background()) }()

	transport := newTestTransport()
	ctx := context.Background()
	newCtx := SetCredentials(ctx, &Credentials{UserID: "42"})
	client, _ := newClient(newCtx, node, transport)
	connectClient(t, client)

	var replies []*protocol.Reply
	rw := testReplyWriter(&replies)

	disconnect := client.handleCommand(&protocol.Command{
		ID:     2,
		Method: protocol.MethodTypePresenceStats,
		Params: []byte(`{"channel": "test"}`),
	}, rw.write, rw.flush)
	require.Nil(t, disconnect)
	require.Equal(t, ErrorNotAvailable.toProto(), replies[0].Error)
}

func TestClientHandlePresenceStatsNotAvailableDueToOption(t *testing.T) {
	node := nodeWithMemoryEngine()
	defer func() { _ = node.Shutdown(context.Background()) }()

	transport := newTestTransport()
	ctx := context.Background()
	newCtx := SetCredentials(ctx, &Credentials{UserID: "42"})
	client, _ := newClient(newCtx, node, transport)
	client.On().PresenceStats(func(event PresenceStatsEvent) PresenceStatsReply {
		return PresenceStatsReply{}
	})
	connectClient(t, client)
	subscribeClient(t, client, "test")

	var replies []*protocol.Reply
	rw := testReplyWriter(&replies)

	disconnect := client.handleCommand(&protocol.Command{
		ID:     2,
		Method: protocol.MethodTypePresenceStats,
		Params: []byte(`{"channel": "test"}`),
	}, rw.write, rw.flush)
	require.Nil(t, disconnect)
	require.Equal(t, ErrorNotAvailable.toProto(), replies[0].Error)
}

func TestClientHandlePresenceStats(t *testing.T) {
	node := nodeWithMemoryEngine()
	defer func() { _ = node.Shutdown(context.Background()) }()

	config := node.Config()
	setTestChannelOptions(&config, ChannelOptions{
		Presence: true,
	})
	_ = node.Reload(config)

	transport := newTestTransport()
	ctx := context.Background()
	newCtx := SetCredentials(ctx, &Credentials{UserID: "42"})
	client, _ := newClient(newCtx, node, transport)
	client.On().PresenceStats(func(event PresenceStatsEvent) PresenceStatsReply {
		return PresenceStatsReply{}
	})
	connectClient(t, client)
	subscribeClient(t, client, "test")

	var replies []*protocol.Reply
	rw := testReplyWriter(&replies)

	disconnect := client.handleCommand(&protocol.Command{
		ID:     2,
		Method: protocol.MethodTypePresenceStats,
		Params: []byte(`{"channel": "test"}`),
	}, rw.write, rw.flush)
	require.Nil(t, disconnect)
	require.Nil(t, replies[0].Error)
}

func TestClientHandleMalformedCommand(t *testing.T) {
	node := nodeWithMemoryEngine()
	defer func() { _ = node.Shutdown(context.Background()) }()

	transport := newTestTransport()
	ctx := context.Background()
	newCtx := SetCredentials(ctx, &Credentials{UserID: "42"})
	client, _ := newClient(newCtx, node, transport)

	connectClient(t, client)

	var replies []*protocol.Reply
	rw := testReplyWriter(&replies)

	disconnect := client.handleCommand(&protocol.Command{
		ID:     1,
		Method: 1000,
		Params: []byte(`{}`),
	}, rw.write, rw.flush)
	require.Nil(t, disconnect)
	require.Equal(t, ErrorMethodNotFound.toProto(), replies[0].Error)

	replies = nil
	disconnect = client.handleCommand(&protocol.Command{
		ID:     1,
		Method: 2,
		Params: []byte(`{}`),
	}, rw.write, rw.flush)
	require.Equal(t, DisconnectBadRequest, disconnect)
}

func TestClientSideRefresh(t *testing.T) {
	node := nodeWithMemoryEngineNoHandlers()
	defer func() { _ = node.Shutdown(context.Background()) }()

	transport := newTestTransport()
	ctx := context.Background()
	newCtx := SetCredentials(ctx, &Credentials{
		UserID:   "42",
		ExpireAt: time.Now().Unix() + 60,
	})
	client, _ := newClient(newCtx, node, transport)

	node.On().ClientConnecting(func(ctx context.Context, info TransportInfo, event ConnectEvent) ConnectReply {
		return ConnectReply{
			ClientSideRefresh: true,
		}
	})

	expireAt := time.Now().Unix() + 60
	client.On().Refresh(func(e RefreshEvent) RefreshReply {
		require.Equal(t, "test", e.Token)
		return RefreshReply{
			ExpireAt: expireAt,
		}
	})

	connectClient(t, client)

	var replies []*protocol.Reply
	rw := testReplyWriter(&replies)

	req := protocol.RefreshRequest{
		Token: "test",
	}
	params, _ := json.Marshal(req)

	disconnect := client.handleCommand(&protocol.Command{
		ID:     2,
		Method: protocol.MethodTypeRefresh,
		Params: params,
	}, rw.write, rw.flush)
	require.Nil(t, disconnect)
	require.Nil(t, replies[0].Error)
}

func TestClientSideSubRefresh(t *testing.T) {
	node := nodeWithMemoryEngineNoHandlers()
	defer func() { _ = node.Shutdown(context.Background()) }()

	transport := newTestTransport()
	ctx := context.Background()
	newCtx := SetCredentials(ctx, &Credentials{
		UserID:   "42",
		ExpireAt: time.Now().Unix() + 60,
	})
	client, _ := newClient(newCtx, node, transport)

	node.On().ClientConnecting(func(ctx context.Context, info TransportInfo, event ConnectEvent) ConnectReply {
		client.On().Subscribe(func(event SubscribeEvent) SubscribeReply {
			return SubscribeReply{
				ExpireAt:          time.Now().Unix() + 10,
				ClientSideRefresh: true,
			}
		})
		return ConnectReply{
			ClientSideRefresh: true,
		}
	})

	expireAt := time.Now().Unix() + 60
	client.On().SubRefresh(func(e SubRefreshEvent) SubRefreshReply {
		require.Equal(t, "test_token", e.Token)
		return SubRefreshReply{
			ExpireAt: expireAt,
		}
	})

	connectClient(t, client)
	subscribeClient(t, client, "test")

	var replies []*protocol.Reply
	rw := testReplyWriter(&replies)

	req := protocol.SubRefreshRequest{
		Channel: "test",
		Token:   "test_token",
	}
	params, _ := json.Marshal(req)

	disconnect := client.handleCommand(&protocol.Command{
		ID:     2,
		Method: protocol.MethodTypeSubRefresh,
		Params: params,
	}, rw.write, rw.flush)
	require.Nil(t, disconnect)
	require.Nil(t, replies[0].Error)
}

func BenchmarkUUID(b *testing.B) {
	b.ResetTimer()
	for i := 0; i < b.N; i++ {
		uuidObject, err := uuid.NewRandom()
		if err != nil {
			b.Fatal(err)
		}
		s := uuidObject.String()
		if s == "" {
			b.Fail()
		}
	}
	b.ReportAllocs()
}

func TestClientPresenceHandler(t *testing.T) {
	node := nodeWithMemoryEngine()
	defer func() { _ = node.Shutdown(context.Background()) }()

	config := node.Config()
	config.ClientPresenceUpdateInterval = time.Millisecond
	_ = node.Reload(config)

	transport := newTestTransport()
	ctx := context.Background()
	newCtx := SetCredentials(ctx, &Credentials{UserID: "42"})
	client, _ := newClient(newCtx, node, transport)

	done := make(chan struct{})
	closed := false
	disconnected := make(chan struct{})
	numCalls := 0

	client.On().Presence(func(event PresenceEvent) PresenceReply {
		numCalls++
		if numCalls >= 50 && !closed {
			close(done)
			closed = true
			client.Close(DisconnectForceNoReconnect)
		}
		return PresenceReply{}
	})

	client.On().Disconnect(func(event DisconnectEvent) DisconnectReply {
		close(disconnected)
		return DisconnectReply{}
	})

	connectClient(t, client)
	client.scheduleOnConnectTimers()

	select {
	case <-done:
	case <-time.After(time.Second):
		t.Fatal("alive handler not called")
	}
	select {
	case <-disconnected:
	case <-time.After(time.Second):
		t.Fatal("disconnect handler not called")
	}
}<|MERGE_RESOLUTION|>--- conflicted
+++ resolved
@@ -102,17 +102,6 @@
 	transport := newTestTransport()
 	client, _ := newClient(context.Background(), node, transport)
 	client.mu.Lock()
-<<<<<<< HEAD
-	client.nextExpire = time.Now().Unix() + 5
-	client.nextPresence = time.Now().Unix() + 10
-	client.scheduleNextTimer()
-	require.NotNil(t, client.timer)
-	require.Equal(t, timerOpExpire, client.timerOp)
-	client.nextPresence = time.Now().Unix() + 1
-	client.mu.Unlock()
-
-	client.mu.Lock()
-=======
 	defer client.mu.Unlock()
 	client.nextExpire = time.Now().Add(5 * time.Second).UnixNano()
 	client.nextPresence = time.Now().Add(10 * time.Second).UnixNano()
@@ -120,11 +109,9 @@
 	require.NotNil(t, client.timer)
 	require.Equal(t, timerOpExpire, client.timerOp)
 	client.nextPresence = time.Now().Add(time.Second).UnixNano()
->>>>>>> 116c717b
 	client.scheduleNextTimer()
 	require.NotNil(t, client.timer)
 	require.Equal(t, timerOpPresence, client.timerOp)
-	client.mu.Unlock()
 }
 
 func TestClientConnectNoCredentialsNoToken(t *testing.T) {
@@ -1559,52 +1546,4 @@
 		}
 	}
 	b.ReportAllocs()
-}
-
-func TestClientPresenceHandler(t *testing.T) {
-	node := nodeWithMemoryEngine()
-	defer func() { _ = node.Shutdown(context.Background()) }()
-
-	config := node.Config()
-	config.ClientPresenceUpdateInterval = time.Millisecond
-	_ = node.Reload(config)
-
-	transport := newTestTransport()
-	ctx := context.Background()
-	newCtx := SetCredentials(ctx, &Credentials{UserID: "42"})
-	client, _ := newClient(newCtx, node, transport)
-
-	done := make(chan struct{})
-	closed := false
-	disconnected := make(chan struct{})
-	numCalls := 0
-
-	client.On().Presence(func(event PresenceEvent) PresenceReply {
-		numCalls++
-		if numCalls >= 50 && !closed {
-			close(done)
-			closed = true
-			client.Close(DisconnectForceNoReconnect)
-		}
-		return PresenceReply{}
-	})
-
-	client.On().Disconnect(func(event DisconnectEvent) DisconnectReply {
-		close(disconnected)
-		return DisconnectReply{}
-	})
-
-	connectClient(t, client)
-	client.scheduleOnConnectTimers()
-
-	select {
-	case <-done:
-	case <-time.After(time.Second):
-		t.Fatal("alive handler not called")
-	}
-	select {
-	case <-disconnected:
-	case <-time.After(time.Second):
-		t.Fatal("disconnect handler not called")
-	}
 }