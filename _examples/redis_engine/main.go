--- conflicted
+++ resolved
@@ -55,8 +55,6 @@
 	cfg := centrifuge.DefaultConfig
 	cfg.LogLevel = centrifuge.LogLevelDebug
 	cfg.LogHandler = handleLog
-<<<<<<< HEAD
-=======
 	cfg.ChannelOptionsFunc = func(channel string) (centrifuge.ChannelOptions, bool, error) {
 		return centrifuge.ChannelOptions{
 			Presence:        true,
@@ -66,7 +64,6 @@
 			HistoryRecover:  true,
 		}, true, nil
 	}
->>>>>>> feba6b4c
 
 	node, _ := centrifuge.New(cfg)
 
