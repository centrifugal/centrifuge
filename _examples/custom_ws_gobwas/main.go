package main

import (
	"context"
	"flag"
	"io"
	"log"
	"net"
	"net/http"
	"os"
	"os/signal"
	"strconv"
	"strings"
	"syscall"
	"time"

	_ "net/http/pprof"

	"github.com/centrifugal/centrifuge"
	"github.com/gobwas/ws"
	"github.com/mailru/easygo/netpoll"
)

var (
	workers   = flag.Int("workers", 128, "max workers count")
	queue     = flag.Int("queue", 1, "workers task queue size")
	ioTimeout = flag.Duration("io_timeout", time.Millisecond*500, "i/o operations timeout")
)

func handleLog(e centrifuge.LogEntry) {
	log.Printf("%s: %v", e.Message, e.Fields)
}

func waitExitSignal(n *centrifuge.Node) {
	sigCh := make(chan os.Signal, 1)
	done := make(chan bool, 1)
	signal.Notify(sigCh, syscall.SIGINT, syscall.SIGTERM)
	go func() {
		<-sigCh
		n.Shutdown(context.Background())
		done <- true
	}()
	<-done
}

func main() {
	flag.Parse()

	cfg := centrifuge.DefaultConfig

	cfg.LogLevel = centrifuge.LogLevelDebug
	cfg.LogHandler = handleLog

	node, _ := centrifuge.New(cfg)

<<<<<<< HEAD
	node.On().ClientConnecting(func(ctx context.Context, t centrifuge.TransportInfo, e centrifuge.ConnectEvent) centrifuge.ConnectReply {
=======
	node.OnConnecting(func(ctx context.Context, e centrifuge.ConnectEvent) (centrifuge.ConnectReply, error) {
>>>>>>> feba6b4c
		return centrifuge.ConnectReply{
			Credentials: &centrifuge.Credentials{
				UserID: "",
			},
<<<<<<< HEAD
		}
	})

	node.On().ClientConnected(func(ctx context.Context, client *centrifuge.Client) {

		client.On().Subscribe(func(e centrifuge.SubscribeEvent) centrifuge.SubscribeReply {
			log.Printf("user %s subscribes on %s", client.UserID(), e.Channel)
			return centrifuge.SubscribeReply{}
		})

		client.On().Unsubscribe(func(e centrifuge.UnsubscribeEvent) centrifuge.UnsubscribeReply {
			log.Printf("user %s unsubscribed from %s", client.UserID(), e.Channel)
			return centrifuge.UnsubscribeReply{}
		})

		client.On().Publish(func(e centrifuge.PublishEvent) centrifuge.PublishReply {
			log.Printf("user %s publishes into channel %s: %s", client.UserID(), e.Channel, string(e.Data))
			return centrifuge.PublishReply{}
		})

		client.On().Message(func(e centrifuge.MessageEvent) centrifuge.MessageReply {
			log.Printf("Message from user: %s, data: %s", client.UserID(), string(e.Data))
			return centrifuge.MessageReply{}
		})

		client.On().Disconnect(func(e centrifuge.DisconnectEvent) centrifuge.DisconnectReply {
			log.Printf("user %s disconnected, disconnect: %s", client.UserID(), e.Disconnect)
			return centrifuge.DisconnectReply{}
		})
=======
		}, nil
	})
>>>>>>> feba6b4c

	node.OnConnect(func(c *centrifuge.Client) {
		transport := c.Transport()
		log.Printf("user %s connected via %s with format: %s", c.UserID(), transport.Name(), transport.Protocol())

		// Connect handler should not block, so start separate goroutine to
		// periodically send messages to client.
		go func() {
			for {
				err := c.Send([]byte(`{"time": "` + strconv.FormatInt(time.Now().Unix(), 10) + `"}`))
				if err != nil {
					if err != io.EOF {
						log.Println(err.Error())
					} else {
						return
					}
				}
				time.Sleep(5 * time.Second)
			}
		}()
	})

	node.OnSubscribe(func(c *centrifuge.Client, e centrifuge.SubscribeEvent) (centrifuge.SubscribeReply, error) {
		log.Printf("user %s subscribes on %s", c.UserID(), e.Channel)
		return centrifuge.SubscribeReply{}, nil
	})

	node.OnUnsubscribe(func(c *centrifuge.Client, e centrifuge.UnsubscribeEvent) {
		log.Printf("user %s unsubscribed from %s", c.UserID(), e.Channel)
	})

	node.OnPublish(func(c *centrifuge.Client, e centrifuge.PublishEvent) (centrifuge.PublishReply, error) {
		log.Printf("user %s publishes into channel %s: %s", c.UserID(), e.Channel, string(e.Data))
		return centrifuge.PublishReply{}, nil
	})

	node.OnMessage(func(c *centrifuge.Client, e centrifuge.MessageEvent) {
		log.Printf("Message from user: %s, data: %s", c.UserID(), string(e.Data))
	})

	node.OnDisconnect(func(c *centrifuge.Client, e centrifuge.DisconnectEvent) {
		log.Printf("user %s disconnected, disconnect: %s", c.UserID(), e.Disconnect)
	})

	if err := node.Run(); err != nil {
		log.Fatal(err)
	}

	// Initialize netpoll instance. We will use it to be noticed about incoming
	// events from listener of user connections.
	poller, err := netpoll.New(nil)
	if err != nil {
		log.Fatal(err)
	}

	var (
		// Make pool of X size, Y sized work queue and one pre-spawned
		// goroutine.
		pool = NewPool(*workers, *queue, 1)
	)

	// handle is a new incoming connection handler.
	// It upgrades TCP connection to WebSocket, registers netpoll listener on
	// it and stores it as a chat user in Chat instance.
	//
	// We will call it below within accept() loop.
	handle := func(conn net.Conn) {
		// NOTE: we wrap conn here to show that ws could work with any kind of
		// io.ReadWriter.
		safeConn := deadliner{conn, *ioTimeout}

		protoType := centrifuge.ProtocolTypeJSON

		up := ws.Upgrader{
			OnRequest: func(uri []byte) error {
				if strings.Contains(string(uri), "format=protobuf") {
					protoType = centrifuge.ProtocolTypeProtobuf
				}
				return nil
			},
		}

		// Zero-copy upgrade to WebSocket connection.
		hs, err := up.Upgrade(safeConn)
		if err != nil {
			log.Printf("%s: upgrade error: %v", nameConn(conn), err)
			_ = conn.Close()
			return
		}

		log.Printf("%s: established websocket connection: %+v", nameConn(conn), hs)

		transport := newWebsocketTransport(safeConn, protoType)
		client, closeFn, err := centrifuge.NewClient(context.Background(), node, transport)
		if err != nil {
			log.Printf("%s: client create error: %v", nameConn(conn), err)
			_ = conn.Close()
			return
		}

		// Create netpoll event descriptor for conn.
		// We want to handle only read events of it.
		desc := netpoll.Must(netpoll.HandleReadOnce(conn))

		// Subscribe to events about conn.
		_ = poller.Start(desc, func(ev netpoll.Event) {
			if ev&(netpoll.EventReadHup|netpoll.EventHup) != 0 {
				// When ReadHup or Hup received, this mean that client has
				// closed at least write end of the connection or connections
				// itself. So we want to stop receive events about such conn
				// and remove it from the chat registry.
				_ = poller.Stop(desc)
				_ = closeFn()
				return
			}
			// Here we can read some new message from connection.
			// We can not read it right here in callback, because then we will
			// block the poller's inner loop.
			// We do not want to spawn a new goroutine to read single message.
			// But we want to reuse previously spawned goroutine.
			pool.Schedule(func() {
				if data, isControl, err := transport.read(); err != nil {
					// When receive failed, we can only disconnect broken
					// connection and stop to receive events about it.
					_ = poller.Stop(desc)
					_ = closeFn()
				} else {
					if !isControl {
						ok := client.Handle(data)
						if !ok {
							_ = poller.Stop(desc)
							return
						}
					}
					_ = poller.Resume(desc)
				}
			})
		})
	}

	// Create incoming connections listener.
	ln, err := net.Listen("tcp", ":3333")
	if err != nil {
		log.Fatal(err)
	}

	log.Printf("websocket is listening on %s", ln.Addr().String())

	// Create netpoll descriptor for the listener.
	// We use OneShot here to manually resume events stream when we want to.
	acceptDesc := netpoll.Must(netpoll.HandleListener(
		ln, netpoll.EventRead|netpoll.EventOneShot,
	))

	// accept is a channel to signal about next incoming connection Accept()
	// results.
	accept := make(chan error, 1)

	// Subscribe to events about listener.
	_ = poller.Start(acceptDesc, func(e netpoll.Event) {
		// We do not want to accept incoming connection when goroutine pool is
		// busy. So if there are no free goroutines during 1ms we want to
		// cooldown the server and do not receive connection for some short
		// time.
		err := pool.ScheduleTimeout(time.Millisecond, func() {
			conn, err := ln.Accept()
			if err != nil {
				accept <- err
				return
			}

			accept <- nil
			handle(conn)
		})
		if err == nil {
			err = <-accept
		}
		if err != nil {
			if err != ErrScheduleTimeout {
				goto cooldown
			}
			if ne, ok := err.(net.Error); ok && ne.Temporary() {
				goto cooldown
			}

			log.Fatalf("accept error: %v", err)

		cooldown:
			delay := 5 * time.Millisecond
			log.Printf("accept error: %v; retrying in %s", err, delay)
			time.Sleep(delay)
		}

		_ = poller.Resume(acceptDesc)
	})

	go func() {
		http.Handle("/", http.FileServer(http.Dir("./")))
		log.Printf("run http server on :8000")
		if err := http.ListenAndServe(":8000", nil); err != nil {
			log.Fatal(err)
		}
	}()

	waitExitSignal(node)
	log.Println("bye!")
}

func nameConn(conn net.Conn) string {
	return conn.LocalAddr().String() + " > " + conn.RemoteAddr().String()
}

// deadliner is a wrapper around net.Conn that sets read/write deadlines before
// every Read() or Write() call.
type deadliner struct {
	net.Conn
	t time.Duration
}

func (d deadliner) Write(p []byte) (int, error) {
	if err := d.Conn.SetWriteDeadline(time.Now().Add(d.t)); err != nil {
		return 0, err
	}
	return d.Conn.Write(p)
}

func (d deadliner) Read(p []byte) (int, error) {
	if err := d.Conn.SetReadDeadline(time.Now().Add(d.t)); err != nil {
		return 0, err
	}
	return d.Conn.Read(p)
}<|MERGE_RESOLUTION|>--- conflicted
+++ resolved
@@ -53,49 +53,13 @@
 
 	node, _ := centrifuge.New(cfg)
 
-<<<<<<< HEAD
-	node.On().ClientConnecting(func(ctx context.Context, t centrifuge.TransportInfo, e centrifuge.ConnectEvent) centrifuge.ConnectReply {
-=======
 	node.OnConnecting(func(ctx context.Context, e centrifuge.ConnectEvent) (centrifuge.ConnectReply, error) {
->>>>>>> feba6b4c
 		return centrifuge.ConnectReply{
 			Credentials: &centrifuge.Credentials{
 				UserID: "",
 			},
-<<<<<<< HEAD
-		}
-	})
-
-	node.On().ClientConnected(func(ctx context.Context, client *centrifuge.Client) {
-
-		client.On().Subscribe(func(e centrifuge.SubscribeEvent) centrifuge.SubscribeReply {
-			log.Printf("user %s subscribes on %s", client.UserID(), e.Channel)
-			return centrifuge.SubscribeReply{}
-		})
-
-		client.On().Unsubscribe(func(e centrifuge.UnsubscribeEvent) centrifuge.UnsubscribeReply {
-			log.Printf("user %s unsubscribed from %s", client.UserID(), e.Channel)
-			return centrifuge.UnsubscribeReply{}
-		})
-
-		client.On().Publish(func(e centrifuge.PublishEvent) centrifuge.PublishReply {
-			log.Printf("user %s publishes into channel %s: %s", client.UserID(), e.Channel, string(e.Data))
-			return centrifuge.PublishReply{}
-		})
-
-		client.On().Message(func(e centrifuge.MessageEvent) centrifuge.MessageReply {
-			log.Printf("Message from user: %s, data: %s", client.UserID(), string(e.Data))
-			return centrifuge.MessageReply{}
-		})
-
-		client.On().Disconnect(func(e centrifuge.DisconnectEvent) centrifuge.DisconnectReply {
-			log.Printf("user %s disconnected, disconnect: %s", client.UserID(), e.Disconnect)
-			return centrifuge.DisconnectReply{}
-		})
-=======
 		}, nil
 	})
->>>>>>> feba6b4c
 
 	node.OnConnect(func(c *centrifuge.Client) {
 		transport := c.Transport()
