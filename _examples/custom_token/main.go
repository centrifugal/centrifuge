--- conflicted
+++ resolved
@@ -40,13 +40,6 @@
 	// Better to keep default in production. Here we just speeding up things a bit.
 	cfg.ClientExpiredCloseDelay = 5 * time.Second
 
-<<<<<<< HEAD
-	if err := cfg.Validate(); err != nil {
-		log.Fatal(err)
-	}
-
-=======
->>>>>>> feba6b4c
 	node, _ := centrifuge.New(cfg)
 
 	engine, _ := centrifuge.NewMemoryEngine(node, centrifuge.MemoryEngineConfig{
@@ -89,37 +82,8 @@
 		}, nil
 	})
 
-<<<<<<< HEAD
-	node.On().ClientConnected(func(ctx context.Context, client *centrifuge.Client) {
-
-		client.On().Refresh(func(e centrifuge.RefreshEvent) centrifuge.RefreshReply {
-			log.Printf("user %s sent refresh command with token: %s", client.UserID(), e.Token)
-			if !strings.HasPrefix(e.Token, "I am ") {
-				return centrifuge.RefreshReply{
-					Disconnect: centrifuge.DisconnectInvalidToken,
-				}
-			}
-			userID := strings.TrimPrefix(e.Token, "I am ")
-			if userID != client.UserID() {
-				return centrifuge.RefreshReply{
-					Disconnect: centrifuge.DisconnectInvalidToken,
-				}
-			}
-			return centrifuge.RefreshReply{
-				ExpireAt: time.Now().Unix() + 5,
-			}
-		})
-
-		client.On().Disconnect(func(e centrifuge.DisconnectEvent) centrifuge.DisconnectReply {
-			log.Printf("user %s disconnected, disconnect: %s", client.UserID(), e.Disconnect)
-			return centrifuge.DisconnectReply{}
-		})
-
-		log.Printf("user %s connected", client.UserID())
-=======
 	node.OnDisconnect(func(c *centrifuge.Client, e centrifuge.DisconnectEvent) {
 		log.Printf("user %s disconnected, disconnect: %s", c.UserID(), e.Disconnect)
->>>>>>> feba6b4c
 	})
 
 	if err := node.Run(); err != nil {
