--- conflicted
+++ resolved
@@ -168,51 +168,11 @@
 
 	node, _ := centrifuge.New(cfg)
 
-<<<<<<< HEAD
-	node.On().ClientConnecting(func(ctx context.Context, t centrifuge.TransportInfo, e centrifuge.ConnectEvent) centrifuge.ConnectReply {
-=======
 	node.OnConnecting(func(ctx context.Context, e centrifuge.ConnectEvent) (centrifuge.ConnectReply, error) {
->>>>>>> feba6b4c
 		return centrifuge.ConnectReply{
 			Credentials: &centrifuge.Credentials{
 				UserID: "bench",
 			},
-<<<<<<< HEAD
-		}
-	})
-
-	node.On().ClientConnected(func(ctx context.Context, client *centrifuge.Client) {
-
-		client.On().Subscribe(func(e centrifuge.SubscribeEvent) centrifuge.SubscribeReply {
-			log.Printf("user %s subscribes on %s", client.UserID(), e.Channel)
-			return centrifuge.SubscribeReply{}
-		})
-
-		client.On().Unsubscribe(func(e centrifuge.UnsubscribeEvent) centrifuge.UnsubscribeReply {
-			// log.Printf("user %s unsubscribed from %s", client.UserID(), e.Channel)
-			return centrifuge.UnsubscribeReply{}
-		})
-
-		client.On().Publish(func(e centrifuge.PublishEvent) centrifuge.PublishReply {
-			// Do not log here - lots of publications expected.
-			return centrifuge.PublishReply{}
-		})
-
-		client.On().Message(func(e centrifuge.MessageEvent) centrifuge.MessageReply {
-			// Do not log here - lots of messages expected.
-			err := client.Send(e.Data)
-			if err != nil {
-				if err != io.EOF {
-					log.Fatalln("error senfing to client:", err.Error())
-				}
-			}
-			return centrifuge.MessageReply{}
-		})
-
-		client.On().Disconnect(func(e centrifuge.DisconnectEvent) centrifuge.DisconnectReply {
-			return centrifuge.DisconnectReply{}
-		})
-=======
 		}, nil
 	})
 
@@ -225,7 +185,6 @@
 	node.OnPublish(func(c *centrifuge.Client, e centrifuge.PublishEvent) (centrifuge.PublishReply, error) {
 		return centrifuge.PublishReply{}, nil
 	})
->>>>>>> feba6b4c
 
 	node.OnMessage(func(c *centrifuge.Client, e centrifuge.MessageEvent) {
 		err := c.Send(e.Data)
