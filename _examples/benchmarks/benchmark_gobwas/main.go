--- conflicted
+++ resolved
@@ -54,24 +54,13 @@
 
 	node, _ := centrifuge.New(cfg)
 
-<<<<<<< HEAD
-	node.On().ClientConnecting(func(ctx context.Context, t centrifuge.TransportInfo, e centrifuge.ConnectEvent) centrifuge.ConnectReply {
-=======
 	node.OnConnecting(func(ctx context.Context, e centrifuge.ConnectEvent) (centrifuge.ConnectReply, error) {
->>>>>>> feba6b4c
 		return centrifuge.ConnectReply{
 			Credentials: &centrifuge.Credentials{
 				UserID: "bench",
 			},
-<<<<<<< HEAD
-		}
-	})
-
-	node.On().ClientConnected(func(ctx context.Context, client *centrifuge.Client) {
-=======
 		}, nil
 	})
->>>>>>> feba6b4c
 
 	node.OnConnect(func(c *centrifuge.Client) {})
 
