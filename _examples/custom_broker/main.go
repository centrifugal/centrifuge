--- conflicted
+++ resolved
@@ -55,14 +55,11 @@
 	cfg := centrifuge.DefaultConfig
 	cfg.LogLevel = centrifuge.LogLevelDebug
 	cfg.LogHandler = handleLog
-<<<<<<< HEAD
-=======
 	cfg.ChannelOptionsFunc = func(channel string) (centrifuge.ChannelOptions, bool, error) {
 		return centrifuge.ChannelOptions{
 			JoinLeave: true,
 		}, true, nil
 	}
->>>>>>> feba6b4c
 
 	node, _ := centrifuge.New(cfg)
 
