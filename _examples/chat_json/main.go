package main

import (
	"context"
	"encoding/json"
	"io"
	"log"
	"net/http"
	"os"
	"os/signal"
	"strconv"
	"strings"
	"syscall"
	"time"

	_ "net/http/pprof"

	"github.com/centrifugal/centrifuge"
	"github.com/prometheus/client_golang/prometheus/promhttp"
)

type clientMessage struct {
	Timestamp int64  `json:"timestamp"`
	Input     string `json:"input"`
}

func handleLog(e centrifuge.LogEntry) {
	log.Printf("%s: %v", e.Message, e.Fields)
}

func authMiddleware(h http.Handler) http.Handler {
	return http.HandlerFunc(func(w http.ResponseWriter, r *http.Request) {
		ctx := r.Context()
		newCtx := centrifuge.SetCredentials(ctx, &centrifuge.Credentials{
			UserID:   "42",
			ExpireAt: time.Now().Unix() + 60,
			Info:     []byte(`{"name": "Alexander"}`),
		})
		r = r.WithContext(newCtx)
		h.ServeHTTP(w, r)
	})
}

func waitExitSignal(n *centrifuge.Node) {
	sigCh := make(chan os.Signal, 1)
	done := make(chan bool, 1)
	signal.Notify(sigCh, syscall.SIGINT, syscall.SIGTERM)
	go func() {
		<-sigCh
		n.Shutdown(context.Background())
		done <- true
	}()
	<-done
}

const exampleChannel = "chat:index"

// Check whether channel is allowed for subscribing. In real case permission
// check will probably be more complex than in this example.
func channelSubscribeAllowed(channel string) bool {
	return channel == exampleChannel
}

func main() {
	cfg := centrifuge.DefaultConfig

	cfg.LogLevel = centrifuge.LogLevelInfo
	cfg.LogHandler = handleLog

<<<<<<< HEAD
	// Turn on all
	cfg.ChannelOptionsFunc = func(channel string) (centrifuge.ChannelOptions, error) {
		if channel == exampleChannel {
			// For exampleChannel turn on all features. You should only
			// enable channel options where really needed to consume less
			// resources on server.
=======
	cfg.ChannelOptionsFunc = func(channel string) (centrifuge.ChannelOptions, bool, error) {
		if channel == exampleChannel || strings.HasPrefix(channel, "#") {
			// For exampleChannel and personal channel turn on all features. You should only
			// enable channel options where really needed to consume less resources on server.
>>>>>>> feba6b4c
			return centrifuge.ChannelOptions{
				Presence:        true,
				JoinLeave:       true,
				HistorySize:     100,
				HistoryLifetime: 300,
				HistoryRecover:  true,
<<<<<<< HEAD
			}, nil
		}
		return centrifuge.ChannelOptions{}, nil
	}

	if err := cfg.Validate(); err != nil {
		log.Fatal(err)
=======
			}, true, nil
		}
		return centrifuge.ChannelOptions{}, true, nil
>>>>>>> feba6b4c
	}

	node, _ := centrifuge.New(cfg)

	engine, _ := centrifuge.NewMemoryEngine(node, centrifuge.MemoryEngineConfig{
		HistoryMetaTTL: 120 * time.Second,
	})
	node.SetEngine(engine)

<<<<<<< HEAD
	node.On().ClientConnecting(func(ctx context.Context, t centrifuge.TransportInfo, e centrifuge.ConnectEvent) centrifuge.ConnectReply {
=======
	node.OnConnecting(func(ctx context.Context, e centrifuge.ConnectEvent) (centrifuge.ConnectReply, error) {
>>>>>>> feba6b4c
		cred, _ := centrifuge.GetCredentials(ctx)
		return centrifuge.ConnectReply{
			Data: []byte(`{}`),
			// Subscribe to personal several server-side channel.
			Channels: []string{"#" + cred.UserID},
<<<<<<< HEAD
		}
	})

	node.On().ClientConnected(func(ctx context.Context, client *centrifuge.Client) {

		client.On().Alive(func(e centrifuge.AliveEvent) centrifuge.AliveReply {
			log.Printf("user %s connection is still active", client.UserID())
			return centrifuge.AliveReply{}
		})

		client.On().Refresh(func(e centrifuge.RefreshEvent) centrifuge.RefreshReply {
			log.Printf("user %s connection is going to expire, refreshing", client.UserID())
			return centrifuge.RefreshReply{ExpireAt: time.Now().Unix() + 60}
		})

		client.On().Subscribe(func(e centrifuge.SubscribeEvent) centrifuge.SubscribeReply {
			log.Printf("user %s subscribes on %s", client.UserID(), e.Channel)
			if !channelSubscribeAllowed(e.Channel) {
				return centrifuge.SubscribeReply{Error: centrifuge.ErrorPermissionDenied}
			}
			return centrifuge.SubscribeReply{}
		})

		client.On().Unsubscribe(func(e centrifuge.UnsubscribeEvent) centrifuge.UnsubscribeReply {
			log.Printf("user %s unsubscribed from %s", client.UserID(), e.Channel)
			return centrifuge.UnsubscribeReply{}
		})

		client.On().Publish(func(e centrifuge.PublishEvent) centrifuge.PublishReply {
			log.Printf("user %s publishes into channel %s: %s", client.UserID(), e.Channel, string(e.Data))
			if _, ok := client.Channels()[e.Channel]; !ok {
				return centrifuge.PublishReply{Error: centrifuge.ErrorPermissionDenied}
			}
			var msg clientMessage
			err := json.Unmarshal(e.Data, &msg)
			if err != nil {
				return centrifuge.PublishReply{Error: centrifuge.ErrorBadRequest}
			}
			msg.Timestamp = time.Now().Unix()
			data, _ := json.Marshal(msg)
			return centrifuge.PublishReply{
				Data: data,
			}
		})

		client.On().RPC(func(e centrifuge.RPCEvent) centrifuge.RPCReply {
			log.Printf("RPC from user: %s, data: %s, method: %s", client.UserID(), string(e.Data), e.Method)
			return centrifuge.RPCReply{Data: []byte(`{"year": "2020"}`)}
		})

		client.On().Presence(func(e centrifuge.PresenceEvent) centrifuge.PresenceReply {
			log.Printf("user %s calls presence on %s", client.UserID(), e.Channel)
			if _, ok := client.Channels()[e.Channel]; !ok {
				return centrifuge.PresenceReply{Error: centrifuge.ErrorPermissionDenied}
			}
			return centrifuge.PresenceReply{}
		})

		client.On().Message(func(e centrifuge.MessageEvent) centrifuge.MessageReply {
			log.Printf("message from user: %s, data: %s", client.UserID(), string(e.Data))
			return centrifuge.MessageReply{}
		})

		client.On().Disconnect(func(e centrifuge.DisconnectEvent) centrifuge.DisconnectReply {
			log.Printf("user %s disconnected, disconnect: %s", client.UserID(), e.Disconnect)
			return centrifuge.DisconnectReply{}
		})

		transport := client.Transport()
		log.Printf("user %s connected via %s with protocol: %s", client.UserID(), transport.Name(), transport.Protocol())

		// Connect handler should not block, so start separate goroutine to
=======
		}, nil
	})

	node.OnConnect(func(c *centrifuge.Client) {
		transport := c.Transport()
		log.Printf("user %s connected via %s with protocol: %s", c.UserID(), transport.Name(), transport.Protocol())

		// Event handler should not block, so start separate goroutine to
>>>>>>> feba6b4c
		// periodically send messages to client.
		go func() {
			for {
				select {
				case <-c.Context().Done():
					return
				case <-time.After(5 * time.Second):
					err := c.Send([]byte(`{"time": "` + strconv.FormatInt(time.Now().Unix(), 10) + `"}`))
					if err != nil {
						if err == io.EOF {
							return
						}
						log.Printf("error sending message: %s", err)
					}
				}
			}
		}()
	})

	node.OnAlive(func(c *centrifuge.Client) {
		log.Printf("user %s connection is still active", c.UserID())
	})

	node.OnRefresh(func(c *centrifuge.Client, e centrifuge.RefreshEvent) (centrifuge.RefreshReply, error) {
		log.Printf("user %s connection is going to expire, refreshing", c.UserID())
		return centrifuge.RefreshReply{
			ExpireAt: time.Now().Unix() + 60,
		}, nil
	})

	node.OnSubscribe(func(c *centrifuge.Client, e centrifuge.SubscribeEvent) (centrifuge.SubscribeReply, error) {
		reply := centrifuge.SubscribeReply{}
		log.Printf("user %s subscribes on %s", c.UserID(), e.Channel)
		if !channelSubscribeAllowed(e.Channel) {
			return reply, centrifuge.ErrorPermissionDenied
		}
		return reply, nil
	})

	node.OnUnsubscribe(func(c *centrifuge.Client, e centrifuge.UnsubscribeEvent) {
		log.Printf("user %s unsubscribed from %s", c.UserID(), e.Channel)
	})

	node.OnPublish(func(c *centrifuge.Client, e centrifuge.PublishEvent) (centrifuge.PublishReply, error) {
		reply := centrifuge.PublishReply{}
		log.Printf("user %s publishes into channel %s: %s", c.UserID(), e.Channel, string(e.Data))
		if _, ok := c.Channels()[e.Channel]; !ok {
			return reply, centrifuge.ErrorPermissionDenied
		}
		var msg clientMessage
		err := json.Unmarshal(e.Data, &msg)
		if err != nil {
			return reply, centrifuge.ErrorBadRequest
		}
		msg.Timestamp = time.Now().Unix()
		data, _ := json.Marshal(msg)

		// In this example we take over publish since we want to publish modified data to channel.
		// We could also return an empty PublishReply to let Centrifuge proceed with publish itself
		// and just let client publication pass through towards a channel.
		if result, err := node.Publish(e.Channel, data); err != nil {
			return reply, err
		} else {
			reply.Result = &result
		}
		return reply, nil
	})

	node.OnRPC(func(c *centrifuge.Client, e centrifuge.RPCEvent) (centrifuge.RPCReply, error) {
		log.Printf("RPC from user: %s, data: %s, method: %s", c.UserID(), string(e.Data), e.Method)
		return centrifuge.RPCReply{
			Data: []byte(`{"year": "2020"}`),
		}, nil
	})

	node.OnPresence(func(c *centrifuge.Client, e centrifuge.PresenceEvent) (centrifuge.PresenceReply, error) {
		log.Printf("user %s calls presence on %s", c.UserID(), e.Channel)
		reply := centrifuge.PresenceReply{}
		if _, ok := c.Channels()[e.Channel]; !ok {
			return reply, centrifuge.ErrorPermissionDenied
		}
		return reply, nil
	})

	node.OnMessage(func(c *centrifuge.Client, e centrifuge.MessageEvent) {
		log.Printf("message from user: %s, data: %s", c.UserID(), string(e.Data))
	})

	node.OnDisconnect(func(c *centrifuge.Client, e centrifuge.DisconnectEvent) {
		log.Printf("user %s disconnected, disconnect: %s", c.UserID(), e.Disconnect)
	})

	if err := node.Run(); err != nil {
		log.Fatal(err)
	}

	go func() {
		// Publish personal notifications for user 42 periodically.
		i := 1
		for {
			_, err := node.Publish("#42", []byte(`{"message": "personal `+strconv.Itoa(i)+`"}`))
			if err != nil {
				log.Printf("error publishing to personal channel: %s", err)
			}
			i++
			time.Sleep(5000 * time.Millisecond)
		}
	}()

	websocketHandler := centrifuge.NewWebsocketHandler(node, centrifuge.WebsocketConfig{
		ReadBufferSize:     1024,
		UseWriteBufferPool: true,
	})
	http.Handle("/connection/websocket", authMiddleware(websocketHandler))

	sockjsHandler := centrifuge.NewSockjsHandler(node, centrifuge.SockjsConfig{
		URL:                      "https://cdn.jsdelivr.net/npm/sockjs-client@1/dist/sockjs.min.js",
		HandlerPrefix:            "/connection/sockjs",
		WebsocketReadBufferSize:  1024,
		WebsocketWriteBufferSize: 1024,
	})
	http.Handle("/connection/sockjs/", authMiddleware(sockjsHandler))

	http.Handle("/metrics", promhttp.Handler())
	http.Handle("/", http.FileServer(http.Dir("./")))

	go func() {
		if err := http.ListenAndServe(":8000", nil); err != nil {
			log.Fatal(err)
		}
	}()

	waitExitSignal(node)
	log.Println("bye!")
}<|MERGE_RESOLUTION|>--- conflicted
+++ resolved
@@ -67,38 +67,19 @@
 	cfg.LogLevel = centrifuge.LogLevelInfo
 	cfg.LogHandler = handleLog
 
-<<<<<<< HEAD
-	// Turn on all
-	cfg.ChannelOptionsFunc = func(channel string) (centrifuge.ChannelOptions, error) {
-		if channel == exampleChannel {
-			// For exampleChannel turn on all features. You should only
-			// enable channel options where really needed to consume less
-			// resources on server.
-=======
 	cfg.ChannelOptionsFunc = func(channel string) (centrifuge.ChannelOptions, bool, error) {
 		if channel == exampleChannel || strings.HasPrefix(channel, "#") {
 			// For exampleChannel and personal channel turn on all features. You should only
 			// enable channel options where really needed to consume less resources on server.
->>>>>>> feba6b4c
 			return centrifuge.ChannelOptions{
 				Presence:        true,
 				JoinLeave:       true,
 				HistorySize:     100,
 				HistoryLifetime: 300,
 				HistoryRecover:  true,
-<<<<<<< HEAD
-			}, nil
-		}
-		return centrifuge.ChannelOptions{}, nil
-	}
-
-	if err := cfg.Validate(); err != nil {
-		log.Fatal(err)
-=======
 			}, true, nil
 		}
 		return centrifuge.ChannelOptions{}, true, nil
->>>>>>> feba6b4c
 	}
 
 	node, _ := centrifuge.New(cfg)
@@ -108,90 +89,12 @@
 	})
 	node.SetEngine(engine)
 
-<<<<<<< HEAD
-	node.On().ClientConnecting(func(ctx context.Context, t centrifuge.TransportInfo, e centrifuge.ConnectEvent) centrifuge.ConnectReply {
-=======
 	node.OnConnecting(func(ctx context.Context, e centrifuge.ConnectEvent) (centrifuge.ConnectReply, error) {
->>>>>>> feba6b4c
 		cred, _ := centrifuge.GetCredentials(ctx)
 		return centrifuge.ConnectReply{
 			Data: []byte(`{}`),
 			// Subscribe to personal several server-side channel.
 			Channels: []string{"#" + cred.UserID},
-<<<<<<< HEAD
-		}
-	})
-
-	node.On().ClientConnected(func(ctx context.Context, client *centrifuge.Client) {
-
-		client.On().Alive(func(e centrifuge.AliveEvent) centrifuge.AliveReply {
-			log.Printf("user %s connection is still active", client.UserID())
-			return centrifuge.AliveReply{}
-		})
-
-		client.On().Refresh(func(e centrifuge.RefreshEvent) centrifuge.RefreshReply {
-			log.Printf("user %s connection is going to expire, refreshing", client.UserID())
-			return centrifuge.RefreshReply{ExpireAt: time.Now().Unix() + 60}
-		})
-
-		client.On().Subscribe(func(e centrifuge.SubscribeEvent) centrifuge.SubscribeReply {
-			log.Printf("user %s subscribes on %s", client.UserID(), e.Channel)
-			if !channelSubscribeAllowed(e.Channel) {
-				return centrifuge.SubscribeReply{Error: centrifuge.ErrorPermissionDenied}
-			}
-			return centrifuge.SubscribeReply{}
-		})
-
-		client.On().Unsubscribe(func(e centrifuge.UnsubscribeEvent) centrifuge.UnsubscribeReply {
-			log.Printf("user %s unsubscribed from %s", client.UserID(), e.Channel)
-			return centrifuge.UnsubscribeReply{}
-		})
-
-		client.On().Publish(func(e centrifuge.PublishEvent) centrifuge.PublishReply {
-			log.Printf("user %s publishes into channel %s: %s", client.UserID(), e.Channel, string(e.Data))
-			if _, ok := client.Channels()[e.Channel]; !ok {
-				return centrifuge.PublishReply{Error: centrifuge.ErrorPermissionDenied}
-			}
-			var msg clientMessage
-			err := json.Unmarshal(e.Data, &msg)
-			if err != nil {
-				return centrifuge.PublishReply{Error: centrifuge.ErrorBadRequest}
-			}
-			msg.Timestamp = time.Now().Unix()
-			data, _ := json.Marshal(msg)
-			return centrifuge.PublishReply{
-				Data: data,
-			}
-		})
-
-		client.On().RPC(func(e centrifuge.RPCEvent) centrifuge.RPCReply {
-			log.Printf("RPC from user: %s, data: %s, method: %s", client.UserID(), string(e.Data), e.Method)
-			return centrifuge.RPCReply{Data: []byte(`{"year": "2020"}`)}
-		})
-
-		client.On().Presence(func(e centrifuge.PresenceEvent) centrifuge.PresenceReply {
-			log.Printf("user %s calls presence on %s", client.UserID(), e.Channel)
-			if _, ok := client.Channels()[e.Channel]; !ok {
-				return centrifuge.PresenceReply{Error: centrifuge.ErrorPermissionDenied}
-			}
-			return centrifuge.PresenceReply{}
-		})
-
-		client.On().Message(func(e centrifuge.MessageEvent) centrifuge.MessageReply {
-			log.Printf("message from user: %s, data: %s", client.UserID(), string(e.Data))
-			return centrifuge.MessageReply{}
-		})
-
-		client.On().Disconnect(func(e centrifuge.DisconnectEvent) centrifuge.DisconnectReply {
-			log.Printf("user %s disconnected, disconnect: %s", client.UserID(), e.Disconnect)
-			return centrifuge.DisconnectReply{}
-		})
-
-		transport := client.Transport()
-		log.Printf("user %s connected via %s with protocol: %s", client.UserID(), transport.Name(), transport.Protocol())
-
-		// Connect handler should not block, so start separate goroutine to
-=======
 		}, nil
 	})
 
@@ -200,7 +103,6 @@
 		log.Printf("user %s connected via %s with protocol: %s", c.UserID(), transport.Name(), transport.Protocol())
 
 		// Event handler should not block, so start separate goroutine to
->>>>>>> feba6b4c
 		// periodically send messages to client.
 		go func() {
 			for {
