package main

import (
	"context"
	"encoding/json"
	"io"
	"log"
	"net/http"
	"os"
	"os/signal"
	"strconv"
	"syscall"
	"time"

	_ "net/http/pprof"

	"github.com/centrifugal/centrifuge"
	"github.com/prometheus/client_golang/prometheus/promhttp"
)

type clientMessage struct {
	Timestamp int64  `json:"timestamp"`
	Input     string `json:"input"`
}

func handleLog(e centrifuge.LogEntry) {
	log.Printf("%s: %v", e.Message, e.Fields)
}

func authMiddleware(h http.Handler) http.Handler {
	return http.HandlerFunc(func(w http.ResponseWriter, r *http.Request) {
		ctx := r.Context()
		newCtx := centrifuge.SetCredentials(ctx, &centrifuge.Credentials{
			UserID:   "42",
			ExpireAt: time.Now().Unix() + 60,
			Info:     []byte(`{"name": "Alexander"}`),
		})
		r = r.WithContext(newCtx)
		h.ServeHTTP(w, r)
	})
}

func waitExitSignal(n *centrifuge.Node) {
	sigCh := make(chan os.Signal, 1)
	done := make(chan bool, 1)
	signal.Notify(sigCh, syscall.SIGINT, syscall.SIGTERM)
	go func() {
		<-sigCh
		_ = n.Shutdown(context.Background())
		done <- true
	}()
	<-done
}

const exampleChannel = "chat:index"

// Check whether channel is allowed for subscribing. In real case permission
// check will probably be more complex than in this example.
func channelSubscribeAllowed(channel string) bool {
	return channel == exampleChannel
}

func main() {
	cfg := centrifuge.DefaultConfig

	cfg.LogLevel = centrifuge.LogLevelInfo
	cfg.LogHandler = handleLog

	node, _ := centrifuge.New(cfg)

	// Override default broker which does not use HistoryMetaTTL.
	broker, _ := centrifuge.NewMemoryBroker(node, centrifuge.MemoryBrokerConfig{
		HistoryMetaTTL: 120 * time.Second,
	})
	node.SetBroker(broker)

	node.OnConnecting(func(ctx context.Context, e centrifuge.ConnectEvent) (centrifuge.ConnectReply, error) {
		cred, _ := centrifuge.GetCredentials(ctx)
		return centrifuge.ConnectReply{
			Data: []byte(`{}`),
			// Subscribe to personal several server-side channel.
			Subscriptions: map[string]centrifuge.SubscribeOptions{
				"#" + cred.UserID: {Recover: true, Presence: true, JoinLeave: true},
			},
		}, nil
	})

	node.OnConnect(func(client *centrifuge.Client) {
		transport := client.Transport()
		log.Printf("user %s connected via %s with protocol: %s", client.UserID(), transport.Name(), transport.Protocol())

		// Event handler should not block, so start separate goroutine to
		// periodically send messages to client.
		go func() {
			for {
				select {
				case <-client.Context().Done():
					return
				case <-time.After(5000 * time.Second):
					err := client.Send([]byte(`{"time": "` + strconv.FormatInt(time.Now().Unix(), 10) + `"}`))
					if err != nil {
						if err == io.EOF {
							return
						}
						log.Printf("error sending message: %s", err)
					}
				}
			}
		}()

		client.OnTransportWrite(func(event centrifuge.TransportWriteEvent) bool {
			return event.Channel != "#42"
		})

		client.OnAlive(func() {
			log.Printf("user %s connection is still active", client.UserID())
		})

		client.OnRefresh(func(e centrifuge.RefreshEvent, cb centrifuge.RefreshCallback) {
			log.Printf("user %s connection is going to expire, refreshing", client.UserID())
			cb(centrifuge.RefreshReply{
				ExpireAt: time.Now().Unix() + 60,
			}, nil)
		})

		client.OnSubscribe(func(e centrifuge.SubscribeEvent, cb centrifuge.SubscribeCallback) {
			log.Printf("user %s subscribes on %s", client.UserID(), e.Channel)
			if !channelSubscribeAllowed(e.Channel) {
				cb(centrifuge.SubscribeReply{}, centrifuge.ErrorPermissionDenied)
				return
			}
			cb(centrifuge.SubscribeReply{
				Options: centrifuge.SubscribeOptions{
					Recover:   true,
					Presence:  true,
					JoinLeave: true,
					Data:      []byte(`{"msg": "welcome"}`),
				},
			}, nil)
		})

		client.OnUnsubscribe(func(e centrifuge.UnsubscribeEvent) {
			log.Printf("user %s unsubscribed from %s", client.UserID(), e.Channel)
		})

		client.OnPublish(func(e centrifuge.PublishEvent, cb centrifuge.PublishCallback) {
			log.Printf("user %s publishes into channel %s: %s", client.UserID(), e.Channel, string(e.Data))
			if !client.IsSubscribed(e.Channel) {
				cb(centrifuge.PublishReply{}, centrifuge.ErrorPermissionDenied)
				return
			}

			var msg clientMessage
			err := json.Unmarshal(e.Data, &msg)
			if err != nil {
				cb(centrifuge.PublishReply{}, centrifuge.ErrorBadRequest)
				return
			}
			msg.Timestamp = time.Now().Unix()
			data, _ := json.Marshal(msg)

			result, err := node.Publish(
				e.Channel, data,
				centrifuge.WithHistory(300, time.Minute),
				centrifuge.WithClientInfo(e.ClientInfo),
			)

			cb(centrifuge.PublishReply{Result: &result}, err)
		})

		client.OnRPC(func(e centrifuge.RPCEvent, cb centrifuge.RPCCallback) {
			log.Printf("RPC from user: %s, data: %s, method: %s", client.UserID(), string(e.Data), e.Method)
			cb(centrifuge.RPCReply{
				Data: []byte(`{"year": "2020"}`),
			}, nil)
		})

		client.OnPresence(func(e centrifuge.PresenceEvent, cb centrifuge.PresenceCallback) {
			log.Printf("user %s calls presence on %s", client.UserID(), e.Channel)
			if !client.IsSubscribed(e.Channel) {
				cb(centrifuge.PresenceReply{}, centrifuge.ErrorPermissionDenied)
				return
			}
			cb(centrifuge.PresenceReply{}, nil)
		})

		client.OnMessage(func(e centrifuge.MessageEvent) {
			log.Printf("message from user: %s, data: %s", client.UserID(), string(e.Data))
		})

		client.OnDisconnect(func(e centrifuge.DisconnectEvent) {
			log.Printf("user %s disconnected, disconnect: %s", client.UserID(), e.Disconnect)
		})
	})

	if err := node.Run(); err != nil {
		log.Fatal(err)
	}

<<<<<<< HEAD
	//go func() {
	//	// Publish personal notifications for user 42 periodically.
	//	i := 1
	//	for {
	//		_, err := node.Publish("#42", []byte(`{"personal": "`+strconv.Itoa(i)+`"}`), centrifuge.WithHistory(300, time.Minute))
	//		if err != nil {
	//			log.Printf("error publishing to personal channel: %s", err)
	//		}
	//		i++
	//		time.Sleep(5000 * time.Millisecond)
	//	}
	//}()
	//
	//go func() {
	//	// Publish to channel periodically.
	//	i := 1
	//	for {
	//		_, err := node.Publish("chat:index", []byte(`{"input": "Publish from server `+strconv.Itoa(i)+`"}`), centrifuge.WithHistory(300, time.Minute))
	//		if err != nil {
	//			log.Printf("error publishing to personal channel: %s", err)
	//		}
	//		i++
	//		time.Sleep(10000 * time.Millisecond)
	//	}
	//}()
=======
	go func() {
		// Publish personal notifications for user 42 periodically.
		i := 1
		for {
			_, err := node.Publish(
				"#42",
				[]byte(`{"personal": "`+strconv.Itoa(i)+`"}`),
				centrifuge.WithHistory(300, time.Minute),
				centrifuge.WithMeta(map[string]string{"nodeId": node.ID()}),
			)
			if err != nil {
				log.Printf("error publishing to personal channel: %s", err)
			}
			i++
			time.Sleep(5000 * time.Millisecond)
		}
	}()

	go func() {
		// Publish to channel periodically.
		i := 1
		for {
			_, err := node.Publish(
				"chat:index",
				[]byte(`{"input": "Publish from server `+strconv.Itoa(i)+`"}`),
				centrifuge.WithHistory(300, time.Minute),
				centrifuge.WithMeta(map[string]string{"nodeId": node.ID()}),
			)
			if err != nil {
				log.Printf("error publishing to personal channel: %s", err)
			}
			i++
			time.Sleep(10000 * time.Millisecond)
		}
	}()
>>>>>>> 4489e625

	websocketHandler := centrifuge.NewWebsocketHandler(node, centrifuge.WebsocketConfig{
		ProtocolVersion:    centrifuge.ProtocolVersion2,
		ReadBufferSize:     1024,
		UseWriteBufferPool: true,
	})
	http.Handle("/connection/websocket", authMiddleware(websocketHandler))

	sockjsHandler := centrifuge.NewSockjsHandler(node, centrifuge.SockjsConfig{
		ProtocolVersion:          centrifuge.ProtocolVersion2,
		URL:                      "https://cdn.jsdelivr.net/npm/sockjs-client@1/dist/sockjs.min.js",
		HandlerPrefix:            "/connection/sockjs",
		WebsocketReadBufferSize:  1024,
		WebsocketWriteBufferSize: 1024,
	})
	http.Handle("/connection/sockjs/", authMiddleware(sockjsHandler))

	http.Handle("/metrics", promhttp.Handler())
	http.Handle("/", http.FileServer(http.Dir("./")))

	go func() {
		if err := http.ListenAndServe(":8000", nil); err != nil {
			log.Fatal(err)
		}
	}()

	waitExitSignal(node)
	log.Println("bye!")
}<|MERGE_RESOLUTION|>--- conflicted
+++ resolved
@@ -197,33 +197,6 @@
 		log.Fatal(err)
 	}
 
-<<<<<<< HEAD
-	//go func() {
-	//	// Publish personal notifications for user 42 periodically.
-	//	i := 1
-	//	for {
-	//		_, err := node.Publish("#42", []byte(`{"personal": "`+strconv.Itoa(i)+`"}`), centrifuge.WithHistory(300, time.Minute))
-	//		if err != nil {
-	//			log.Printf("error publishing to personal channel: %s", err)
-	//		}
-	//		i++
-	//		time.Sleep(5000 * time.Millisecond)
-	//	}
-	//}()
-	//
-	//go func() {
-	//	// Publish to channel periodically.
-	//	i := 1
-	//	for {
-	//		_, err := node.Publish("chat:index", []byte(`{"input": "Publish from server `+strconv.Itoa(i)+`"}`), centrifuge.WithHistory(300, time.Minute))
-	//		if err != nil {
-	//			log.Printf("error publishing to personal channel: %s", err)
-	//		}
-	//		i++
-	//		time.Sleep(10000 * time.Millisecond)
-	//	}
-	//}()
-=======
 	go func() {
 		// Publish personal notifications for user 42 periodically.
 		i := 1
@@ -259,7 +232,6 @@
 			time.Sleep(10000 * time.Millisecond)
 		}
 	}()
->>>>>>> 4489e625
 
 	websocketHandler := centrifuge.NewWebsocketHandler(node, centrifuge.WebsocketConfig{
 		ProtocolVersion:    centrifuge.ProtocolVersion2,
