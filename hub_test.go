package centrifuge

import (
	"context"
	"io"
	"sync"
	"testing"

	"github.com/centrifugal/centrifuge/internal/proto"

	"github.com/stretchr/testify/assert"
)

type testTransport struct {
	mu         sync.Mutex
	sink       chan []byte
	closed     bool
	disconnect *Disconnect
	encoding   Encoding
}

func newTestTransport() *testTransport {
	return &testTransport{
		encoding: EncodingJSON,
	}
}

func (t *testTransport) setEncoding(enc Encoding) {
	t.encoding = enc
}

func (t *testTransport) setSink(sink chan []byte) {
	t.sink = sink
}

func (t *testTransport) Write(data []byte) error {
	t.mu.Lock()
	defer t.mu.Unlock()
	if t.closed {
		return io.EOF
	}
	if t.sink != nil {
		t.sink <- data
	}
	return nil
}

func (t *testTransport) Name() string {
	return "test_transport"
}

<<<<<<< HEAD
func (t *testTransport) Encoding() Encoding {
	return t.encoding
=======
func (t *testTransport) Protocol() ProtocolType {
	return proto.ProtocolTypeJSON
}

func (t *testTransport) Encoding() EncodingType {
	return proto.EncodingTypeJSON
>>>>>>> 27c168f6
}

func (t *testTransport) Meta() TransportMeta {
	return TransportMeta{}
}

func (t *testTransport) Close(disconnect *Disconnect) error {
	t.mu.Lock()
	defer t.mu.Unlock()
	t.disconnect = disconnect
	t.closed = true
	return nil
}

func TestHub(t *testing.T) {
	h := newHub()
	c, err := NewClient(context.Background(), nodeWithMemoryEngine(), newTestTransport())
	assert.NoError(t, err)
	c.user = "test"
	h.add(c)
	assert.Equal(t, len(h.users), 1)
	conns := h.userConnections("test")
	assert.Equal(t, 1, len(conns))
	assert.Equal(t, 1, h.NumClients())
	assert.Equal(t, 1, h.NumUsers())
	_ = h.remove(c)
	assert.Equal(t, len(h.users), 0)
	assert.Equal(t, 1, len(conns))
}

func TestHubShutdown(t *testing.T) {
	h := newHub()
	err := h.shutdown(context.Background())
	assert.NoError(t, err)
	h = newHub()
	c, err := NewClient(context.Background(), nodeWithMemoryEngine(), newTestTransport())
	assert.NoError(t, err)
	h.add(c)
	err = h.shutdown(context.Background())
	assert.NoError(t, err)
}

func TestHubSubscriptions(t *testing.T) {
	h := newHub()
	c, err := NewClient(context.Background(), nodeWithMemoryEngine(), newTestTransport())
	assert.NoError(t, err)
	h.addSub("test1", c)
	h.addSub("test2", c)
	assert.Equal(t, 2, h.NumChannels())
	channels := []string{}
	for _, ch := range h.Channels() {
		channels = append(channels, string(ch))
	}
	assert.True(t, stringInSlice("test1", channels))
	assert.True(t, stringInSlice("test2", channels))
	assert.True(t, h.NumSubscribers("test1") > 0)
	assert.True(t, h.NumSubscribers("test2") > 0)
	h.removeSub("test1", c)
	h.removeSub("test2", c)
	assert.Equal(t, h.NumChannels(), 0)
	assert.False(t, h.NumSubscribers("test1") > 0)
	assert.False(t, h.NumSubscribers("test2") > 0)
}

func TestPreparedReply(t *testing.T) {
	reply := proto.Reply{}
	prepared := newPreparedReply(&reply, proto.ProtocolTypeJSON)
	data := prepared.Data()
	assert.NotNil(t, data)
}<|MERGE_RESOLUTION|>--- conflicted
+++ resolved
@@ -16,17 +16,17 @@
 	sink       chan []byte
 	closed     bool
 	disconnect *Disconnect
-	encoding   Encoding
+	protoType  ProtocolType
 }
 
 func newTestTransport() *testTransport {
 	return &testTransport{
-		encoding: EncodingJSON,
+		protoType: ProtocolTypeJSON,
 	}
 }
 
-func (t *testTransport) setEncoding(enc Encoding) {
-	t.encoding = enc
+func (t *testTransport) setProtocolType(pType ProtocolType) {
+	t.protoType = pType
 }
 
 func (t *testTransport) setSink(sink chan []byte) {
@@ -49,17 +49,12 @@
 	return "test_transport"
 }
 
-<<<<<<< HEAD
-func (t *testTransport) Encoding() Encoding {
-	return t.encoding
-=======
 func (t *testTransport) Protocol() ProtocolType {
 	return proto.ProtocolTypeJSON
 }
 
 func (t *testTransport) Encoding() EncodingType {
 	return proto.EncodingTypeJSON
->>>>>>> 27c168f6
 }
 
 func (t *testTransport) Meta() TransportMeta {
