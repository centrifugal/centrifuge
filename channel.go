--- conflicted
+++ resolved
@@ -1,22 +1,6 @@
 package centrifuge
 
 // ChannelOptionsFunc is a function that Centrifuge will call every time
-<<<<<<< HEAD
-// it needs to get ChannelOptions for a channel. Calls to this func can
-// happen concurrently – so you need to synchronize code inside function
-// implementation. The obvious advice regarding to ChannelOptions - only
-// turn on various ChannelOptions features for channels where feature is
-// required. For example – if you don't want collecting Presence information
-// for channel then do not return options with Presence on – since every
-// enabled option requires additional work on server and affects overall
-// server performance.
-type ChannelOptionsFunc func(channel string) (ChannelOptions, error)
-
-// ChannelOptions represent channel configuration. It contains several
-// options to tune features for channel – for example tell Centrifuge to
-// maintain presence information inside channel, or configure a window of
-// Publication messages that will be kept for a channel.
-=======
 // it needs to get ChannelOptions for a channel. These calls will happen
 // in rather hot paths – on publish to channel (by client side or by call
 // to server API), on client subscribe, on call to history or recovering
@@ -43,7 +27,6 @@
 // options to tune core Centrifuge features for channel – for example tell
 // Centrifuge to maintain presence information inside channel, or configure
 // a window of Publication messages (history) that will be kept for a channel.
->>>>>>> feba6b4c
 type ChannelOptions struct {
 	// Presence turns on presence information for channel. Presence has
 	// information about all clients currently subscribed to a channel.
