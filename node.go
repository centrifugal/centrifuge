package centrifuge

import (
	"context"
	"fmt"
	"hash/fnv"
<<<<<<< HEAD
=======
	"os"
>>>>>>> feba6b4c
	"sync"
	"time"

	"github.com/centrifugal/centrifuge/internal/controlpb"
	"github.com/centrifugal/centrifuge/internal/controlproto"
	"github.com/centrifugal/centrifuge/internal/dissolve"
	"github.com/centrifugal/centrifuge/internal/nowtime"
<<<<<<< HEAD
	"github.com/centrifugal/centrifuge/internal/recovery"
=======
>>>>>>> feba6b4c

	"github.com/FZambia/eagle"
	"github.com/centrifugal/protocol"
	"github.com/google/uuid"
	"github.com/prometheus/client_golang/prometheus"
)

// Node is a heart of centrifuge library – it internally keeps and manages
// client connections, maintains information about other centrifuge nodes,
// keeps useful references to things like engine, hub etc.
type Node struct {
	mu sync.RWMutex
	// unique id for this node.
	uid string
	// startedAt is unix time of node start.
	startedAt int64
	// config for node.
	config Config
	// hub to manage client connections.
	hub *Hub
	// broker is responsible for PUB/SUB mechanics.
	broker Broker
	// historyManager is responsible for managing channel Publication history.
	historyManager HistoryManager
	// presenceManager is responsible for presence information management.
	presenceManager PresenceManager
	// nodes contains registry of known nodes.
	nodes *nodeRegistry
	// shutdown is a flag which is only true when node is going to shut down.
	shutdown bool
	// shutdownCh is a channel which is closed when node shutdown initiated.
	shutdownCh chan struct{}
<<<<<<< HEAD
	// eventHub to manage event handlers attached to node.
	eventHub *NodeEventHub
=======
	// clientEvents to manage event handlers attached to node.
	clientEvents *clientEventHub
>>>>>>> feba6b4c
	// logger allows to log throughout library code and proxy log entries to
	// configured log handler.
	logger *logger
	// cache control encoder in Node.
	controlEncoder controlproto.Encoder
	// cache control decoder in Node.
	controlDecoder controlproto.Decoder
	// subLocks synchronizes access to adding/removing subscriptions.
	subLocks map[int]*sync.Mutex

	metricsMu       sync.Mutex
	metricsExporter *eagle.Eagle
	metricsSnapshot *eagle.Metrics

	subDissolver *dissolve.Dissolver

<<<<<<< HEAD
	// mockable access to current time.
=======
	// nowTimeGetter provides access to current time.
>>>>>>> feba6b4c
	nowTimeGetter nowtime.Getter
}

const (
	numSubLocks            = 16384
	numSubDissolverWorkers = 64
)

// New creates Node, the only required argument is config.
func New(c Config) (*Node, error) {
	uid := uuid.Must(uuid.NewRandom()).String()

	subLocks := make(map[int]*sync.Mutex, numSubLocks)
	for i := 0; i < numSubLocks; i++ {
		subLocks[i] = &sync.Mutex{}
	}

	if c.Name == "" {
		hostname, err := os.Hostname()
		if err != nil {
			return nil, err
		}
		c.Name = hostname
	}

	n := &Node{
		uid:            uid,
		nodes:          newNodeRegistry(uid),
		config:         c,
		hub:            newHub(),
		startedAt:      time.Now().Unix(),
		shutdownCh:     make(chan struct{}),
		logger:         nil,
		controlEncoder: controlproto.NewProtobufEncoder(),
		controlDecoder: controlproto.NewProtobufDecoder(),
<<<<<<< HEAD
		eventHub:       &NodeEventHub{},
=======
		clientEvents:   &clientEventHub{},
>>>>>>> feba6b4c
		subLocks:       subLocks,
		subDissolver:   dissolve.New(numSubDissolverWorkers),
		nowTimeGetter:  nowtime.Get,
	}

	if c.LogHandler != nil {
		n.logger = newLogger(c.LogLevel, c.LogHandler)
	}

	e, _ := NewMemoryEngine(n, MemoryEngineConfig{})
	n.SetEngine(e)
	return n, nil
}

var defaultChannelOptions = ChannelOptions{}

<<<<<<< HEAD
func (n *Node) channelOptions(ch string) (ChannelOptions, error) {
	n.mu.RLock()
	defer n.mu.RUnlock()
	if n.config.ChannelOptionsFunc == nil {
		return defaultChannelOptions, nil
=======
func (n *Node) channelOptions(ch string) (ChannelOptions, bool, error) {
	n.mu.RLock()
	defer n.mu.RUnlock()
	if n.config.ChannelOptionsFunc == nil {
		return defaultChannelOptions, true, nil
>>>>>>> feba6b4c
	}
	return n.config.ChannelOptionsFunc(ch)
}

// index chooses bucket number in range [0, numBuckets).
func index(s string, numBuckets int) int {
	if numBuckets == 1 {
		return 0
	}
	hash := fnv.New64a()
	_, _ = hash.Write([]byte(s))
	return int(hash.Sum64() % uint64(numBuckets))
}

func (n *Node) subLock(ch string) *sync.Mutex {
	return n.subLocks[index(ch, numSubLocks)]
}

// SetEngine binds Engine to node.
func (n *Node) SetEngine(e Engine) {
	n.broker = e.(Broker)
	n.historyManager = e.(HistoryManager)
	n.presenceManager = e.(PresenceManager)
}

// SetBroker allows to set Broker implementation to use.
func (n *Node) SetBroker(b Broker) {
	n.broker = b
}

// SetHistoryManager allows to set HistoryManager to use.
func (n *Node) SetHistoryManager(m HistoryManager) {
	n.historyManager = m
}

// SetPresenceManager allows to set PresenceManager to use.
func (n *Node) SetPresenceManager(m PresenceManager) {
	n.presenceManager = m
}

// Hub returns node's Hub.
func (n *Node) Hub() *Hub {
	return n.hub
}

<<<<<<< HEAD
// Reload node config.
func (n *Node) Reload(c Config) error {
	if err := c.Validate(); err != nil {
		return err
	}
	n.mu.Lock()
	defer n.mu.Unlock()
	n.config = c
	return nil
}

=======
>>>>>>> feba6b4c
// Run performs node startup actions. At moment must be called once on start
// after engine set to Node.
func (n *Node) Run() error {
	eventHandler := &brokerEventHandler{n}
	if err := n.broker.Run(eventHandler); err != nil {
		return err
	}
	err := n.initMetrics()
	if err != nil {
		n.logger.log(newLogEntry(LogLevelError, "error on init metrics", map[string]interface{}{"error": err.Error()}))
		return err
	}
	err = n.pubNode()
	if err != nil {
		n.logger.log(newLogEntry(LogLevelError, "error publishing node control command", map[string]interface{}{"error": err.Error()}))
		return err
	}
	go n.sendNodePing()
	go n.cleanNodeInfo()
	go n.updateMetrics()
	return n.subDissolver.Run()
}

// Log allows to log entry.
func (n *Node) Log(entry LogEntry) {
	n.logger.log(entry)
}

// LogEnabled allows to log entry.
func (n *Node) LogEnabled(level LogLevel) bool {
	return n.logger.enabled(level)
}

<<<<<<< HEAD
// On allows access to NodeEventHub.
func (n *Node) On() *NodeEventHub {
	return n.eventHub
}

=======
>>>>>>> feba6b4c
// Shutdown sets shutdown flag to Node so handlers could stop accepting
// new requests and disconnects clients with shutdown reason.
func (n *Node) Shutdown(ctx context.Context) error {
	n.mu.Lock()
	if n.shutdown {
		n.mu.Unlock()
		return nil
	}
	n.shutdown = true
	close(n.shutdownCh)
	n.mu.Unlock()
	if closer, ok := n.broker.(Closer); ok {
		defer func() { _ = closer.Close(ctx) }()
	}
	if n.historyManager != nil {
		if closer, ok := n.historyManager.(Closer); ok {
			defer func() { _ = closer.Close(ctx) }()
		}
	}
	if n.presenceManager != nil {
		if closer, ok := n.presenceManager.(Closer); ok {
			defer func() { _ = closer.Close(ctx) }()
		}
	}
	_ = n.subDissolver.Close()
	return n.hub.shutdown(ctx)
}

// NotifyShutdown returns a channel which will be closed on node shutdown.
func (n *Node) NotifyShutdown() chan struct{} {
	return n.shutdownCh
}

func (n *Node) updateGauges() {
	numClientsGauge.Set(float64(n.hub.NumClients()))
	numUsersGauge.Set(float64(n.hub.NumUsers()))
	numChannelsGauge.Set(float64(n.hub.NumChannels()))
	version := n.config.Version
	if version == "" {
		version = "_"
	}
	buildInfoGauge.WithLabelValues(version).Set(1)
}

func (n *Node) updateMetrics() {
	n.updateGauges()
	for {
		select {
		case <-n.shutdownCh:
			return
		case <-time.After(10 * time.Second):
			n.updateGauges()
		}
	}
}

// Centrifuge library uses Prometheus metrics for instrumentation. But we also try to
// aggregate Prometheus metrics periodically and share this information between nodes.
func (n *Node) initMetrics() error {
	if n.config.NodeInfoMetricsAggregateInterval == 0 {
		return nil
	}
	metricsSink := make(chan eagle.Metrics)
	n.metricsExporter = eagle.New(eagle.Config{
		Gatherer: prometheus.DefaultGatherer,
		Interval: n.config.NodeInfoMetricsAggregateInterval,
		Sink:     metricsSink,
	})
	metrics, err := n.metricsExporter.Export()
	if err != nil {
		return err
	}
	n.metricsMu.Lock()
	n.metricsSnapshot = &metrics
	n.metricsMu.Unlock()
	go func() {
		for {
			select {
			case <-n.NotifyShutdown():
				return
			case metrics := <-metricsSink:
				n.metricsMu.Lock()
				n.metricsSnapshot = &metrics
				n.metricsMu.Unlock()
			}
		}
	}()
	return nil
}

func (n *Node) sendNodePing() {
	for {
		select {
		case <-n.shutdownCh:
			return
		case <-time.After(nodeInfoPublishInterval):
			err := n.pubNode()
			if err != nil {
				n.logger.log(newLogEntry(LogLevelError, "error publishing node control command", map[string]interface{}{"error": err.Error()}))
			}
		}
	}
}

func (n *Node) cleanNodeInfo() {
	for {
		select {
		case <-n.shutdownCh:
			return
		case <-time.After(nodeInfoCleanInterval):
			n.mu.RLock()
			delay := nodeInfoMaxDelay
			n.mu.RUnlock()
			n.nodes.clean(delay)
		}
	}
}

// Channels returns list of all channels currently active across on all nodes.
// This is a snapshot of state mostly useful for understanding what's going on
// with system.
func (n *Node) Channels() ([]string, error) {
	return n.broker.Channels()
}

// Info contains information about all known server nodes.
type Info struct {
	Nodes []NodeInfo
}

// Metrics aggregation over time interval for node.
type Metrics struct {
	Interval float64
	Items    map[string]float64
}

// NodeInfo contains information about node.
type NodeInfo struct {
	UID         string
	Name        string
	Version     string
	NumClients  uint32
	NumUsers    uint32
	NumChannels uint32
	Uptime      uint32
	Metrics     *Metrics
}

// Info returns aggregated stats from all nodes.
func (n *Node) Info() (Info, error) {
	nodes := n.nodes.list()
	nodeResults := make([]NodeInfo, len(nodes))
	for i, nd := range nodes {
		info := NodeInfo{
			UID:         nd.UID,
			Name:        nd.Name,
			Version:     nd.Version,
			NumClients:  nd.NumClients,
			NumUsers:    nd.NumUsers,
			NumChannels: nd.NumChannels,
			Uptime:      nd.Uptime,
		}
		if nd.Metrics != nil {
			info.Metrics = &Metrics{
				Interval: nd.Metrics.Interval,
				Items:    nd.Metrics.Items,
			}
		}
		nodeResults[i] = info
	}

	return Info{
		Nodes: nodeResults,
	}, nil
}

// handleControl handles messages from control channel - control messages used for internal
// communication between nodes to share state or proto.
func (n *Node) handleControl(data []byte) error {
	messagesReceivedCountControl.Inc()

	cmd, err := n.controlDecoder.DecodeCommand(data)
	if err != nil {
		n.logger.log(newLogEntry(LogLevelError, "error decoding control command", map[string]interface{}{"error": err.Error()}))
		return err
	}

	if cmd.UID == n.uid {
		// Sent by this node.
		return nil
	}

	method := cmd.Method
	params := cmd.Params

	switch method {
	case controlpb.MethodTypeNode:
		cmd, err := n.controlDecoder.DecodeNode(params)
		if err != nil {
			n.logger.log(newLogEntry(LogLevelError, "error decoding node control params", map[string]interface{}{"error": err.Error()}))
			return err
		}
		return n.nodeCmd(cmd)
	case controlpb.MethodTypeUnsubscribe:
		cmd, err := n.controlDecoder.DecodeUnsubscribe(params)
		if err != nil {
			n.logger.log(newLogEntry(LogLevelError, "error decoding unsubscribe control params", map[string]interface{}{"error": err.Error()}))
			return err
		}
		return n.hub.unsubscribe(cmd.User, cmd.Channel)
	case controlpb.MethodTypeDisconnect:
		cmd, err := n.controlDecoder.DecodeDisconnect(params)
		if err != nil {
			n.logger.log(newLogEntry(LogLevelError, "error decoding disconnect control params", map[string]interface{}{"error": err.Error()}))
			return err
		}
		return n.hub.disconnect(cmd.User, false)
	default:
		n.logger.log(newLogEntry(LogLevelError, "unknown control message method", map[string]interface{}{"method": method}))
		return fmt.Errorf("control method not found: %d", method)
	}
}

// handlePublication handles messages published into channel and
// coming from engine. The goal of method is to deliver this message
// to all clients on this node currently subscribed to channel.
func (n *Node) handlePublication(ch string, pub *protocol.Publication) error {
	messagesReceivedCountPublication.Inc()
	numSubscribers := n.hub.NumSubscribers(ch)
	hasCurrentSubscribers := numSubscribers > 0
	if !hasCurrentSubscribers {
		return nil
	}
<<<<<<< HEAD
	chOpts, err := n.channelOptions(ch)
	if err != nil {
		return err
=======
	chOpts, found, err := n.channelOptions(ch)
	if err != nil {
		return err
	}
	if !found {
		return nil
>>>>>>> feba6b4c
	}
	return n.hub.broadcastPublication(ch, pub, &chOpts)
}

// handleJoin handles join messages - i.e. broadcasts it to
// interested local clients subscribed to channel.
func (n *Node) handleJoin(ch string, join *protocol.Join) error {
	messagesReceivedCountJoin.Inc()
	hasCurrentSubscribers := n.hub.NumSubscribers(ch) > 0
	if !hasCurrentSubscribers {
		return nil
	}
	return n.hub.broadcastJoin(ch, join)
}

// handleLeave handles leave messages - i.e. broadcasts it to
// interested local clients subscribed to channel.
func (n *Node) handleLeave(ch string, leave *protocol.Leave) error {
	messagesReceivedCountLeave.Inc()
	hasCurrentSubscribers := n.hub.NumSubscribers(ch) > 0
	if !hasCurrentSubscribers {
		return nil
	}
	return n.hub.broadcastLeave(ch, leave)
}

<<<<<<< HEAD
func (n *Node) publish(ch string, data []byte, info *protocol.ClientInfo, opts ...PublishOption) (PublishResult, error) {
	chOpts, err := n.channelOptions(ch)
	if err != nil {
		return PublishResult{}, err
=======
func (n *Node) publish(ch string, data []byte, info *ClientInfo, opts ...PublishOption) (PublishResult, error) {
	chOpts, found, err := n.channelOptions(ch)
	if err != nil {
		return PublishResult{}, err
	}
	if !found {
		return PublishResult{}, ErrorUnknownChannel
>>>>>>> feba6b4c
	}

	publishOpts := &PublishOptions{}
	for _, opt := range opts {
		opt(publishOpts)
	}

	pub := &Publication{
		Data: data,
		Info: info,
	}

	messagesSentCountPublication.Inc()

	// If history enabled for channel we add Publication to history first and then
	// publish to Broker.
	if n.historyManager != nil && !publishOpts.SkipHistory && chOpts.HistorySize > 0 && chOpts.HistoryLifetime > 0 {
		streamPos, published, err := n.historyManager.AddHistory(ch, pub, &chOpts)
		if err != nil {
			return PublishResult{}, err
		}
		if !published {
			pub.Offset = streamPos.Offset
			// Publication added to history, no need to handle Publish error here.
			// In this case we rely on the fact that clients will automatically detect
			// missed publication and restore its state from history on reconnect.
			_ = n.broker.Publish(ch, pub, &chOpts)
		}
		return PublishResult{StreamPosition: streamPos}, nil
	}
	// If no history enabled - just publish to Broker. In this case we want to handle
	// error as message will be lost forever otherwise.
	err = n.broker.Publish(ch, pub, &chOpts)
	return PublishResult{}, err
}

// PublishResult ...
type PublishResult struct {
	StreamPosition
}

// Publish sends data to all clients subscribed on channel. All running nodes will
// receive it and send to all local channel subscribers.
//
// Data expected to be valid marshaled JSON or any binary payload.
// Connections that work over JSON protocol can not handle custom binary payloads.
// Connections that work over Protobuf protocol can work both with JSON and binary payloads.
//
// So the rule here: if you have channel subscribers that work using JSON
// protocol then you can not publish binary data to these channel.
//
// The returned PublishResult contains embedded StreamPosition that describes
// position inside stream Publication was added too. For channels without history
// enabled (i.e. when Publications only sent to PUB/SUB system) StreamPosition will
// be an empty struct (i.e. PublishResult.Offset will be zero).
func (n *Node) Publish(channel string, data []byte, opts ...PublishOption) (PublishResult, error) {
	return n.publish(channel, data, nil, opts...)
}

// publishJoin allows to publish join message into channel when someone subscribes on it
// or leave message when someone unsubscribes from channel.
func (n *Node) publishJoin(ch string, info *ClientInfo, opts *ChannelOptions) error {
	if opts == nil {
<<<<<<< HEAD
		chOpts, err := n.channelOptions(ch)
		if err != nil {
			return err
=======
		chOpts, found, err := n.channelOptions(ch)
		if err != nil {
			return err
		}
		if !found {
			return nil
>>>>>>> feba6b4c
		}
		opts = &chOpts
	}
	messagesSentCountJoin.Inc()
	return n.broker.PublishJoin(ch, info, opts)
}

// publishLeave allows to publish join message into channel when someone subscribes on it
// or leave message when someone unsubscribes from channel.
func (n *Node) publishLeave(ch string, info *ClientInfo, opts *ChannelOptions) error {
	if opts == nil {
<<<<<<< HEAD
		chOpts, err := n.channelOptions(ch)
		if err != nil {
			return err
=======
		chOpts, found, err := n.channelOptions(ch)
		if err != nil {
			return err
		}
		if !found {
			return nil
>>>>>>> feba6b4c
		}
		opts = &chOpts
	}
	messagesSentCountLeave.Inc()
	return n.broker.PublishLeave(ch, info, opts)
}

// publishControl publishes message into control channel so all running
// nodes will receive and handle it.
func (n *Node) publishControl(cmd *controlpb.Command) error {
	messagesSentCountControl.Inc()
	data, err := n.controlEncoder.EncodeCommand(cmd)
	if err != nil {
		return err
	}
	return n.broker.PublishControl(data)
}

func (n *Node) getMetrics(metrics eagle.Metrics) *controlpb.Metrics {
	return &controlpb.Metrics{
		Interval: n.config.NodeInfoMetricsAggregateInterval.Seconds(),
		Items:    metrics.Flatten("."),
	}
}

// pubNode sends control message to all nodes - this message
// contains information about current node.
func (n *Node) pubNode() error {
	n.mu.RLock()
	node := &controlpb.Node{
		UID:         n.uid,
		Name:        n.config.Name,
		Version:     n.config.Version,
		NumClients:  uint32(n.hub.NumClients()),
		NumUsers:    uint32(n.hub.NumUsers()),
		NumChannels: uint32(n.hub.NumChannels()),
		Uptime:      uint32(time.Now().Unix() - n.startedAt),
	}

	n.metricsMu.Lock()
	if n.metricsSnapshot != nil {
		node.Metrics = n.getMetrics(*n.metricsSnapshot)
	}
	// We only send metrics once when updated.
	n.metricsSnapshot = nil
	n.metricsMu.Unlock()

	n.mu.RUnlock()

	params, _ := n.controlEncoder.EncodeNode(node)

	cmd := &controlpb.Command{
		UID:    n.uid,
		Method: controlpb.MethodTypeNode,
		Params: params,
	}

	err := n.nodeCmd(node)
	if err != nil {
		n.logger.log(newLogEntry(LogLevelError, "error handling node command", map[string]interface{}{"error": err.Error()}))
	}

	return n.publishControl(cmd)
}

// pubUnsubscribe publishes unsubscribe control message to all nodes – so all
// nodes could unsubscribe user from channel.
func (n *Node) pubUnsubscribe(user string, ch string) error {
	unsubscribe := &controlpb.Unsubscribe{
		User:    user,
		Channel: ch,
	}
	params, _ := n.controlEncoder.EncodeUnsubscribe(unsubscribe)
	cmd := &controlpb.Command{
		UID:    n.uid,
		Method: controlpb.MethodTypeUnsubscribe,
		Params: params,
	}
	return n.publishControl(cmd)
}

// pubDisconnect publishes disconnect control message to all nodes – so all
// nodes could disconnect user from server.
func (n *Node) pubDisconnect(user string, reconnect bool) error {
	// TODO: handle reconnect flag.
	disconnect := &controlpb.Disconnect{
		User: user,
	}
	params, _ := n.controlEncoder.EncodeDisconnect(disconnect)
	cmd := &controlpb.Command{
		UID:    n.uid,
		Method: controlpb.MethodTypeDisconnect,
		Params: params,
	}
	return n.publishControl(cmd)
}

// addClient registers authenticated connection in clientConnectionHub
// this allows to make operations with user connection on demand.
func (n *Node) addClient(c *Client) error {
	actionCount.WithLabelValues("add_client").Inc()
	return n.hub.add(c)
}

// removeClient removes client connection from connection registry.
func (n *Node) removeClient(c *Client) error {
	actionCount.WithLabelValues("remove_client").Inc()
	return n.hub.remove(c)
}

// addSubscription registers subscription of connection on channel in both
// hub and engine.
func (n *Node) addSubscription(ch string, c *Client) error {
	actionCount.WithLabelValues("add_subscription").Inc()
	mu := n.subLock(ch)
	mu.Lock()
	defer mu.Unlock()
	first, err := n.hub.addSub(ch, c)
	if err != nil {
		return err
	}
	if first {
		err := n.broker.Subscribe(ch)
		if err != nil {
			_, _ = n.hub.removeSub(ch, c)
			return err
		}
	}
	return nil
}

// removeSubscription removes subscription of connection on channel
// from hub and engine.
func (n *Node) removeSubscription(ch string, c *Client) error {
	actionCount.WithLabelValues("remove_subscription").Inc()
	mu := n.subLock(ch)
	mu.Lock()
	defer mu.Unlock()
	empty, err := n.hub.removeSub(ch, c)
	if err != nil {
		return err
	}
	if empty {
		submittedAt := time.Now()
		_ = n.subDissolver.Submit(func() error {
			timeSpent := time.Since(submittedAt)
			if timeSpent < time.Second {
				time.Sleep(time.Second - timeSpent)
			}
			mu := n.subLock(ch)
			mu.Lock()
			defer mu.Unlock()
			empty := n.hub.NumSubscribers(ch) == 0
			if empty {
				return n.broker.Unsubscribe(ch)
			}
			return nil
		})
	}
	return nil
}

// nodeCmd handles ping control command i.e. updates information about known nodes.
func (n *Node) nodeCmd(node *controlpb.Node) error {
	n.nodes.add(node)
	return nil
}

// Unsubscribe unsubscribes user from channel, if channel is equal to empty
// string then user will be unsubscribed from all channels.
func (n *Node) Unsubscribe(user string, ch string, opts ...UnsubscribeOption) error {
	unsubscribeOpts := &UnsubscribeOptions{}
	for _, opt := range opts {
		opt(unsubscribeOpts)
	}
	// First unsubscribe on this node.
	err := n.hub.unsubscribe(user, ch, opts...)
	if err != nil {
		return err
	}
	// Second send unsubscribe control message to other nodes.
	return n.pubUnsubscribe(user, ch)
}

// Disconnect allows to close all user connections through all nodes.
func (n *Node) Disconnect(user string, opts ...DisconnectOption) error {
	disconnectOpts := &DisconnectOptions{}
	for _, opt := range opts {
		opt(disconnectOpts)
	}
	// first disconnect user from this node
	err := n.hub.disconnect(user, disconnectOpts.Reconnect)
	if err != nil {
		return err
	}
	// second send disconnect control message to other nodes
	return n.pubDisconnect(user, disconnectOpts.Reconnect)
}

// addPresence proxies presence adding to engine.
func (n *Node) addPresence(ch string, uid string, info *ClientInfo) error {
	if n.presenceManager == nil {
		return nil
	}
	n.mu.RLock()
	expire := n.config.ClientPresenceExpireInterval
	n.mu.RUnlock()
	actionCount.WithLabelValues("add_presence").Inc()
	return n.presenceManager.AddPresence(ch, uid, info, expire)
}

// removePresence proxies presence removing to engine.
func (n *Node) removePresence(ch string, uid string) error {
	if n.presenceManager == nil {
		return nil
	}
	actionCount.WithLabelValues("remove_presence").Inc()
	return n.presenceManager.RemovePresence(ch, uid)
}

// PresenceResult wraps presence.
type PresenceResult struct {
	Presence map[string]*ClientInfo
}

// Presence returns a map with information about active clients in channel.
func (n *Node) Presence(ch string) (PresenceResult, error) {
	if n.presenceManager == nil {
		return PresenceResult{}, ErrorNotAvailable
	}
	actionCount.WithLabelValues("presence").Inc()
	presence, err := n.presenceManager.Presence(ch)
	if err != nil {
		return PresenceResult{}, err
	}
	return PresenceResult{Presence: presence}, nil
}

func infoFromProto(v *protocol.ClientInfo) *ClientInfo {
	if v == nil {
		return nil
	}
	info := &ClientInfo{
		ClientID: v.GetClient(),
		UserID:   v.GetUser(),
	}
	if len(v.ConnInfo) > 0 {
		info.ConnInfo = v.ConnInfo
	}
	if len(v.ChanInfo) > 0 {
		info.ChanInfo = v.ChanInfo
	}
	return info
}

func infoToProto(v *ClientInfo) *protocol.ClientInfo {
	if v == nil {
		return nil
	}
	info := &protocol.ClientInfo{
		Client: v.ClientID,
		User:   v.UserID,
	}
	if len(v.ConnInfo) > 0 {
		info.ConnInfo = v.ConnInfo
	}
	if len(v.ChanInfo) > 0 {
		info.ChanInfo = v.ChanInfo
	}
	return info
}

func pubToProto(pub *Publication) *protocol.Publication {
	if pub == nil {
		return nil
	}
	return &protocol.Publication{
		Offset: pub.Offset,
		Data:   pub.Data,
		Info:   infoToProto(pub.Info),
	}
}

func pubFromProto(pub *protocol.Publication) *Publication {
	if pub == nil {
		return nil
	}
	return &Publication{
		Offset: pub.GetOffset(),
		Data:   pub.Data,
		Info:   infoFromProto(pub.GetInfo()),
	}
}

// PresenceStatsResult wraps presence stats.
type PresenceStatsResult struct {
	PresenceStats
}

// PresenceStats returns presence stats from engine.
func (n *Node) PresenceStats(ch string) (PresenceStatsResult, error) {
	if n.presenceManager == nil {
		return PresenceStatsResult{}, nil
	}
	actionCount.WithLabelValues("presence_stats").Inc()
	presenceStats, err := n.presenceManager.PresenceStats(ch)
	if err != nil {
		return PresenceStatsResult{}, err
	}
	return PresenceStatsResult{PresenceStats: presenceStats}, nil
}

// HistoryResult contains Publications and current stream top StreamPosition.
type HistoryResult struct {
	// StreamPosition embedded here describes current stream top offset and epoch.
	StreamPosition
	// Publications extracted from history storage according to HistoryFilter.
	Publications []*Publication
}

// History allows to extract Publications in channel.
// The channel must belong to namespace where history is on.
func (n *Node) History(ch string, opts ...HistoryOption) (HistoryResult, error) {
	if n.historyManager == nil {
		return HistoryResult{}, ErrorNotAvailable
	}
	historyOpts := &HistoryOptions{}
	for _, opt := range opts {
		opt(historyOpts)
	}
	pubs, streamTop, err := n.historyManager.History(ch, HistoryFilter{
		Limit: historyOpts.Limit,
		Since: historyOpts.Since,
	})
	if err != nil {
		return HistoryResult{}, err
	}
	return HistoryResult{
		StreamPosition: streamTop,
		Publications:   pubs,
	}, nil
}

// fullHistory extracts full history in channel.
func (n *Node) fullHistory(ch string) (HistoryResult, error) {
	actionCount.WithLabelValues("history_full").Inc()
	return n.History(ch, WithNoLimit())
}

// recoverHistory recovers publications since last UID seen by client.
func (n *Node) recoverHistory(ch string, since StreamPosition) (HistoryResult, error) {
	actionCount.WithLabelValues("history_recover").Inc()
	return n.History(ch, WithNoLimit(), Since(since))
}

// streamTop returns current stream top position for channel.
func (n *Node) streamTop(ch string) (StreamPosition, error) {
	actionCount.WithLabelValues("history_stream_top").Inc()
	historyResult, err := n.History(ch)
	if err != nil {
		return StreamPosition{}, err
	}
	return historyResult.StreamPosition, nil
}

// RemoveHistory removes channel history.
func (n *Node) RemoveHistory(ch string) error {
	actionCount.WithLabelValues("history_remove").Inc()
	if n.historyManager == nil {
		return ErrorNotAvailable
	}
	return n.historyManager.RemoveHistory(ch)
}

type nodeRegistry struct {
	// mu allows to synchronize access to node registry.
	mu sync.RWMutex
	// currentUID keeps uid of current node
	currentUID string
	// nodes is a map with information about known nodes.
	nodes map[string]controlpb.Node
	// updates track time we last received ping from node. Used to clean up nodes map.
	updates map[string]int64
}

func newNodeRegistry(currentUID string) *nodeRegistry {
	return &nodeRegistry{
		currentUID: currentUID,
		nodes:      make(map[string]controlpb.Node),
		updates:    make(map[string]int64),
	}
}

func (r *nodeRegistry) list() []controlpb.Node {
	r.mu.RLock()
	nodes := make([]controlpb.Node, len(r.nodes))
	i := 0
	for _, info := range r.nodes {
		nodes[i] = info
		i++
	}
	r.mu.RUnlock()
	return nodes
}

func (r *nodeRegistry) get(uid string) controlpb.Node {
	r.mu.RLock()
	info := r.nodes[uid]
	r.mu.RUnlock()
	return info
}

func (r *nodeRegistry) add(info *controlpb.Node) {
	r.mu.Lock()
	if node, ok := r.nodes[info.UID]; ok {
		if info.Metrics != nil {
			r.nodes[info.UID] = *info
		} else {
			node.Version = info.Version
			node.NumChannels = info.NumChannels
			node.NumClients = info.NumClients
			node.NumUsers = info.NumUsers
			node.Uptime = info.Uptime
			r.nodes[info.UID] = node
		}
	} else {
		r.nodes[info.UID] = *info
	}
	r.updates[info.UID] = time.Now().Unix()
	r.mu.Unlock()
}

func (r *nodeRegistry) clean(delay time.Duration) {
	r.mu.Lock()
	for uid := range r.nodes {
		if uid == r.currentUID {
			// No need to clean info for current node.
			continue
		}
		updated, ok := r.updates[uid]
		if !ok {
			// As we do all operations with nodes under lock this should never happen.
			delete(r.nodes, uid)
			continue
		}
		if time.Now().Unix()-updated > int64(delay.Seconds()) {
			// Too many seconds since this node have been last seen - remove it from map.
			delete(r.nodes, uid)
			delete(r.updates, uid)
		}
	}
	r.mu.Unlock()
}

<<<<<<< HEAD
// NodeEventHub allows to bind events to Node.
// All its methods are not goroutine-safe. Event handlers must be
// set before Node run method called.
type NodeEventHub struct {
	connectingHandler ConnectingHandler
	connectedHandler  ConnectedHandler
}

// ClientConnecting happens when client sends Connect command to server. In this
// handler client can reject connection or provide Credentials for it.
func (h *NodeEventHub) ClientConnecting(handler ConnectingHandler) {
	h.connectingHandler = handler
}

// ClientConnected called after client connection has been successfully established,
// authenticated and connect reply already sent to client. This is a place where
// application should set all required connection event callbacks and can start
// communicating with client.
func (h *NodeEventHub) ClientConnected(handler ConnectedHandler) {
	h.connectedHandler = handler
=======
// clientEventHub allows binding client event handlers.
// All clientEventHub methods are not goroutine-safe and supposed
// to be called once before Node Run called.
type clientEventHub struct {
	connectingHandler    ConnectingHandler
	connectHandler       ConnectHandler
	aliveHandler         AliveHandler
	disconnectHandler    DisconnectHandler
	subscribeHandler     SubscribeHandler
	unsubscribeHandler   UnsubscribeHandler
	publishHandler       PublishHandler
	refreshHandler       RefreshHandler
	subRefreshHandler    SubRefreshHandler
	rpcHandler           RPCHandler
	messageHandler       MessageHandler
	presenceHandler      PresenceHandler
	presenceStatsHandler PresenceStatsHandler
	historyHandler       HistoryHandler
}

// OnConnecting allows setting ConnectingHandler.
// ConnectingHandler will be called when client sends Connect command to server.
// In this handler server can reject connection or provide Credentials for it.
func (n *Node) OnConnecting(handler ConnectingHandler) {
	n.clientEvents.connectingHandler = handler
}

// OnConnect allows setting ConnectHandler.
// ConnectHandler called after client connection successfully established,
// authenticated and Connect Reply already sent to client. This is a place where
// application can start communicating with client.
func (n *Node) OnConnect(handler ConnectHandler) {
	n.clientEvents.connectHandler = handler
}

// OnAlive allows setting AliveHandler.
// AliveHandler called periodically for active client connection.
func (n *Node) OnAlive(h AliveHandler) {
	n.clientEvents.aliveHandler = h
}

// OnRefresh allows setting RefreshHandler.
// RefreshHandler called when it's time to refresh expiring client connection.
func (n *Node) OnRefresh(h RefreshHandler) {
	n.clientEvents.refreshHandler = h
}

// OnDisconnect allows setting DisconnectHandler.
// DisconnectHandler called when client disconnected from Node.
func (n *Node) OnDisconnect(h DisconnectHandler) {
	n.clientEvents.disconnectHandler = h
}

// OnMessage allows setting MessageHandler.
// MessageHandler called when client sent asynchronous message.
func (n *Node) OnMessage(h MessageHandler) {
	n.clientEvents.messageHandler = h
}

// OnRPC allows setting RPCHandler.
// RPCHandler will be executed on every incoming RPC call.
func (n *Node) OnRPC(h RPCHandler) {
	n.clientEvents.rpcHandler = h
}

// OnSubRefresh allows setting SubRefreshHandler.
// SubRefreshHandler called when it's time to refresh client subscription.
func (n *Node) OnSubRefresh(h SubRefreshHandler) {
	n.clientEvents.subRefreshHandler = h
}

// OnSubscribe allows setting SubscribeHandler.
// SubscribeHandler called when client subscribes on channel.
func (n *Node) OnSubscribe(h SubscribeHandler) {
	n.clientEvents.subscribeHandler = h
}

// OnUnsubscribe allows setting UnsubscribeHandler.
// UnsubscribeHandler called when client unsubscribes from channel.
func (n *Node) OnUnsubscribe(h UnsubscribeHandler) {
	n.clientEvents.unsubscribeHandler = h
}

// OnPublish allows setting PublishHandler.
// PublishHandler called when client publishes message into channel.
func (n *Node) OnPublish(h PublishHandler) {
	n.clientEvents.publishHandler = h
}

// OnPresence allows setting PresenceHandler.
// PresenceHandler called when Presence request from client received.
// At this moment you can only return a custom error or disconnect client.
func (n *Node) OnPresence(h PresenceHandler) {
	n.clientEvents.presenceHandler = h
}

// OnPresenceStats allows settings PresenceStatsHandler.
// PresenceStatsHandler called when PresenceStats request from client received.
// At this moment you can only return a custom error or disconnect client.
func (n *Node) OnPresenceStats(h PresenceStatsHandler) {
	n.clientEvents.presenceStatsHandler = h
}

// OnHistory allows settings HistoryHandler.
// HistoryHandler called when History request from client received.
// At this moment you can only return a custom error or disconnect client.
func (n *Node) OnHistory(h HistoryHandler) {
	n.clientEvents.historyHandler = h
>>>>>>> feba6b4c
}

type brokerEventHandler struct {
	node *Node
}

// HandlePublication coming from Engine.
<<<<<<< HEAD
func (h *brokerEventHandler) HandlePublication(ch string, pub *protocol.Publication) error {
	return h.node.handlePublication(ch, pub)
}

// HandleJoin coming from Engine.
func (h *brokerEventHandler) HandleJoin(ch string, join *protocol.Join) error {
	return h.node.handleJoin(ch, join)
}

// HandleLeave coming from Engine.
func (h *brokerEventHandler) HandleLeave(ch string, leave *protocol.Leave) error {
	return h.node.handleLeave(ch, leave)
=======
func (h *brokerEventHandler) HandlePublication(ch string, pub *Publication) error {
	if pub == nil {
		panic("nil Publication received, this should never happen")
	}
	return h.node.handlePublication(ch, pubToProto(pub))
}

// HandleJoin coming from Engine.
func (h *brokerEventHandler) HandleJoin(ch string, info *ClientInfo) error {
	if info == nil {
		panic("nil join info received, this should never happen")
	}
	return h.node.handleJoin(ch, &protocol.Join{Info: *infoToProto(info)})
}

// HandleLeave coming from Engine.
func (h *brokerEventHandler) HandleLeave(ch string, info *ClientInfo) error {
	if info == nil {
		panic("nil leave info received, this should never happen")
	}
	return h.node.handleLeave(ch, &protocol.Leave{Info: *infoToProto(info)})
>>>>>>> feba6b4c
}

// HandleControl coming from Engine.
func (h *brokerEventHandler) HandleControl(data []byte) error {
	return h.node.handleControl(data)
}<|MERGE_RESOLUTION|>--- conflicted
+++ resolved
@@ -4,10 +4,7 @@
 	"context"
 	"fmt"
 	"hash/fnv"
-<<<<<<< HEAD
-=======
 	"os"
->>>>>>> feba6b4c
 	"sync"
 	"time"
 
@@ -15,10 +12,6 @@
 	"github.com/centrifugal/centrifuge/internal/controlproto"
 	"github.com/centrifugal/centrifuge/internal/dissolve"
 	"github.com/centrifugal/centrifuge/internal/nowtime"
-<<<<<<< HEAD
-	"github.com/centrifugal/centrifuge/internal/recovery"
-=======
->>>>>>> feba6b4c
 
 	"github.com/FZambia/eagle"
 	"github.com/centrifugal/protocol"
@@ -51,13 +44,8 @@
 	shutdown bool
 	// shutdownCh is a channel which is closed when node shutdown initiated.
 	shutdownCh chan struct{}
-<<<<<<< HEAD
-	// eventHub to manage event handlers attached to node.
-	eventHub *NodeEventHub
-=======
 	// clientEvents to manage event handlers attached to node.
 	clientEvents *clientEventHub
->>>>>>> feba6b4c
 	// logger allows to log throughout library code and proxy log entries to
 	// configured log handler.
 	logger *logger
@@ -74,11 +62,7 @@
 
 	subDissolver *dissolve.Dissolver
 
-<<<<<<< HEAD
-	// mockable access to current time.
-=======
 	// nowTimeGetter provides access to current time.
->>>>>>> feba6b4c
 	nowTimeGetter nowtime.Getter
 }
 
@@ -114,11 +98,7 @@
 		logger:         nil,
 		controlEncoder: controlproto.NewProtobufEncoder(),
 		controlDecoder: controlproto.NewProtobufDecoder(),
-<<<<<<< HEAD
-		eventHub:       &NodeEventHub{},
-=======
 		clientEvents:   &clientEventHub{},
->>>>>>> feba6b4c
 		subLocks:       subLocks,
 		subDissolver:   dissolve.New(numSubDissolverWorkers),
 		nowTimeGetter:  nowtime.Get,
@@ -135,19 +115,11 @@
 
 var defaultChannelOptions = ChannelOptions{}
 
-<<<<<<< HEAD
-func (n *Node) channelOptions(ch string) (ChannelOptions, error) {
-	n.mu.RLock()
-	defer n.mu.RUnlock()
-	if n.config.ChannelOptionsFunc == nil {
-		return defaultChannelOptions, nil
-=======
 func (n *Node) channelOptions(ch string) (ChannelOptions, bool, error) {
 	n.mu.RLock()
 	defer n.mu.RUnlock()
 	if n.config.ChannelOptionsFunc == nil {
 		return defaultChannelOptions, true, nil
->>>>>>> feba6b4c
 	}
 	return n.config.ChannelOptionsFunc(ch)
 }
@@ -193,20 +165,6 @@
 	return n.hub
 }
 
-<<<<<<< HEAD
-// Reload node config.
-func (n *Node) Reload(c Config) error {
-	if err := c.Validate(); err != nil {
-		return err
-	}
-	n.mu.Lock()
-	defer n.mu.Unlock()
-	n.config = c
-	return nil
-}
-
-=======
->>>>>>> feba6b4c
 // Run performs node startup actions. At moment must be called once on start
 // after engine set to Node.
 func (n *Node) Run() error {
@@ -240,14 +198,6 @@
 	return n.logger.enabled(level)
 }
 
-<<<<<<< HEAD
-// On allows access to NodeEventHub.
-func (n *Node) On() *NodeEventHub {
-	return n.eventHub
-}
-
-=======
->>>>>>> feba6b4c
 // Shutdown sets shutdown flag to Node so handlers could stop accepting
 // new requests and disconnects clients with shutdown reason.
 func (n *Node) Shutdown(ctx context.Context) error {
@@ -481,18 +431,12 @@
 	if !hasCurrentSubscribers {
 		return nil
 	}
-<<<<<<< HEAD
-	chOpts, err := n.channelOptions(ch)
+	chOpts, found, err := n.channelOptions(ch)
 	if err != nil {
 		return err
-=======
-	chOpts, found, err := n.channelOptions(ch)
-	if err != nil {
-		return err
 	}
 	if !found {
 		return nil
->>>>>>> feba6b4c
 	}
 	return n.hub.broadcastPublication(ch, pub, &chOpts)
 }
@@ -519,12 +463,6 @@
 	return n.hub.broadcastLeave(ch, leave)
 }
 
-<<<<<<< HEAD
-func (n *Node) publish(ch string, data []byte, info *protocol.ClientInfo, opts ...PublishOption) (PublishResult, error) {
-	chOpts, err := n.channelOptions(ch)
-	if err != nil {
-		return PublishResult{}, err
-=======
 func (n *Node) publish(ch string, data []byte, info *ClientInfo, opts ...PublishOption) (PublishResult, error) {
 	chOpts, found, err := n.channelOptions(ch)
 	if err != nil {
@@ -532,7 +470,6 @@
 	}
 	if !found {
 		return PublishResult{}, ErrorUnknownChannel
->>>>>>> feba6b4c
 	}
 
 	publishOpts := &PublishOptions{}
@@ -596,18 +533,12 @@
 // or leave message when someone unsubscribes from channel.
 func (n *Node) publishJoin(ch string, info *ClientInfo, opts *ChannelOptions) error {
 	if opts == nil {
-<<<<<<< HEAD
-		chOpts, err := n.channelOptions(ch)
-		if err != nil {
-			return err
-=======
 		chOpts, found, err := n.channelOptions(ch)
 		if err != nil {
 			return err
 		}
 		if !found {
 			return nil
->>>>>>> feba6b4c
 		}
 		opts = &chOpts
 	}
@@ -619,18 +550,12 @@
 // or leave message when someone unsubscribes from channel.
 func (n *Node) publishLeave(ch string, info *ClientInfo, opts *ChannelOptions) error {
 	if opts == nil {
-<<<<<<< HEAD
-		chOpts, err := n.channelOptions(ch)
-		if err != nil {
-			return err
-=======
 		chOpts, found, err := n.channelOptions(ch)
 		if err != nil {
 			return err
 		}
 		if !found {
 			return nil
->>>>>>> feba6b4c
 		}
 		opts = &chOpts
 	}
@@ -1085,28 +1010,6 @@
 	r.mu.Unlock()
 }
 
-<<<<<<< HEAD
-// NodeEventHub allows to bind events to Node.
-// All its methods are not goroutine-safe. Event handlers must be
-// set before Node run method called.
-type NodeEventHub struct {
-	connectingHandler ConnectingHandler
-	connectedHandler  ConnectedHandler
-}
-
-// ClientConnecting happens when client sends Connect command to server. In this
-// handler client can reject connection or provide Credentials for it.
-func (h *NodeEventHub) ClientConnecting(handler ConnectingHandler) {
-	h.connectingHandler = handler
-}
-
-// ClientConnected called after client connection has been successfully established,
-// authenticated and connect reply already sent to client. This is a place where
-// application should set all required connection event callbacks and can start
-// communicating with client.
-func (h *NodeEventHub) ClientConnected(handler ConnectedHandler) {
-	h.connectedHandler = handler
-=======
 // clientEventHub allows binding client event handlers.
 // All clientEventHub methods are not goroutine-safe and supposed
 // to be called once before Node Run called.
@@ -1215,7 +1118,6 @@
 // At this moment you can only return a custom error or disconnect client.
 func (n *Node) OnHistory(h HistoryHandler) {
 	n.clientEvents.historyHandler = h
->>>>>>> feba6b4c
 }
 
 type brokerEventHandler struct {
@@ -1223,20 +1125,6 @@
 }
 
 // HandlePublication coming from Engine.
-<<<<<<< HEAD
-func (h *brokerEventHandler) HandlePublication(ch string, pub *protocol.Publication) error {
-	return h.node.handlePublication(ch, pub)
-}
-
-// HandleJoin coming from Engine.
-func (h *brokerEventHandler) HandleJoin(ch string, join *protocol.Join) error {
-	return h.node.handleJoin(ch, join)
-}
-
-// HandleLeave coming from Engine.
-func (h *brokerEventHandler) HandleLeave(ch string, leave *protocol.Leave) error {
-	return h.node.handleLeave(ch, leave)
-=======
 func (h *brokerEventHandler) HandlePublication(ch string, pub *Publication) error {
 	if pub == nil {
 		panic("nil Publication received, this should never happen")
@@ -1258,7 +1146,6 @@
 		panic("nil leave info received, this should never happen")
 	}
 	return h.node.handleLeave(ch, &protocol.Leave{Info: *infoToProto(info)})
->>>>>>> feba6b4c
 }
 
 // HandleControl coming from Engine.
