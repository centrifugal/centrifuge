--- conflicted
+++ resolved
@@ -919,7 +919,6 @@
 // following timeline:
 // -- ClientSession -- ClientConnecting -- ClientConnected --
 type NodeEventHub interface {
-<<<<<<< HEAD
 	// ClientSession allows to set custom handler to generate data to be sent to client
 	// in Session push. This step is optional and only required when you need to send
 	// first message from server to client (Session Push). Client can then react to Session
@@ -936,42 +935,23 @@
 	// authenticated and Connect Reply already sent to client. This is a place
 	// where application should set all required connection event callbacks and
 	// can start communicating with client - for example send asynchronous messages to it.
-=======
-	// Auth happens when client sends Connect command to server. In this handler client
-	// can reject connection or provide Credentials for it.
-	ClientConnecting(handler ConnectingHandler)
-	// Connect called after client connection has been successfully established,
-	// authenticated and connect reply already sent to client. This is a place
-	// where application should set all required connection event callbacks and
-	// can start communicating with client.
->>>>>>> 565cea8a
 	ClientConnected(handler ConnectedHandler)
 }
 
 // nodeEventHub can deal with events binded to Node.
 // All its methods are not goroutine-safe.
 type nodeEventHub struct {
-<<<<<<< HEAD
-	// sessionHandler is an optional SessionHandler. Session
-	// can be used when you want server to send client Session push with some data
-	// after connection established.
 	sessionHandler    SessionHandler
-=======
->>>>>>> 565cea8a
 	connectingHandler ConnectingHandler
 	connectedHandler  ConnectedHandler
 }
 
-<<<<<<< HEAD
 // ClientSession allows to set SessionHandler.
 func (h *nodeEventHub) ClientSession(handler SessionHandler) {
 	h.sessionHandler = handler
 }
 
 // ClientConnecting allows to set ConnectingHandler.
-=======
-// ClientConnecting ...
->>>>>>> 565cea8a
 func (h *nodeEventHub) ClientConnecting(handler ConnectingHandler) {
 	h.connectingHandler = handler
 }
