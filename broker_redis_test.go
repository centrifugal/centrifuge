//go:build integration

package centrifuge

import (
	"context"
	"fmt"
	"math/rand"
	"net"
	"os"
	"strconv"
	"strings"
	"sync"
	"sync/atomic"
	"testing"
	"time"

	"github.com/centrifugal/protocol"
	"github.com/google/uuid"
	"github.com/stretchr/testify/require"
)

func getUniquePrefix() string {
	return "centrifuge-test-" + randString(3) + "-" + strconv.FormatInt(time.Now().UnixNano(), 10)
}

func newTestRedisBroker(tb testing.TB, n *Node, useStreams bool, useCluster bool, port int) *RedisBroker {
	if useCluster {
		return NewTestRedisBrokerCluster(tb, n, getUniquePrefix(), useStreams)
	}
	return NewTestRedisBroker(tb, n, getUniquePrefix(), useStreams, port)
}

func testNode(tb testing.TB) *Node {
	node, err := New(Config{
		LogLevel:   LogLevelDebug,
		LogHandler: func(entry LogEntry) {},
	})
	require.NoError(tb, err)
	return node
}

func benchNode(tb testing.TB) *Node {
	node, err := New(Config{
		LogLevel:   LogLevelError,
		LogHandler: func(entry LogEntry) {},
	})
	require.NoError(tb, err)
	return node
}

func testSingleRedisConf(port int) RedisShardConfig {
	if port == 0 {
		port = 6379
	}
	return RedisShardConfig{
		Address:        "127.0.0.1:" + strconv.Itoa(port),
		IOTimeout:      10 * time.Second,
		ConnectTimeout: 10 * time.Second,
	}
}

func NewTestRedisBroker(tb testing.TB, n *Node, prefix string, useStreams bool, port int) *RedisBroker {
	tb.Helper()
	redisConf := testSingleRedisConf(port)
	s, err := NewRedisShard(n, redisConf)
	require.NoError(tb, err)
	e, err := NewRedisBroker(n, RedisBrokerConfig{
		Prefix:   prefix,
		UseLists: !useStreams,
		Shards:   []*RedisShard{s},
	})
	require.NoError(tb, err)
	n.SetBroker(e)
	err = n.Run()
	require.NoError(tb, err)
	return e
}

func NewTestRedisBrokerCluster(tb testing.TB, n *Node, prefix string, useStreams bool) *RedisBroker {
	tb.Helper()

	numClusterNodes := 3
	numClusterNodesStr := os.Getenv("CENTRIFUGE_REDIS_CLUSTER_BENCHMARKS_NUM_NODES")
	if numClusterNodesStr != "" {
		num, err := strconv.Atoi(numClusterNodesStr)
		require.NoError(tb, err)
		numClusterNodes = num
	}

	var clusterAddresses []string

	for i := 0; i < numClusterNodes; i++ {
		clusterAddresses = append(clusterAddresses, net.JoinHostPort("127.0.0.1", strconv.Itoa(7000+i)))
	}

	redisConf := RedisShardConfig{
		ClusterAddresses: clusterAddresses,
		IOTimeout:        10 * time.Second,
	}
	s, err := NewRedisShard(n, redisConf)
	require.NoError(tb, err)
	brokerConfig := RedisBrokerConfig{
		Prefix:   prefix,
		UseLists: !useStreams,
		Shards:   []*RedisShard{s},
	}

	numClusterShardsStr := os.Getenv("CENTRIFUGE_REDIS_CLUSTER_BENCHMARKS_NUM_SHARDS")
	if numClusterShardsStr != "" {
		num, err := strconv.Atoi(numClusterShardsStr)
		require.NoError(tb, err)
		brokerConfig.numShardedPubSubPartitions = num
	}

	e, err := NewRedisBroker(n, brokerConfig)
	if err != nil {
		tb.Fatal(err)
	}
	n.SetBroker(e)
	err = n.Run()
	require.NoError(tb, err)
	return e
}

func NewTestRedisBrokerSentinel(tb testing.TB) *RedisBroker {
	tb.Helper()
	n, _ := New(Config{})
	redisConf := RedisShardConfig{
		SentinelAddresses:  []string{"127.0.0.1:26379"},
		SentinelMasterName: "mymaster",
		IOTimeout:          10 * time.Second,
		ConnectTimeout:     10 * time.Second,
	}
	s, err := NewRedisShard(n, redisConf)
	require.NoError(tb, err)
	e, err := NewRedisBroker(n, RedisBrokerConfig{
		Shards: []*RedisShard{s},
	})
	if err != nil {
		tb.Fatal(err)
	}
	n.SetBroker(e)
	err = n.Run()
	require.NoError(tb, err)
	return e
}

func stopRedisBroker(b *RedisBroker) {
	_ = b.Close(context.Background())
	for _, s := range b.shards {
		s.shard.Close()
	}
}

func TestRedisBroker_NoShards(t *testing.T) {
	n, _ := New(Config{})
	_, err := NewRedisBroker(n, RedisBrokerConfig{})
	require.Error(t, err)
}

func TestRedisBrokerSentinel(t *testing.T) {
	b := NewTestRedisBrokerSentinel(t)
	defer stopRedisBroker(b)
	_, _, err := b.History("test", HistoryOptions{
		Filter: HistoryFilter{
			Limit: -1,
		},
	})
	require.NoError(t, err)
}

type historyRedisTest struct {
	Name       string
	UseStreams bool
	UseCluster bool
	Port       int
}

var historyRedisTests = []historyRedisTest{
	{"rd_single_list", false, false, 6379},
	{"rd_single_strm", true, false, 6379},
	{"df_single_list", false, false, 7379},
	{"df_single_strm", true, false, 7379},
	{"rd_cluster_list", false, true, 0},
	{"rd_cluster_strm", true, true, 0},
}

type noHistoryRedisTest struct {
	Name       string
	UseCluster bool
	Port       int
}

var noHistoryRedisTests = []noHistoryRedisTest{
	{"rd_single", false, 6379},
	{"df_single", false, 7379},
	{"rd_cluster", false, 0},
}

var historyBenchRedisTests = func() (tests []historyRedisTest) {
	for _, t := range historyRedisTests {
		if os.Getenv("CENTRIFUGE_REDIS_CLUSTER_BENCHMARKS") == "" && t.UseCluster {
			continue
		}
		tests = append(tests, t)
	}
	return
}()

var noHistoryBenchRedisTests = func() (tests []noHistoryRedisTest) {
	for _, t := range noHistoryRedisTests {
		if os.Getenv("CENTRIFUGE_REDIS_CLUSTER_BENCHMARKS") == "" && t.UseCluster {
			continue
		}
		tests = append(tests, t)
	}
	return
}()

//func excludeHistoryClusterTests(tests []historyRedisTest) []historyRedisTest {
//	var res []historyRedisTest
//	for _, t := range tests {
//		if t.UseCluster {
//			continue
//		}
//		res = append(res, t)
//	}
//	return res
//}

func excludeNoHistoryClusterTests(tests []noHistoryRedisTest) []noHistoryRedisTest {
	var res []noHistoryRedisTest
	for _, t := range tests {
		if t.UseCluster {
			continue
		}
		res = append(res, t)
	}
	return res
}

func TestRedisBroker(t *testing.T) {
	for _, tt := range historyRedisTests {
		t.Run(tt.Name, func(t *testing.T) {
			node := testNode(t)

			b := newTestRedisBroker(t, node, tt.UseStreams, tt.UseCluster, tt.Port)
			defer func() { _ = node.Shutdown(context.Background()) }()
			defer stopRedisBroker(b)

			_, _, err := b.Publish("channel", testPublicationData(), PublishOptions{})
			require.NoError(t, err)
			_, _, err = b.Publish("channel", testPublicationData(), PublishOptions{})
			require.NoError(t, err)
			require.NoError(t, b.Subscribe("channel"))
			require.NoError(t, b.Unsubscribe("channel"))

			rawData := []byte("{}")

			// test adding history
			_, _, err = b.Publish("channel", rawData, PublishOptions{HistorySize: 4, HistoryTTL: time.Second})
			require.NoError(t, err)
			pubs, _, err := b.History("channel", HistoryOptions{
				Filter: HistoryFilter{
					Limit: -1,
				},
			})
			require.NoError(t, err)
			require.Equal(t, 1, len(pubs))
			require.Equal(t, pubs[0].Data, []byte("{}"))

			// test history limit
			_, _, err = b.Publish("channel", rawData, PublishOptions{HistorySize: 4, HistoryTTL: time.Second})
			require.NoError(t, err)
			_, _, err = b.Publish("channel", rawData, PublishOptions{HistorySize: 4, HistoryTTL: time.Second})
			require.NoError(t, err)
			_, _, err = b.Publish("channel", rawData, PublishOptions{HistorySize: 4, HistoryTTL: time.Second})
			require.NoError(t, err)
			pubs, _, err = b.History("channel", HistoryOptions{
				Filter: HistoryFilter{
					Limit: 2,
				},
			})
			require.NoError(t, err)
			require.Equal(t, 2, len(pubs))

			// test history limit greater than history size
			_, _, err = b.Publish("channel", rawData, PublishOptions{HistorySize: 1, HistoryTTL: time.Second})
			require.NoError(t, err)
			_, _, err = b.Publish("channel", rawData, PublishOptions{HistorySize: 1, HistoryTTL: time.Second})
			require.NoError(t, err)
			_, _, err = b.Publish("channel", rawData, PublishOptions{HistorySize: 1, HistoryTTL: time.Second})
			require.NoError(t, err)

			// ask all history.
			pubs, _, err = b.History("channel", HistoryOptions{
				Filter: HistoryFilter{
					Limit: -1,
				},
			})
			require.NoError(t, err)
			require.Equal(t, 1, len(pubs))

			// ask more history than history_size.
			pubs, _, err = b.History("channel", HistoryOptions{
				Filter: HistoryFilter{
					Limit: 2,
				},
			})
			require.NoError(t, err)
			require.Equal(t, 1, len(pubs))

			// test publishing control message.
			err = b.PublishControl([]byte(""), "", "")
			require.NoError(t, nil, err)

			// test publishing control message.
			err = b.PublishControl([]byte(""), "test", "")
			require.NoError(t, nil, err)

			require.NoError(t, b.PublishJoin("channel", &ClientInfo{}))
			require.NoError(t, b.PublishLeave("channel", &ClientInfo{}))
		})
	}
}

func TestRedisBrokerPublishIdempotent(t *testing.T) {
	for _, tt := range historyRedisTests {
		t.Run(tt.Name, func(t *testing.T) {
			node := testNode(t)

			b := newTestRedisBroker(t, node, tt.UseStreams, tt.UseCluster, tt.Port)
			defer func() { _ = node.Shutdown(context.Background()) }()
			defer stopRedisBroker(b)

			_, _, err := b.Publish("channel", testPublicationData(), PublishOptions{
				IdempotencyKey: "publish_no_history",
			})
			require.NoError(t, err)

			_, _, err = b.Publish("channel", testPublicationData(), PublishOptions{
				IdempotencyKey: "publish_no_history",
			})
			require.NoError(t, err)

			rawData := []byte("{}")

			// test adding history
			sp1, _, err := b.Publish("channel", rawData, PublishOptions{
				HistorySize:    4,
				HistoryTTL:     time.Second,
				IdempotencyKey: "publish_with_history",
			})
			require.NoError(t, err)
			pubs, _, err := b.History("channel", HistoryOptions{
				Filter: HistoryFilter{
					Limit: -1,
				},
			})
			require.NoError(t, err)
			require.Equal(t, 1, len(pubs))

			// test publish with  history and same idempotency key.
			sp2, _, err := b.Publish("channel", rawData, PublishOptions{
				HistorySize:    4,
				HistoryTTL:     time.Second,
				IdempotencyKey: "publish_with_history",
			})
			require.NoError(t, err)
			pubs, _, err = b.History("channel", HistoryOptions{
				Filter: HistoryFilter{
					Limit: -1,
				},
			})
			require.NoError(t, err)
			require.Equal(t, 1, len(pubs))

			require.Equal(t, sp1, sp2)
		})
	}
}

func TestRedisCurrentPosition(t *testing.T) {
	for _, tt := range historyRedisTests {
		t.Run(tt.Name, func(t *testing.T) {
			node := testNode(t)
			b := newTestRedisBroker(t, node, tt.UseStreams, tt.UseCluster, tt.Port)
			defer func() { _ = node.Shutdown(context.Background()) }()
			defer stopRedisBroker(b)

			channel := "test-current-position"

			_, streamTop, err := b.History(channel, HistoryOptions{
				Filter: HistoryFilter{
					Limit: 0,
				},
			})
			require.NoError(t, err)
			require.Equal(t, uint64(0), streamTop.Offset)

			rawData := []byte("{}")
			_, _, err = b.Publish(channel, rawData, PublishOptions{HistorySize: 10, HistoryTTL: 2 * time.Second})
			require.NoError(t, err)

			_, streamTop, err = b.History(channel, HistoryOptions{
				Filter: HistoryFilter{
					Limit: 0,
				},
			})
			require.NoError(t, err)
			require.Equal(t, uint64(1), streamTop.Offset)
		})
	}
}

func TestRedisBrokerRecover(t *testing.T) {
	for _, tt := range historyRedisTests {
		t.Run(tt.Name, func(t *testing.T) {
			node := testNode(t)
			b := newTestRedisBroker(t, node, tt.UseStreams, tt.UseCluster, tt.Port)
			defer func() { _ = node.Shutdown(context.Background()) }()
			defer stopRedisBroker(b)

			rawData := []byte("{}")

			for i := 0; i < 5; i++ {
				_, _, err := b.Publish("channel", rawData, PublishOptions{HistorySize: 10, HistoryTTL: 2 * time.Second})
				require.NoError(t, err)
			}

			_, streamTop, err := b.History("channel", HistoryOptions{
				Filter: HistoryFilter{
					Limit: 0,
					Since: nil,
				},
			})
			require.NoError(t, err)

			pubs, _, err := b.History("channel", HistoryOptions{
				Filter: HistoryFilter{
					Limit: -1,
					Since: &StreamPosition{Offset: 2, Epoch: streamTop.Epoch},
				},
			})
			require.NoError(t, err)
			require.Equal(t, 3, len(pubs))
			require.Equal(t, uint64(3), pubs[0].Offset)
			require.Equal(t, uint64(4), pubs[1].Offset)
			require.Equal(t, uint64(5), pubs[2].Offset)

			for i := 0; i < 10; i++ {
				_, _, err := b.Publish("channel", rawData, PublishOptions{HistorySize: 10, HistoryTTL: 2 * time.Second})
				require.NoError(t, err)
			}

			pubs, _, err = b.History("channel", HistoryOptions{
				Filter: HistoryFilter{
					Limit: -1,
					Since: &StreamPosition{Offset: 0, Epoch: streamTop.Epoch},
				},
			})
			require.NoError(t, err)
			require.Equal(t, 10, len(pubs))

			pubs, _, err = b.History("channel", HistoryOptions{
				Filter: HistoryFilter{
					Limit: -1,
					Since: &StreamPosition{Offset: 100, Epoch: streamTop.Epoch},
				},
			})
			require.NoError(t, err)
			require.Equal(t, 0, len(pubs))

			require.NoError(t, b.RemoveHistory("channel"))
			pubs, _, err = b.History("channel", HistoryOptions{
				Filter: HistoryFilter{
					Limit: -1,
					Since: &StreamPosition{Offset: 2, Epoch: streamTop.Epoch},
				},
			})
			require.NoError(t, err)
			require.Equal(t, 0, len(pubs))
		})
	}
}

func pubSubChannels(t *testing.T, e *RedisBroker) ([]string, error) {
	t.Helper()
	client := e.shards[0].shard.client
	return client.Do(context.Background(), client.B().PubsubChannels().Pattern(e.messagePrefix+"*").Build()).AsStrSlice()
}

func TestRedisBrokerSubscribeUnsubscribe(t *testing.T) {
	for _, tt := range noHistoryRedisTests {
		t.Run(tt.Name, func(t *testing.T) {
			// Custom prefix to not collide with other tests.
			node := testNode(t)
			b := NewTestRedisBroker(t, node, getUniquePrefix(), false, 0)
			defer func() { _ = node.Shutdown(context.Background()) }()
			defer stopRedisBroker(b)

			if b.shards[0].shard.isCluster {
				t.Skip("Channels command is not supported when Redis Cluster is used")
			}

			require.NoError(t, b.Subscribe("1-test"))
			require.NoError(t, b.Subscribe("1-test"))
			channels, err := pubSubChannels(t, b)
			require.NoError(t, err)
			if len(channels) != 1 {
				// Redis PUBSUB CHANNELS command looks like eventual consistent, so sometimes
				// it returns wrong results, sleeping for a while helps in such situations.
				// See https://gist.github.com/FZambia/80a5241e06b4662f7fe89cfaf24072c3
				time.Sleep(2000 * time.Millisecond)
				channels, err := pubSubChannels(t, b)
				require.NoError(t, err)
				require.Equal(t, 1, len(channels), fmt.Sprintf("%#v", channels))
			}

			require.NoError(t, b.Unsubscribe("1-test"))
			channels, err = pubSubChannels(t, b)
			require.NoError(t, err)
			if len(channels) != 0 {
				time.Sleep(2000 * time.Millisecond)
				channels, _ := pubSubChannels(t, b)
				require.Equal(t, 0, len(channels), fmt.Sprintf("%#v", channels))
			}

			var wg sync.WaitGroup

			// The same channel in parallel.
			for i := 0; i < 100; i++ {
				wg.Add(1)
				go func() {
					defer wg.Done()
					require.NoError(t, b.Subscribe("2-test"))
					require.NoError(t, b.Unsubscribe("2-test"))
				}()
			}
			wg.Wait()
			channels, err = pubSubChannels(t, b)
			require.NoError(t, err)

			if len(channels) != 0 {
				time.Sleep(2000 * time.Millisecond)
				channels, _ := pubSubChannels(t, b)
				require.Equal(t, 0, len(channels), fmt.Sprintf("%#v", channels))
			}

			// Different channels in parallel.
			for i := 0; i < 100; i++ {
				wg.Add(1)
				go func(i int) {
					defer wg.Done()
					require.NoError(t, b.Subscribe("3-test-"+strconv.Itoa(i)))
					require.NoError(t, b.Unsubscribe("3-test-"+strconv.Itoa(i)))
				}(i)
			}
			wg.Wait()
			channels, err = pubSubChannels(t, b)
			require.Equal(t, nil, err)
			if len(channels) != 0 {
				time.Sleep(2000 * time.Millisecond)
				channels, err := pubSubChannels(t, b)
				require.NoError(t, err)
				require.Equal(t, 0, len(channels), fmt.Sprintf("%#v", channels))
			}

			// The same channel sequential.
			for i := 0; i < 1000; i++ {
				require.NoError(t, b.Subscribe("4-test"))
				require.NoError(t, b.Unsubscribe("4-test"))
			}
			channels, err = pubSubChannels(t, b)
			require.NoError(t, err)
			if len(channels) != 0 {
				time.Sleep(2000 * time.Millisecond)
				channels, _ := pubSubChannels(t, b)
				require.Equal(t, 0, len(channels), fmt.Sprintf("%#v", channels))
			}

			// Different channels sequential.
			for j := 0; j < 10; j++ {
				for i := 0; i < 100; i++ {
					require.NoError(t, b.Subscribe("5-test-"+strconv.Itoa(i)))
					require.NoError(t, b.Unsubscribe("5-test-"+strconv.Itoa(i)))
				}
				channels, err = pubSubChannels(t, b)
				require.NoError(t, err)
				if len(channels) != 0 {
					time.Sleep(2000 * time.Millisecond)
					channels, err := pubSubChannels(t, b)
					require.NoError(t, err)
					require.Equal(t, 0, len(channels), fmt.Sprintf("%#v", channels))
				}
			}

			// Different channels subscribe only in parallel.
			for i := 0; i < 100; i++ {
				wg.Add(1)
				go func(i int) {
					defer wg.Done()
					require.NoError(t, b.Subscribe("6-test-"+strconv.Itoa(i)))
				}(i)
			}
			wg.Wait()
			channels, err = pubSubChannels(t, b)
			require.NoError(t, err)
			if len(channels) != 100 {
				time.Sleep(2000 * time.Millisecond)
				channels, err := pubSubChannels(t, b)
				require.NoError(t, err)
				require.Equal(t, 100, len(channels), fmt.Sprintf("%#v", channels))
			}

			// Different channels unsubscribe only in parallel.
			for i := 0; i < 100; i++ {
				wg.Add(1)
				go func(i int) {
					defer wg.Done()
					require.NoError(t, b.Unsubscribe("6-test-"+strconv.Itoa(i)))
				}(i)
			}
			wg.Wait()
			channels, err = pubSubChannels(t, b)
			require.NoError(t, err)
			if len(channels) != 0 {
				time.Sleep(2000 * time.Millisecond)
				channels, _ := pubSubChannels(t, b)
				require.Equal(t, 0, len(channels), fmt.Sprintf("%#v", channels))
			}

			for i := 0; i < 100; i++ {
				wg.Add(1)
				go func(i int) {
					defer wg.Done()
					require.NoError(t, b.Unsubscribe("7-test-"+strconv.Itoa(i)))
					require.NoError(t, b.Unsubscribe("8-test-"+strconv.Itoa(i)))
					require.NoError(t, b.Subscribe("8-test-"+strconv.Itoa(i)))
					require.NoError(t, b.Unsubscribe("9-test-"+strconv.Itoa(i)))
					require.NoError(t, b.Subscribe("7-test-"+strconv.Itoa(i)))
					require.NoError(t, b.Unsubscribe("8-test-"+strconv.Itoa(i)))
					require.NoError(t, b.Subscribe("9-test-"+strconv.Itoa(i)))
					require.NoError(t, b.Unsubscribe("9-test-"+strconv.Itoa(i)))
					require.NoError(t, b.Unsubscribe("7-test-"+strconv.Itoa(i)))
				}(i)
			}
			wg.Wait()
			channels, err = pubSubChannels(t, b)
			require.NoError(t, err)
			if len(channels) != 0 {
				time.Sleep(2000 * time.Millisecond)
				channels, err := pubSubChannels(t, b)
				require.NoError(t, err)
				require.Equal(t, 0, len(channels), fmt.Sprintf("%#v", channels))
			}
		})
	}
}

var letterRunes = []rune("abcdefghijklmnopqrstuvwxyzABCDEFGHIJKLMNOPQRSTUVWXYZ")

func randString(n int) string {
	random := rand.New(rand.NewSource(time.Now().UnixNano()))
	b := make([]rune, n)
	for i := range b {
		b[i] = letterRunes[random.Intn(len(letterRunes))]
	}
	return string(b)
}

// TestRedisConsistentIndex exists to test consistent hashing algorithm we use.
// As we use random in this test we carefully do requires here.
// At least it can protect us from stupid mistakes to certain degree.
// We just expect +-equal distribution and keeping most of chans on
// the same shard after resharding.
func TestRedisConsistentIndex(t *testing.T) {
	numChans := 10000
	numShards := 10
	chans := make([]string, numChans)
	for i := 0; i < numChans; i++ {
		chans[i] = randString(rand.Intn(10) + 1)
	}
	chanToShard := make(map[string]int)
	chanToReshard := make(map[string]int)
	shardToChan := make(map[int][]string)

	for _, ch := range chans {
		shard := consistentIndex(ch, numShards)
		reshard := consistentIndex(ch, numShards+1)
		chanToShard[ch] = shard
		chanToReshard[ch] = reshard

		if _, ok := shardToChan[shard]; !ok {
			shardToChan[shard] = []string{}
		}
		shardChans := shardToChan[shard]
		shardChans = append(shardChans, ch)
		shardToChan[shard] = shardChans
	}

	for shard, shardChans := range shardToChan {
		shardFraction := float64(len(shardChans)) * 100 / float64(len(chans))
		fmt.Printf("Shard %d: %f%%\n", shard, shardFraction)
	}

	sameShards := 0

	// And test resharding.
	for ch, shard := range chanToShard {
		reshard := chanToReshard[ch]
		if shard == reshard {
			sameShards++
		}
	}
	sameFraction := float64(sameShards) * 100 / float64(len(chans))
	fmt.Printf("Same shards after resharding: %f%%\n", sameFraction)
	require.True(t, sameFraction > 0.7)
}

func TestRedisBrokerHandlePubSubMessage(t *testing.T) {
	for _, tt := range excludeNoHistoryClusterTests(noHistoryRedisTests) {
		t.Run(tt.Name, func(t *testing.T) {
			node := testNode(t)
			b := NewTestRedisBroker(t, node, getUniquePrefix(), tt.UseCluster, tt.Port)
			defer func() { _ = node.Shutdown(context.Background()) }()
			defer stopRedisBroker(b)
			err := b.handleRedisClientMessage(&testBrokerEventHandler{HandlePublicationFunc: func(ch string, pub *Publication, sp StreamPosition, delta bool, prevPub *Publication) error {
				require.Equal(t, "test", ch)
				require.Equal(t, uint64(16901), sp.Offset)
				require.Equal(t, "xyz", sp.Epoch)
				return nil
			}}, b.messageChannelID(b.shards[0].shard, "test"), []byte("__p1:16901:xyz__dsdsd"))
			require.Error(t, err)

			err = b.handleRedisClientMessage(&testBrokerEventHandler{HandlePublicationFunc: func(ch string, pub *Publication, sp StreamPosition, delta bool, prevPub *Publication) error {
				return nil
			}}, b.messageChannelID(b.shards[0].shard, "test"), []byte("__p1:16901"))
			require.Error(t, err)

			pub := &protocol.Publication{
				Data: []byte("{}"),
			}
			data, err := pub.MarshalVT()
			require.NoError(t, err)
			var publicationHandlerCalled bool
			err = b.handleRedisClientMessage(&testBrokerEventHandler{HandlePublicationFunc: func(ch string, pub *Publication, sp StreamPosition, delta bool, prevPub *Publication) error {
				publicationHandlerCalled = true
				require.Equal(t, "test", ch)
				require.Equal(t, uint64(16901), sp.Offset)
				require.Equal(t, "xyz", sp.Epoch)
				return nil
			}}, b.messageChannelID(b.shards[0].shard, "test"), []byte("__p1:16901:xyz__"+string(data)))
			require.NoError(t, err)
			require.True(t, publicationHandlerCalled)

			info := &protocol.ClientInfo{
				User: "12",
			}
			data, err = info.MarshalVT()
			require.NoError(t, err)
			var joinHandlerCalled bool
			err = b.handleRedisClientMessage(&testBrokerEventHandler{HandleJoinFunc: func(ch string, info *ClientInfo) error {
				joinHandlerCalled = true
				require.Equal(t, "test", ch)
				require.Equal(t, "12", info.UserID)
				return nil
			}}, b.messageChannelID(b.shards[0].shard, "test"), append(joinTypePrefix, data...))
			require.NoError(t, err)
			require.True(t, joinHandlerCalled)

			var leaveHandlerCalled bool
			err = b.handleRedisClientMessage(&testBrokerEventHandler{HandleLeaveFunc: func(ch string, info *ClientInfo) error {
				leaveHandlerCalled = true
				require.Equal(t, "test", ch)
				require.Equal(t, "12", info.UserID)
				return nil
			}}, b.messageChannelID(b.shards[0].shard, "test"), append(leaveTypePrefix, data...))
			require.NoError(t, err)
			require.True(t, leaveHandlerCalled)
		})
	}
}

func BenchmarkRedisExtractPushData(b *testing.B) {
	data := []byte(`__p1:16901:xyz__\x12\nchat:index\x1aU\"\x0e{\"input\":\"__\"}*C\n\x0242\x12$37cb00a9-bcfa-4284-a1ae-607c7da3a8f4\x1a\x15{\"name\": \"Alexander\"}\"\x00`)
	b.ReportAllocs()
	b.ResetTimer()
	for i := 0; i < b.N; i++ {
		_, _, sp, _, _, ok := extractPushData(data)
		if !ok {
			b.Fatal("wrong data")
		}
		if sp.Offset != 16901 {
			b.Fatal("wrong offset")
		}
		if sp.Epoch != "xyz" {
			b.Fatal("wrong epoch")
		}
	}
}

func TestRedisExtractPushData(t *testing.T) {
	data := []byte(`__p1:16901:xyz.123__\x12\nchat:index\x1aU\"\x0e{\"input\":\"__\"}*C\n\x0242\x12$37cb00a9-bcfa-4284-a1ae-607c7da3a8f4\x1a\x15{\"name\": \"Alexander\"}\"\x00`)
	pushData, pushType, sp, _, _, ok := extractPushData(data)
	require.True(t, ok)
	require.Equal(t, pubPushType, pushType)
	require.Equal(t, uint64(16901), sp.Offset)
	require.Equal(t, "xyz.123", sp.Epoch)
	require.Equal(t, []byte(`\x12\nchat:index\x1aU\"\x0e{\"input\":\"__\"}*C\n\x0242\x12$37cb00a9-bcfa-4284-a1ae-607c7da3a8f4\x1a\x15{\"name\": \"Alexander\"}\"\x00`), pushData)

	data = []byte(`\x12\nchat:index\x1aU\"\x0e{\"input\":\"__\"}*C\n\x0242\x12$37cb00a9-bcfa-4284-a1ae-607c7da3a8f4\x1a\x15{\"name\": \"Alexander\"}\"\x00`)
	pushData, pushType, sp, _, _, ok = extractPushData(data)
	require.True(t, ok)
	require.Equal(t, pubPushType, pushType)
	require.Equal(t, uint64(0), sp.Offset)
	require.Equal(t, []byte(`\x12\nchat:index\x1aU\"\x0e{\"input\":\"__\"}*C\n\x0242\x12$37cb00a9-bcfa-4284-a1ae-607c7da3a8f4\x1a\x15{\"name\": \"Alexander\"}\"\x00`), pushData)

	data = []byte(`__j__\x12\nchat:index\x1aU\"\x0e{\"input\":\"__\"}*C\n\x0242\x12$37cb00a9-bcfa-4284-a1ae-607c7da3a8f4\x1a\x15{\"name\": \"Alexander\"}\"\x00`)
	pushData, pushType, sp, _, _, ok = extractPushData(data)
	require.True(t, ok)
	require.Equal(t, joinPushType, pushType)
	require.Equal(t, uint64(0), sp.Offset)
	require.Equal(t, []byte(`\x12\nchat:index\x1aU\"\x0e{\"input\":\"__\"}*C\n\x0242\x12$37cb00a9-bcfa-4284-a1ae-607c7da3a8f4\x1a\x15{\"name\": \"Alexander\"}\"\x00`), pushData)

	data = []byte(`__l__\x12\nchat:index\x1aU\"\x0e{\"input\":\"__\"}*C\n\x0242\x12$37cb00a9-bcfa-4284-a1ae-607c7da3a8f4\x1a\x15{\"name\": \"Alexander\"}\"\x00`)
	pushData, pushType, sp, _, _, ok = extractPushData(data)
	require.True(t, ok)
	require.Equal(t, leavePushType, pushType)
	require.Equal(t, uint64(0), sp.Offset)
	require.Equal(t, []byte(`\x12\nchat:index\x1aU\"\x0e{\"input\":\"__\"}*C\n\x0242\x12$37cb00a9-bcfa-4284-a1ae-607c7da3a8f4\x1a\x15{\"name\": \"Alexander\"}\"\x00`), pushData)

	data = []byte(`____\x12\nchat:index\x1aU\"\x0e{\"input\":\"__\"}*C\n\x0242\x12$37cb00a9-bcfa-4284-a1ae-607c7da3a8f4\x1a\x15{\"name\": \"Alexander\"}\"\x00`)
	_, _, _, _, _, ok = extractPushData(data)
	require.False(t, ok)

	data = []byte(`__a__\x12\nchat:index\x1aU\"\x0e{\"input\":\"__\"}*C\n\x0242\x12$37cb00a9-bcfa-4284-a1ae-607c7da3a8f4\x1a\x15{\"name\": \"Alexander\"}\"\x00`)
	_, _, _, _, _, ok = extractPushData(data)
	require.False(t, ok)
}

func TestNode_OnSurvey_TwoNodes(t *testing.T) {
	for _, tt := range excludeNoHistoryClusterTests(noHistoryRedisTests) {
		t.Run(tt.Name, func(t *testing.T) {
			redisConf := testSingleRedisConf(tt.Port)

			node1, _ := New(Config{})

			s, err := NewRedisShard(node1, redisConf)
			require.NoError(t, err)

			prefix := getUniquePrefix()

			b1, _ := NewRedisBroker(node1, RedisBrokerConfig{
				Prefix: prefix,
				Shards: []*RedisShard{s},
			})
			node1.SetBroker(b1)
			_ = node1.Run()
			defer func() { _ = node1.Shutdown(context.Background()) }()
			defer stopRedisBroker(b1)

			node1.OnSurvey(func(event SurveyEvent, callback SurveyCallback) {
				require.Nil(t, event.Data)
				require.Equal(t, "test_op", event.Op)
				callback(SurveyReply{
					Data: []byte("1"),
					Code: 1,
				})
			})

			node2, _ := New(Config{})

			s2, err := NewRedisShard(node2, redisConf)
			require.NoError(t, err)
			b2, _ := NewRedisBroker(node2, RedisBrokerConfig{
				Prefix: prefix,
				Shards: []*RedisShard{s2},
			})
			node2.SetBroker(b2)
			_ = node2.Run()
			defer func() { _ = node2.Shutdown(context.Background()) }()
			defer stopRedisBroker(b2)

			node2.OnSurvey(func(event SurveyEvent, callback SurveyCallback) {
				require.Nil(t, event.Data)
				require.Equal(t, "test_op", event.Op)
				callback(SurveyReply{
					Data: []byte("2"),
					Code: 2,
				})
			})

			waitAllNodes(t, node1, 2)

			results, err := node1.Survey(context.Background(), "test_op", nil, "")
			require.NoError(t, err)
			require.Len(t, results, 2)
			res, ok := results[node1.ID()]
			require.True(t, ok)
			require.Equal(t, uint32(1), res.Code)
			require.Equal(t, []byte("1"), res.Data)
			res, ok = results[node2.ID()]
			require.True(t, ok)
			require.Equal(t, uint32(2), res.Code)
			require.Equal(t, []byte("2"), res.Data)
		})
	}
}

func TestNode_OnNotification_TwoNodes(t *testing.T) {
	for _, tt := range excludeNoHistoryClusterTests(noHistoryRedisTests) {
		t.Run(tt.Name, func(t *testing.T) {
			redisConf := testSingleRedisConf(tt.Port)

			node1, _ := New(Config{})

			s, err := NewRedisShard(node1, redisConf)
			require.NoError(t, err)

			prefix := getUniquePrefix()

			b1, _ := NewRedisBroker(node1, RedisBrokerConfig{
				Prefix: prefix,
				Shards: []*RedisShard{s},
			})
			node1.SetBroker(b1)
			_ = node1.Run()
			defer func() { _ = node1.Shutdown(context.Background()) }()
			defer stopRedisBroker(b1)

			ch1 := make(chan struct{})

			node1.OnNotification(func(event NotificationEvent) {
				require.Equal(t, []byte(`notification`), event.Data)
				require.Equal(t, "test_op", event.Op)
				require.NotEmpty(t, event.FromNodeID)
				require.Equal(t, node1.ID(), event.FromNodeID)
				close(ch1)
			})

			node2, _ := New(Config{})

			s2, err := NewRedisShard(node2, redisConf)
			require.NoError(t, err)
			b2, _ := NewRedisBroker(node2, RedisBrokerConfig{
				Prefix: prefix,
				Shards: []*RedisShard{s2},
			})
			node2.SetBroker(b2)
			_ = node2.Run()
			defer func() { _ = node2.Shutdown(context.Background()) }()
			defer stopRedisBroker(b2)

			ch2 := make(chan struct{})

			node2.OnNotification(func(event NotificationEvent) {
				require.Equal(t, []byte(`notification`), event.Data)
				require.Equal(t, "test_op", event.Op)
				require.NotEqual(t, node2.ID(), event.FromNodeID)
				close(ch2)
			})

			waitAllNodes(t, node1, 2)

			err = node1.Notify("test_op", []byte(`notification`), "")
			require.NoError(t, err)
			tm := time.After(5 * time.Second)
			select {
			case <-ch1:
				select {
				case <-ch2:
				case <-tm:
					t.Fatal("timeout on ch2")
				}
			case <-tm:
				t.Fatal("timeout on ch1")
			}
		})
	}
}

func TestRedisPubSubTwoNodes(t *testing.T) {
	for _, tt := range excludeNoHistoryClusterTests(noHistoryRedisTests) {
		t.Run(tt.Name, func(t *testing.T) {
			redisConf := testSingleRedisConf(tt.Port)

			prefix := getUniquePrefix()

			node1, _ := New(Config{})
			s, err := NewRedisShard(node1, redisConf)
			require.NoError(t, err)
			b1, _ := NewRedisBroker(node1, RedisBrokerConfig{
				Prefix:               prefix,
				Shards:               []*RedisShard{s},
				numResubscribeShards: 4,
				numPubSubProcessors:  2,
			})
			node1.SetBroker(b1)
			defer func() { _ = node1.Shutdown(context.Background()) }()
			defer stopRedisBroker(b1)

			msgNum := 10
			var numPublications int64
			var numJoins int64
			var numLeaves int64
			pubCh := make(chan struct{})
			joinCh := make(chan struct{})
			leaveCh := make(chan struct{})
			brokerEventHandler := &testBrokerEventHandler{
				HandleControlFunc: func(bytes []byte) error {
					return nil
				},
				HandlePublicationFunc: func(ch string, pub *Publication, sp StreamPosition, delta bool, prevPub *Publication) error {
					c := atomic.AddInt64(&numPublications, 1)
					if c == int64(msgNum) {
						close(pubCh)
					}
					return nil
				},
				HandleJoinFunc: func(ch string, info *ClientInfo) error {
					c := atomic.AddInt64(&numJoins, 1)
					if c == int64(msgNum) {
						close(joinCh)
					}
					return nil
				},
				HandleLeaveFunc: func(ch string, info *ClientInfo) error {
					c := atomic.AddInt64(&numLeaves, 1)
					if c == int64(msgNum) {
						close(leaveCh)
					}
					return nil
				},
			}
			_ = b1.Run(brokerEventHandler)

			for i := 0; i < msgNum; i++ {
				require.NoError(t, b1.Subscribe("test"+strconv.Itoa(i)))
			}

			node2, _ := New(Config{})
			s2, err := NewRedisShard(node2, redisConf)
			require.NoError(t, err)

			b2, _ := NewRedisBroker(node2, RedisBrokerConfig{
				Prefix: prefix,
				Shards: []*RedisShard{s2},
			})
			node2.SetBroker(b2)
			_ = node2.Run()
			defer func() { _ = node2.Shutdown(context.Background()) }()
			defer stopRedisBroker(b2)

			for i := 0; i < msgNum; i++ {
				_, err = node2.Publish("test"+strconv.Itoa(i), []byte("123"))
				require.NoError(t, err)
				err = b2.PublishJoin("test"+strconv.Itoa(i), &ClientInfo{})
				require.NoError(t, err)
				err = b2.PublishLeave("test"+strconv.Itoa(i), &ClientInfo{})
				require.NoError(t, err)
			}

			select {
			case <-pubCh:
			case <-time.After(time.Second):
				require.Fail(t, "timeout waiting for PUB/SUB message")
			}
			select {
			case <-joinCh:
			case <-time.After(time.Second):
				require.Fail(t, "timeout waiting for PUB/SUB join message")
			}
			select {
			case <-leaveCh:
			case <-time.After(time.Second):
				require.Fail(t, "timeout waiting for PUB/SUB leave message")
			}
		})
	}
}

type testDeltaPublishHandle struct {
	ch      string
	pub     *Publication
	sp      StreamPosition
	prevPub *Publication
}

func TestRedisPubSubTwoNodesWithDelta(t *testing.T) {
	// This is special because it actually uses history, but we re-use existing infrastructure.
	for _, tt := range excludeNoHistoryClusterTests(noHistoryRedisTests) {
		t.Run(tt.Name, func(t *testing.T) {
			redisConf := testSingleRedisConf(tt.Port)

			prefix := getUniquePrefix()

			ch := "test" + uuid.NewString()

			node1, _ := New(Config{})
			s, err := NewRedisShard(node1, redisConf)
			require.NoError(t, err)
			b1, _ := NewRedisBroker(node1, RedisBrokerConfig{
				Prefix:               prefix,
				Shards:               []*RedisShard{s},
				numResubscribeShards: 4,
				numPubSubProcessors:  2,
			})
			node1.SetBroker(b1)
			defer func() { _ = node1.Shutdown(context.Background()) }()
			defer stopRedisBroker(b1)

			msgNum := 2
			var numPublications int64
			pubCh := make(chan struct{})
			var resultsMu sync.Mutex
			results := make([]testDeltaPublishHandle, 0, msgNum)

			brokerEventHandler := &testBrokerEventHandler{
				HandleControlFunc: func(bytes []byte) error {
					return nil
				},
				HandlePublicationFunc: func(ch string, pub *Publication, sp StreamPosition, delta bool, prevPub *Publication) error {
					resultsMu.Lock()
					defer resultsMu.Unlock()
					results = append(results, testDeltaPublishHandle{
						ch:      ch,
						pub:     pub,
						sp:      sp,
						prevPub: prevPub,
					})
					c := atomic.AddInt64(&numPublications, 1)
					if c == int64(msgNum) {
						close(pubCh)
					}
					return nil
				},
			}
			_ = b1.Run(brokerEventHandler)

			require.NoError(t, b1.Subscribe(ch))

			node2, _ := New(Config{})
			s2, err := NewRedisShard(node2, redisConf)
			require.NoError(t, err)

			b2, _ := NewRedisBroker(node2, RedisBrokerConfig{
				Prefix: prefix,
				Shards: []*RedisShard{s2},
			})
			node2.SetBroker(b2)
			_ = node2.Run()
			defer func() { _ = node2.Shutdown(context.Background()) }()
			defer stopRedisBroker(b2)

			for i := 0; i < msgNum; i++ {
				sp, err := node2.Publish(ch, []byte("123"),
					WithHistory(1, time.Minute), WithDelta(true))
				require.NoError(t, err)
				require.Equal(t, sp.Offset, uint64(i+1))
			}

			select {
			case <-pubCh:
			case <-time.After(time.Second):
				require.Fail(t, "timeout waiting for PUB/SUB message")
			}

			resultsMu.Lock()
			defer resultsMu.Unlock()
			require.Len(t, results, msgNum)
			require.Nil(t, results[0].prevPub)
			require.NotNil(t, results[1].prevPub)
		})
	}
}

func TestRedisClusterShardedPubSub(t *testing.T) {
	redisConf := RedisShardConfig{
		ClusterAddresses: []string{"localhost:7000", "localhost:7001", "localhost:7002"},
		IOTimeout:        10 * time.Second,
		ConnectTimeout:   10 * time.Second,
	}

	prefix := getUniquePrefix()

	node1, _ := New(Config{})
	s, err := NewRedisShard(node1, redisConf)
	require.NoError(t, err)
	b1, _ := NewRedisBroker(node1, RedisBrokerConfig{
		Prefix:                     prefix,
		Shards:                     []*RedisShard{s},
		numSubscribeShards:         2,
		numShardedPubSubPartitions: 9,
	})
	node1.SetBroker(b1)
	defer func() { _ = node1.Shutdown(context.Background()) }()
	defer stopRedisBroker(b1)

	result := s.client.Do(context.Background(), s.client.B().Spublish().Channel(prefix+"._").Message("").Build())
	if result.Error() != nil && strings.Contains(result.Error().Error(), "unknown command") {
		t.Skip("sharded PUB/SUB not supported by this Redis version, skipping test")
	} else {
		require.NoError(t, result.Error())
	}

	msgNum := 50
	var numPublications int64
	var numJoins int64
	var numLeaves int64
	pubCh := make(chan struct{})
	joinCh := make(chan struct{})
	leaveCh := make(chan struct{})
	brokerEventHandler := &testBrokerEventHandler{
		HandleControlFunc: func(bytes []byte) error {
			return nil
		},
		HandlePublicationFunc: func(ch string, pub *Publication, sp StreamPosition, delta bool, prevPub *Publication) error {
			c := atomic.AddInt64(&numPublications, 1)
			if c == int64(msgNum) {
				close(pubCh)
			}
			return nil
		},
		HandleJoinFunc: func(ch string, info *ClientInfo) error {
			c := atomic.AddInt64(&numJoins, 1)
			if c == int64(msgNum) {
				close(joinCh)
			}
			return nil
		},
		HandleLeaveFunc: func(ch string, info *ClientInfo) error {
			c := atomic.AddInt64(&numLeaves, 1)
			if c == int64(msgNum) {
				close(leaveCh)
			}
			return nil
		},
	}
	_ = b1.Run(brokerEventHandler)

	for i := 0; i < msgNum; i++ {
		require.NoError(t, b1.Subscribe("test"+strconv.Itoa(i)))
	}

	node2, _ := New(Config{})
	s2, err := NewRedisShard(node2, redisConf)
	require.NoError(t, err)

	b2, _ := NewRedisBroker(node2, RedisBrokerConfig{
		Prefix:                     prefix,
		Shards:                     []*RedisShard{s2},
		numSubscribeShards:         2,
		numShardedPubSubPartitions: 9,
	})
	node2.SetBroker(b2)
	_ = node2.Run()
	defer func() { _ = node2.Shutdown(context.Background()) }()
	defer stopRedisBroker(b2)

	for i := 0; i < msgNum; i++ {
		_, err = node2.Publish("test"+strconv.Itoa(i), []byte("123"))
		require.NoError(t, err)
		err = b2.PublishJoin("test"+strconv.Itoa(i), &ClientInfo{})
		require.NoError(t, err)
		err = b2.PublishLeave("test"+strconv.Itoa(i), &ClientInfo{})
		require.NoError(t, err)
	}

	select {
	case <-pubCh:
	case <-time.After(time.Second):
		require.Fail(t, "timeout waiting for PUB/SUB message")
	}
	select {
	case <-joinCh:
	case <-time.After(time.Second):
		require.Fail(t, "timeout waiting for PUB/SUB join message")
	}
	select {
	case <-leaveCh:
	case <-time.After(time.Second):
		require.Fail(t, "timeout waiting for PUB/SUB leave message")
	}
}

func waitAllNodes(tb testing.TB, node *Node, numNodes int) {
	// Here we are waiting for 2 nodes join.
	// Note: maybe introduce events in future?
	i := 0
	maxLoops := 20
	time.Sleep(50 * time.Millisecond)
	for {
		info, err := node.Info()
		require.NoError(tb, err)
		if len(info.Nodes) == numNodes {
			break
		}
		i++
		if i > maxLoops {
			require.Fail(tb, "timeout waiting for all nodes in cluster")
		}
		time.Sleep(250 * time.Millisecond)
	}
}

type benchSurveyTest struct {
	Name          string
	NumOtherNodes int
	DataSize      int
	UseCluster    bool
}

var benchSurveyTests = func() (tests []benchSurveyTest) {
	for _, useCluster := range []bool{false, true} {
		if os.Getenv("CENTRIFUGE_REDIS_CLUSTER_BENCHMARKS") == "" && useCluster {
			continue
		}
		for _, dataSize := range []int{512, 4096} {
			for _, numOtherNodes := range []int{0, 1, 2, 3, 4, 9, 99} {
				name := ""
				if numOtherNodes+1 > 1 {
					name += fmt.Sprintf("%d nodes %dB", numOtherNodes+1, dataSize)
				} else {
					name += fmt.Sprintf("%d node %dB", numOtherNodes+1, dataSize)
				}
				if useCluster {
					name += " cluster"
				}
				tests = append(tests, benchSurveyTest{
					Name:          name,
					NumOtherNodes: numOtherNodes,
					DataSize:      dataSize,
					UseCluster:    useCluster,
				})
			}
		}
	}
	return
}()

func BenchmarkRedisSurvey(b *testing.B) {
	for _, tt := range benchSurveyTests {
		b.Run(tt.Name, func(b *testing.B) {
			prefix := getUniquePrefix()
			redisConf := testSingleRedisConf(6379)
			data := make([]byte, tt.DataSize)

			var nodes []*Node
			var shards []*RedisShard

			for i := 0; i < tt.NumOtherNodes; i++ {
				node, _ := New(Config{})
				shard, err := NewRedisShard(node, redisConf)
				if err != nil {
					b.Fatal(err)
				}
				broker, _ := NewRedisBroker(node, RedisBrokerConfig{
					Prefix: prefix,
					Shards: []*RedisShard{shard},
				})
				node.SetBroker(broker)
				_ = node.Run()
				nodes = append(nodes, node)
				shards = append(shards, shard)

				node.OnSurvey(func(event SurveyEvent, callback SurveyCallback) {
					callback(SurveyReply{
						Data: data,
						Code: 1,
					})
				})
			}

			node, _ := New(Config{})
			shard, err := NewRedisShard(node, redisConf)
			if err != nil {
				b.Fatal(err)
			}
			broker, _ := NewRedisBroker(node, RedisBrokerConfig{
				Prefix: prefix,
				Shards: []*RedisShard{shard},
			})
			node.SetBroker(broker)
			_ = node.Run()
			nodes = append(nodes, node)
			shards = append(shards, shard)

			node.OnSurvey(func(event SurveyEvent, callback SurveyCallback) {
				callback(SurveyReply{
					Data: data,
					Code: 2,
				})
			})

			waitAllNodes(b, node, tt.NumOtherNodes+1)

			b.ResetTimer()
			b.RunParallel(func(pb *testing.PB) {
				for pb.Next() {
					_, err := node.Survey(context.Background(), "test_op", nil, "")
					if err != nil {
						b.Fatal(err)
					}
				}
			})
			b.StopTimer()
			for _, n := range nodes {
				_ = n.Shutdown(context.Background())
			}
			for _, s := range shards {
				s.Close()
			}
		})
	}
}

func BenchmarkRedisConsistentIndex(b *testing.B) {
	for i := 0; i < b.N; i++ {
		consistentIndex(strconv.Itoa(i), 4)
	}
}

func BenchmarkRedisIndex(b *testing.B) {
	for i := 0; i < b.N; i++ {
		index(strconv.Itoa(i), 4)
	}
}

func BenchmarkRedisPublish_1Ch(b *testing.B) {
	for _, tt := range noHistoryBenchRedisTests {
		b.Run(tt.Name, func(b *testing.B) {
			node := benchNode(b)
			broker := newTestRedisBroker(b, node, false, tt.UseCluster, tt.Port)
			defer func() { _ = node.Shutdown(context.Background()) }()
			defer stopRedisBroker(broker)
			rawData := []byte(`{"bench": true}`)
			b.SetParallelism(getBenchParallelism())
			b.ResetTimer()
			b.RunParallel(func(pb *testing.PB) {
				for pb.Next() {
					_, _, err := broker.Publish("channel", rawData, PublishOptions{})
					if err != nil {
						b.Fatal(err)
					}
				}
			})
		})
	}
}

const benchmarkNumDifferentChannels = 1024

func BenchmarkRedisPublish_ManyCh(b *testing.B) {
	for _, tt := range noHistoryRedisTests {
		b.Run(tt.Name, func(b *testing.B) {
			node := benchNode(b)
			broker := newTestRedisBroker(b, node, false, tt.UseCluster, tt.Port)
			defer func() { _ = node.Shutdown(context.Background()) }()
			defer stopRedisBroker(broker)
			rawData := []byte(`{"bench": true}`)
			b.SetParallelism(getBenchParallelism())
			j := int32(0)
			b.ResetTimer()
			b.RunParallel(func(pb *testing.PB) {
				for pb.Next() {
					jj := atomic.AddInt32(&j, 1)
					channel := "channel" + strconv.Itoa(int(jj)%benchmarkNumDifferentChannels)
					_, _, err := broker.Publish(channel, rawData, PublishOptions{})
					if err != nil {
						b.Fatal(err)
					}
				}
			})
		})
	}
}

func BenchmarkRedisPublish_History_1Ch(b *testing.B) {
	for _, tt := range historyBenchRedisTests {
		b.Run(tt.Name, func(b *testing.B) {
			node := benchNode(b)
			broker := newTestRedisBroker(b, node, tt.UseStreams, tt.UseCluster, tt.Port)
			defer func() { _ = node.Shutdown(context.Background()) }()
			defer stopRedisBroker(broker)
			rawData := []byte(`{"bench": true}`)
			chOpts := PublishOptions{HistorySize: 100, HistoryTTL: 100 * time.Second}
			b.SetParallelism(getBenchParallelism())
			b.ResetTimer()
			b.RunParallel(func(pb *testing.PB) {
				for pb.Next() {
					var err error
					pos, _, err := broker.Publish("channel", rawData, chOpts)
					if err != nil {
						b.Fatal(err)
					}
					if pos.Offset == 0 {
						b.Fail()
					}
				}
			})
		})
	}
}

func BenchmarkRedisPub_History_ManyCh(b *testing.B) {
	for _, tt := range historyBenchRedisTests {
		b.Run(tt.Name, func(b *testing.B) {
			node := benchNode(b)
			broker := newTestRedisBroker(b, node, tt.UseStreams, tt.UseCluster, tt.Port)
			defer func() { _ = node.Shutdown(context.Background()) }()
			defer stopRedisBroker(broker)
			rawData := []byte(`{"bench": true}`)
			chOpts := PublishOptions{HistorySize: 100, HistoryTTL: 100 * time.Second}
			b.SetParallelism(getBenchParallelism())
			j := int32(0)
			b.ResetTimer()
			b.RunParallel(func(pb *testing.PB) {
				for pb.Next() {
					jj := atomic.AddInt32(&j, 1)
					channel := "channel" + strconv.Itoa(int(jj)%benchmarkNumDifferentChannels)
					var err error
					pos, _, err := broker.Publish(channel, rawData, chOpts)
					if err != nil {
						b.Fatal(err)
					}
					if pos.Offset == 0 {
						b.Fail()
					}
				}
			})
		})
	}
}

func BenchmarkRedisSubscribe(b *testing.B) {
	for _, tt := range noHistoryRedisTests {
		b.Run(tt.Name, func(b *testing.B) {
			node := benchNode(b)
			broker := newTestRedisBroker(b, node, false, tt.UseCluster, tt.Port)
			defer func() { _ = node.Shutdown(context.Background()) }()
			defer stopRedisBroker(broker)
			i := int32(0)
			b.SetParallelism(getBenchParallelism())
			b.ResetTimer()
			b.RunParallel(func(pb *testing.PB) {
				for pb.Next() {
					ii := atomic.AddInt32(&i, 1)
					err := broker.Subscribe("subscribe" + strconv.Itoa(int(ii)%benchmarkNumDifferentChannels))
					if err != nil {
						b.Fatal(err)
					}
				}
			})
		})
	}
}

func BenchmarkRedisHistory_1Ch(b *testing.B) {
	for _, tt := range historyBenchRedisTests {
		b.Run(tt.Name, func(b *testing.B) {
			node := benchNode(b)
			broker := newTestRedisBroker(b, node, tt.UseStreams, tt.UseCluster, tt.Port)
			defer func() { _ = node.Shutdown(context.Background()) }()
			defer stopRedisBroker(broker)
			rawData := []byte("{}")
			for i := 0; i < 4; i++ {
				_, _, err := broker.Publish("channel", rawData, PublishOptions{HistorySize: 4, HistoryTTL: 300 * time.Second})
				require.NoError(b, err)
			}
			b.SetParallelism(getBenchParallelism())
			b.ResetTimer()
			b.RunParallel(func(pb *testing.PB) {
				for pb.Next() {
					_, err := broker.node.History("channel", WithLimit(-1), WithSince(nil))
					if err != nil {
						b.Fatal(err)
					}
				}
			})
		})
	}
}

func BenchmarkRedisRecover_1Ch(b *testing.B) {
	for _, tt := range historyBenchRedisTests {
		b.Run(tt.Name, func(b *testing.B) {
			node := benchNode(b)
			broker := newTestRedisBroker(b, node, tt.UseStreams, tt.UseCluster, tt.Port)
			defer func() { _ = node.Shutdown(context.Background()) }()
			defer stopRedisBroker(broker)
			rawData := []byte(randString(800))

			numMessages := 10
			numMissing := 10
			for i := 1; i <= numMessages; i++ {
				_, _, err := broker.Publish("channel", rawData, PublishOptions{HistorySize: numMessages, HistoryTTL: 300 * time.Second})
				require.NoError(b, err)
			}
			b.SetParallelism(getBenchParallelism())
			b.ResetTimer()
			b.RunParallel(func(pb *testing.PB) {
				for pb.Next() {
					pubs, _, err := broker.History("channel", HistoryOptions{
						Filter: HistoryFilter{
							Limit: -1,
							Since: &StreamPosition{Offset: uint64(numMessages - numMissing), Epoch: ""},
						},
					})
					if err != nil {
						b.Fatal(err)
					}
					if len(pubs) != numMissing {
						b.Fail()
					}
				}
			})
		})
	}
}

func nodeWithRedisBroker(tb testing.TB, useStreams bool, useCluster bool, port int) *Node {
	n, err := New(Config{})
	if err != nil {
		tb.Fatal(err)
	}
	newTestRedisBroker(tb, n, useStreams, useCluster, port)
	n.OnConnect(func(client *Client) {
		client.OnSubscribe(func(e SubscribeEvent, cb SubscribeCallback) {
			cb(SubscribeReply{}, nil)
		})
		client.OnPublish(func(e PublishEvent, cb PublishCallback) {
			cb(PublishReply{}, nil)
		})
	})
	return n
}

func testRedisClientSubscribeRecover(t *testing.T, tt historyRedisTest, rt recoverTest) {
	node := nodeWithRedisBroker(t, tt.UseStreams, tt.UseCluster, tt.Port)
	node.config.RecoveryMaxPublicationLimit = rt.Limit
	defer func() { _ = node.Shutdown(context.Background()) }()
	defer stopRedisBroker(node.broker.(*RedisBroker))

	channel := "test_recovery_redis_" + tt.Name

	for i := 1; i <= rt.NumPublications; i++ {
		_, err := node.Publish(channel, []byte(`{"n": `+strconv.Itoa(i)+`}`), WithHistory(rt.HistorySize, time.Duration(rt.HistoryTTLSeconds)*time.Second))
		require.NoError(t, err)
	}

	time.Sleep(time.Duration(rt.Sleep) * time.Second)

	_, streamTop, err := node.broker.History(channel, HistoryOptions{
		Filter: HistoryFilter{
			Limit: 0,
			Since: nil,
		},
	})
	require.NoError(t, err)

	historyResult, err := node.recoverHistory(channel, StreamPosition{rt.SinceOffset, streamTop.Epoch}, 0)
	require.NoError(t, err)
	recoveredPubs, recovered := isStreamRecovered(historyResult, rt.SinceOffset, streamTop.Epoch)
	require.Equal(t, rt.NumRecovered, len(recoveredPubs))
	require.Equal(t, rt.Recovered, recovered)
}

var brokerRecoverTests = []recoverTest{
	{"empty_stream", 10, 60, 0, 0, 0, 0, 0, true, RecoveryModeStream},
	{"from_position", 10, 60, 10, 8, 2, 0, 0, true, RecoveryModeStream},
	{"from_position_limited", 10, 60, 10, 5, 2, 0, 2, false, RecoveryModeStream},
	{"from_position_with_server_limit", 10, 60, 10, 5, 1, 0, 1, false, RecoveryModeStream},
	{"from_position_that_already_gone", 10, 60, 20, 8, 10, 0, 0, false, RecoveryModeStream},
	{"from_position_that_not_exist_yet", 10, 60, 20, 108, 0, 0, 0, false, RecoveryModeStream},
	{"same_position_no_pubs_expected", 10, 60, 7, 7, 0, 0, 0, true, RecoveryModeStream},
	{"empty_position_recover_expected", 10, 60, 4, 0, 4, 0, 0, true, RecoveryModeStream},
	{"from_position_in_expired_stream", 10, 1, 10, 8, 0, 3, 0, false, RecoveryModeStream},
	{"from_same_position_in_expired_stream", 10, 1, 1, 1, 0, 3, 0, true, RecoveryModeStream},
}

func TestRedisClientSubscribeRecover(t *testing.T) {
	for _, tt := range historyRedisTests {
		for _, rt := range brokerRecoverTests {
			t.Run(tt.Name+"_"+rt.Name, func(t *testing.T) {
				testRedisClientSubscribeRecover(t, tt, rt)
			})
		}
	}
}

func TestRedisHistoryIteration(t *testing.T) {
	for _, tt := range historyRedisTests {
		t.Run(tt.Name, func(t *testing.T) {
			node := testNode(t)
			broker := newTestRedisBroker(t, node, tt.UseStreams, tt.UseCluster, tt.Port)
			defer func() { _ = node.Shutdown(context.Background()) }()
			defer stopRedisBroker(broker)
			it := historyIterationTest{100, 5}
			startPosition := it.prepareHistoryIteration(t, broker.node)
			it.testHistoryIteration(t, broker.node, startPosition)
		})
	}
}

func TestRedisHistoryReversedNoMetaYet(t *testing.T) {
	for _, tt := range historyRedisTests {
		t.Run(tt.Name, func(t *testing.T) {
			node := testNode(t)
			broker := newTestRedisBroker(t, node, tt.UseStreams, tt.UseCluster, tt.Port)
			defer func() { _ = node.Shutdown(context.Background()) }()
			defer stopRedisBroker(broker)
			pubs, sp, err := broker.History(
				randString(10),
				HistoryOptions{
					Filter:  HistoryFilter{Limit: 10, Reverse: true},
					MetaTTL: 24 * time.Hour,
				},
			)
			require.NoError(t, err)
			require.Equal(t, uint64(0), sp.Offset)
			require.Len(t, pubs, 0)

			pubs, sp, err = broker.History(
				randString(10),
				HistoryOptions{
					Filter:  HistoryFilter{Limit: -1, Reverse: true},
					MetaTTL: 24 * time.Hour,
				},
			)
			require.NoError(t, err)
			require.Equal(t, uint64(0), sp.Offset)
			require.Len(t, pubs, 0)
		})
	}
}

func TestRedisHistoryIterationReverse(t *testing.T) {
	for _, tt := range historyRedisTests {
		t.Run(tt.Name, func(t *testing.T) {
			if !tt.UseStreams || tt.UseCluster {
				t.Skip()
			}
			node := testNode(t)
			broker := newTestRedisBroker(t, node, tt.UseStreams, tt.UseCluster, tt.Port)
			defer func() { _ = node.Shutdown(context.Background()) }()
			defer stopRedisBroker(broker)
			it := historyIterationTest{100, 5}
			startPosition := it.prepareHistoryIteration(t, broker.node)
			it.testHistoryIterationReverse(t, broker.node, startPosition)
		})
	}
}

func BenchmarkRedisHistoryIteration(b *testing.B) {
	for _, tt := range historyBenchRedisTests {
		b.Run(tt.Name, func(b *testing.B) {
			node := benchNode(b)
			broker := newTestRedisBroker(b, node, tt.UseStreams, tt.UseCluster, tt.Port)
			defer func() { _ = node.Shutdown(context.Background()) }()
			defer stopRedisBroker(broker)
			it := historyIterationTest{10000, 100}
			startPosition := it.prepareHistoryIteration(b, broker.node)
			b.ResetTimer()
			for i := 0; i < b.N; i++ {
				it.testHistoryIteration(b, broker.node, startPosition)
			}
		})
	}
}

type throughputTest struct {
	NumSubscribeShards   int
	NumResubscribeShards int
	NumPubSubProcessors  int
	Port                 int
}

var throughputTests = []throughputTest{
	{1, 0, 0, 6379},
	{2, 0, 0, 6379},
	{4, 0, 0, 6379},
	{1, 0, 0, 7379},
	{2, 0, 0, 7379},
	{4, 0, 0, 7379},
}

func BenchmarkPubSubThroughput(b *testing.B) {
	for _, tt := range throughputTests {
		b.Run(fmt.Sprintf("%dsh_%dsub_%dproc_%d", tt.NumSubscribeShards, tt.NumResubscribeShards, tt.NumPubSubProcessors, tt.Port), func(b *testing.B) {
			redisConf := testSingleRedisConf(tt.Port)

			node1, _ := New(Config{})
			defer func() { _ = node1.Shutdown(context.Background()) }()

			s, err := NewRedisShard(node1, redisConf)
			require.NoError(b, err)

			prefix := getUniquePrefix()

			b1, _ := NewRedisBroker(node1, RedisBrokerConfig{
				Prefix:               prefix,
				Shards:               []*RedisShard{s},
				numSubscribeShards:   tt.NumSubscribeShards,
				numResubscribeShards: tt.NumResubscribeShards,
				numPubSubProcessors:  tt.NumPubSubProcessors,
			})
			defer stopRedisBroker(b1)

			node1.SetBroker(b1)

			numChannels := benchmarkNumDifferentChannels
			pubCh := make(chan struct{}, numChannels)
			brokerEventHandler := &testBrokerEventHandler{
				HandleControlFunc: func(bytes []byte) error {
					return nil
				},
				HandlePublicationFunc: func(ch string, pub *Publication, sp StreamPosition, delta bool, prevPub *Publication) error {
					pubCh <- struct{}{}
					return nil
				},
			}
			_ = b1.Run(brokerEventHandler)

			for i := 0; i < numChannels; i++ {
				require.NoError(b, b1.Subscribe("test"+strconv.Itoa(i)))
			}

			node2, _ := New(Config{})
			s2, err := NewRedisShard(node2, redisConf)
			require.NoError(b, err)

			b2, _ := NewRedisBroker(node2, RedisBrokerConfig{
				Prefix: prefix,
				Shards: []*RedisShard{s2},
			})
			node2.SetBroker(b2)
			_ = node2.Run()
			defer func() { _ = node2.Shutdown(context.Background()) }()
			defer stopRedisBroker(b2)

			b.ReportAllocs()
			b.SetParallelism(getBenchParallelism())
			b.ResetTimer()
			var i int64
			b.RunParallel(func(pb *testing.PB) {
				for pb.Next() {
					currentI := atomic.AddInt64(&i, 1) % int64(numChannels)
					_, err = node2.Publish("test"+strconv.FormatInt(currentI, 10), []byte("123"))
					if err != nil {
						b.Fatal(err)
					}
					<-pubCh
				}
			})
		})
	}
}

var tab = [256]uint16{
	0x0000, 0x1021, 0x2042, 0x3063, 0x4084, 0x50a5, 0x60c6, 0x70e7,
	0x8108, 0x9129, 0xa14a, 0xb16b, 0xc18c, 0xd1ad, 0xe1ce, 0xf1ef,
	0x1231, 0x0210, 0x3273, 0x2252, 0x52b5, 0x4294, 0x72f7, 0x62d6,
	0x9339, 0x8318, 0xb37b, 0xa35a, 0xd3bd, 0xc39c, 0xf3ff, 0xe3de,
	0x2462, 0x3443, 0x0420, 0x1401, 0x64e6, 0x74c7, 0x44a4, 0x5485,
	0xa56a, 0xb54b, 0x8528, 0x9509, 0xe5ee, 0xf5cf, 0xc5ac, 0xd58d,
	0x3653, 0x2672, 0x1611, 0x0630, 0x76d7, 0x66f6, 0x5695, 0x46b4,
	0xb75b, 0xa77a, 0x9719, 0x8738, 0xf7df, 0xe7fe, 0xd79d, 0xc7bc,
	0x48c4, 0x58e5, 0x6886, 0x78a7, 0x0840, 0x1861, 0x2802, 0x3823,
	0xc9cc, 0xd9ed, 0xe98e, 0xf9af, 0x8948, 0x9969, 0xa90a, 0xb92b,
	0x5af5, 0x4ad4, 0x7ab7, 0x6a96, 0x1a71, 0x0a50, 0x3a33, 0x2a12,
	0xdbfd, 0xcbdc, 0xfbbf, 0xeb9e, 0x9b79, 0x8b58, 0xbb3b, 0xab1a,
	0x6ca6, 0x7c87, 0x4ce4, 0x5cc5, 0x2c22, 0x3c03, 0x0c60, 0x1c41,
	0xedae, 0xfd8f, 0xcdec, 0xddcd, 0xad2a, 0xbd0b, 0x8d68, 0x9d49,
	0x7e97, 0x6eb6, 0x5ed5, 0x4ef4, 0x3e13, 0x2e32, 0x1e51, 0x0e70,
	0xff9f, 0xefbe, 0xdfdd, 0xcffc, 0xbf1b, 0xaf3a, 0x9f59, 0x8f78,
	0x9188, 0x81a9, 0xb1ca, 0xa1eb, 0xd10c, 0xc12d, 0xf14e, 0xe16f,
	0x1080, 0x00a1, 0x30c2, 0x20e3, 0x5004, 0x4025, 0x7046, 0x6067,
	0x83b9, 0x9398, 0xa3fb, 0xb3da, 0xc33d, 0xd31c, 0xe37f, 0xf35e,
	0x02b1, 0x1290, 0x22f3, 0x32d2, 0x4235, 0x5214, 0x6277, 0x7256,
	0xb5ea, 0xa5cb, 0x95a8, 0x8589, 0xf56e, 0xe54f, 0xd52c, 0xc50d,
	0x34e2, 0x24c3, 0x14a0, 0x0481, 0x7466, 0x6447, 0x5424, 0x4405,
	0xa7db, 0xb7fa, 0x8799, 0x97b8, 0xe75f, 0xf77e, 0xc71d, 0xd73c,
	0x26d3, 0x36f2, 0x0691, 0x16b0, 0x6657, 0x7676, 0x4615, 0x5634,
	0xd94c, 0xc96d, 0xf90e, 0xe92f, 0x99c8, 0x89e9, 0xb98a, 0xa9ab,
	0x5844, 0x4865, 0x7806, 0x6827, 0x18c0, 0x08e1, 0x3882, 0x28a3,
	0xcb7d, 0xdb5c, 0xeb3f, 0xfb1e, 0x8bf9, 0x9bd8, 0xabbb, 0xbb9a,
	0x4a75, 0x5a54, 0x6a37, 0x7a16, 0x0af1, 0x1ad0, 0x2ab3, 0x3a92,
	0xfd2e, 0xed0f, 0xdd6c, 0xcd4d, 0xbdaa, 0xad8b, 0x9de8, 0x8dc9,
	0x7c26, 0x6c07, 0x5c64, 0x4c45, 0x3ca2, 0x2c83, 0x1ce0, 0x0cc1,
	0xef1f, 0xff3e, 0xcf5d, 0xdf7c, 0xaf9b, 0xbfba, 0x8fd9, 0x9ff8,
	0x6e17, 0x7e36, 0x4e55, 0x5e74, 0x2e93, 0x3eb2, 0x0ed1, 0x1ef0,
}

// numSlots is the number of slots keys are sharded into in a redis cluster
const numSlots = 16384

// crc16 returns checksum for a given set of bytes based on the crc algorithm
// defined for hashing redis keys in a cluster setup
func crc16(buf []byte) uint16 {
	crc := uint16(0)
	for _, b := range buf {
		index := byte(crc>>8) ^ b
		crc = (crc << 8) ^ tab[index]
	}
	return crc
}

// Slot returns the cluster slot the given key will fall into, taking into
// account curly braces within the key as per the spec.
func redisSlot(key string) uint16 {
	if start := strings.Index(key, "{"); start >= 0 {
		if end := strings.Index(key[start+1:], "}"); end > 0 {
			key = key[start+1 : start+1+end]
		}
	}
	return crc16([]byte(key)) % numSlots
}

type shardedSlotsTestCase struct {
	numRedisNodes   int
	numShards       int
	clusterPartFunc clusterFuncWrapper
}

func detectRedisNodeIndex(slot uint16, numNodes int) int {
	slotsPerRedis := 16384 / numNodes
	s := 0
	for i := 0; i < numNodes; i++ {
		s += slotsPerRedis
		if int(slot) < s {
			return i
		}
	}
	return numNodes - 1
}

type clusterPartFunc func(string) string

type clusterFuncWrapper struct {
	name string
	fn   clusterPartFunc
}

// TestPreShardedSlots allows experimenting with Redis slots and its distribution.
func TestPreShardedSlots(t *testing.T) {
	t.Skip()
	redisNodesChoices := []int{3, 5, 8, 16}
	numShardsChoices := []int{32}

	clusterPartFuncChoices := []clusterFuncWrapper{
		{
			name: "simple_number",
			fn: func(idx string) string {
				return "{" + idx + "}"
			},
		},
		{
			name: "repeat_number",
			fn: func(idx string) string {
				return "{" + idx + "," + idx + "," + idx + "," + idx + "}"
			},
		},
	}

	var testCases []shardedSlotsTestCase

	for _, fw := range clusterPartFuncChoices {
		for _, rn := range redisNodesChoices {
			for _, sc := range numShardsChoices {
				testCases = append(testCases, shardedSlotsTestCase{
					numRedisNodes:   rn,
					numShards:       sc,
					clusterPartFunc: fw,
				})
			}
		}
	}

	for _, tc := range testCases {
		t.Run(fmt.Sprintf("%s_%d_nodes_%d_shards", tc.clusterPartFunc.name, tc.numRedisNodes, tc.numShards), func(t *testing.T) {
			nodeIndexCounts := make([]int, tc.numRedisNodes)
			for i := 0; i < tc.numShards; i++ {
				ch := tc.clusterPartFunc.fn(strconv.Itoa(i))
				slot := redisSlot(ch)
				nodeIndex := detectRedisNodeIndex(slot, tc.numRedisNodes)
				nodeIndexCounts[nodeIndex]++
			}
			t.Logf("%s: %v", t.Name(), nodeIndexCounts)
		})
	}
}

func TestParseDeltaPush(t *testing.T) {
	tests := []struct {
		name           string
		input          string
		expectError    bool
		expectedResult deltaPublicationPush
	}{
		{
			name:        "valid data with colon in payload",
			input:       "d1:1234567890:epoch1:4:test:18:payload:with:colon",
			expectError: false,
			expectedResult: deltaPublicationPush{
				Offset:            1234567890,
				Epoch:             "epoch1",
				PrevPayloadLength: 4,
				PrevPayload:       "test",
				PayloadLength:     18,
				Payload:           "payload:with:colon",
			},
		},
		{
			name:        "valid data with empty payload",
			input:       "d1:1234567890:epoch2:0::0:",
			expectError: false,
			expectedResult: deltaPublicationPush{
				Offset:            1234567890,
				Epoch:             "epoch2",
				PrevPayloadLength: 0,
				PrevPayload:       "",
				PayloadLength:     0,
				Payload:           "",
			},
		},
		{
			name:        "invalid format - missing parts",
			input:       "d1:123456:epoch3",
			expectError: true,
		},
		{
			name:        "invalid offset",
			input:       "d1:notanumber:epoch4:4:test:5:hello",
			expectError: true,
		},
		{
			name:        "invalid prev payload length",
			input:       "d1:12:epoch4:invalid:test:5:hello",
			expectError: true,
		},
		{
			name:        "invalid prev payload length",
			input:       "d1:12:epoch4:4:test:invalid:hello",
			expectError: true,
		},
		{
			name:        "invalid format no payload",
			input:       "d1:12:epoch4:4:test:5:",
			expectError: true,
		},
	}

	for _, tc := range tests {
		t.Run(tc.name, func(t *testing.T) {
			result, err := parseDeltaPush(tc.input)
			if tc.expectError {
				require.Error(t, err)
			} else {
				require.NoError(t, err)
				require.Equal(t, tc.expectedResult, result)
			}
		})
	}
}

<<<<<<< HEAD
// 1000 streams with 100 messages in each stream, each message 500 bytes => 63MB in Redis.
// 2000 streams with 100 messages in each stream, each message 500 bytes => 126MB in Redis.
// 1000 streams with 200 messages in each stream, each message 500 bytes => 121MB in Redis.
// 1000 streams with 400 messages in each stream, each message 500 bytes => 242MB in Redis.
func TestRedisMemoryUsage(t *testing.T) {
	t.Skip()
	numStreams := 1000
	numMessagesInStream := 400
	messageSizeBytes := 500
	for _, tt := range historyRedisTests {
		t.Run(tt.Name, func(t *testing.T) {
			node := testNode(t)
			broker := newTestRedisBroker(t, node, tt.UseStreams, tt.UseCluster, tt.Port)
			defer func() { _ = node.Shutdown(context.Background()) }()
			defer stopRedisBroker(broker)
			rawData := []byte(randString(messageSizeBytes))
			for i := 0; i < numStreams; i++ {
				for j := 0; j < numMessagesInStream; j++ {
					_, _, err := broker.Publish("channel"+strconv.Itoa(i), rawData, PublishOptions{
						HistorySize: numMessagesInStream,
						HistoryTTL:  100 * time.Second,
					})
					require.NoError(t, err)
				}
			}
		})
	}
=======
// See https://github.com/centrifugal/centrifugo/issues/925.
// If there is a deadlock – test will hang.
func TestRedisClientSubscribeRecoveryServerSubs(t *testing.T) {
	isInTest = true
	doneCh := make(chan struct{})
	defer close(doneCh)
	node := nodeWithRedisBroker(t, true, false, 6379)
	defer func() { _ = node.Shutdown(context.Background()) }()
	defer stopRedisBroker(node.broker.(*RedisBroker))

	channel1 := testChannelRedisClientSubscribeRecoveryDeadlock1
	channel2 := testChannelRedisClientSubscribeRecoveryDeadlock2

	for _, ch := range []string{channel1, channel2} {
		go func(channel string) {
			i := 0
			for {
				_, err := node.Publish(channel, []byte(`{"n": `+strconv.Itoa(i)+`}`), WithHistory(1000, time.Second))
				if err != nil {
					if !strings.Contains(err.Error(), "rueidis client is closing") {
						require.NoError(t, err)
					}
					return
				}
				time.Sleep(10 * time.Millisecond)
				i++
			}
		}(ch)
	}

	node.OnConnecting(func(ctx context.Context, event ConnectEvent) (ConnectReply, error) {
		return ConnectReply{
			Subscriptions: map[string]SubscribeOptions{
				channel1: {EnableRecovery: true},
				channel2: {EnableRecovery: true},
			},
		}, nil
	})

	node.OnConnect(func(client *Client) {
		client.OnSubscribe(func(event SubscribeEvent, callback SubscribeCallback) {
			callback(SubscribeReply{
				Options: SubscribeOptions{EnableRecovery: true},
			}, nil)
		})
	})

	time.Sleep(10 * time.Millisecond)

	var wg sync.WaitGroup

	for i := 0; i < 1; i++ {
		wg.Add(1)
		go func() {
			defer wg.Done()
			client := newTestClient(t, node, "42")
			rwWrapper := testReplyWriterWrapper()
			_, err := client.connectCmd(&protocol.ConnectRequest{
				Subs: map[string]*protocol.SubscribeRequest{},
			}, &protocol.Command{}, time.Now(), rwWrapper.rw)
			require.NoError(t, err)
			require.Nil(t, rwWrapper.replies[0].Error)
			require.True(t, client.authenticated)
			_ = extractConnectReply(rwWrapper.replies)
			client.triggerConnect()
			client.scheduleOnConnectTimers()
		}()
	}

	waitGroupWithTimeout(t, &wg, 5*time.Second)
}

func waitGroupWithTimeout(t *testing.T, wg *sync.WaitGroup, timeout time.Duration) {
	c := make(chan struct{})
	go func() {
		wg.Wait()
		close(c)
	}()
	select {
	case <-c:
	case <-time.After(timeout):
		require.Fail(t, "timeout")
	}
}

// Similar to TestRedisClientSubscribeRecoveryServerSubs test, but uses client-side subscriptions.
func TestRedisClientSubscribeRecoveryClientSubs(t *testing.T) {
	doneCh := make(chan struct{})
	defer close(doneCh)
	node := nodeWithRedisBroker(t, true, false, 6379)
	defer func() { _ = node.Shutdown(context.Background()) }()
	defer stopRedisBroker(node.broker.(*RedisBroker))

	channel1 := "TestRedisClientSubscribeRecovery1"
	channel2 := "TestRedisClientSubscribeRecovery2"

	for _, channel := range []string{channel1, channel2} {
		go func(channel string) {
			i := 0
			for {
				_, err := node.Publish(channel, []byte(`{"n": `+strconv.Itoa(i)+`}`), WithHistory(1000, time.Second))
				if err != nil {
					if !strings.Contains(err.Error(), "rueidis client is closing") {
						require.NoError(t, err)
					}
					return
				}
				i++
			}
		}(channel)
	}

	node.OnConnect(func(client *Client) {
		client.OnSubscribe(func(event SubscribeEvent, callback SubscribeCallback) {
			callback(SubscribeReply{
				Options: SubscribeOptions{EnableRecovery: true},
			}, nil)
		})
	})

	time.Sleep(10 * time.Millisecond)

	var wg sync.WaitGroup

	for i := 0; i < 2; i++ {
		wg.Add(1)
		go func() {
			defer wg.Done()
			client := newTestClient(t, node, "42")
			connectClientV2(t, client)
			rwWrapper := testReplyWriterWrapper()
			err := client.handleSubscribe(&protocol.SubscribeRequest{
				Channel: channel1,
				Recover: true,
				Epoch:   "",
			}, &protocol.Command{}, time.Now(), rwWrapper.rw)
			require.NoError(t, err)
			require.Equal(t, 1, len(rwWrapper.replies))
			require.Nil(t, rwWrapper.replies[0].Error)
			res := extractSubscribeResult(rwWrapper.replies)
			require.Empty(t, res.Offset)
			require.NotZero(t, res.Epoch)
			require.True(t, res.Recovered)

			err = client.handleUnsubscribe(&protocol.UnsubscribeRequest{
				Channel: channel1,
			}, &protocol.Command{}, time.Now(), rwWrapper.rw)
			require.NoError(t, err)
			require.Equal(t, 2, len(rwWrapper.replies))
			require.Nil(t, rwWrapper.replies[0].Error)

			err = client.handleSubscribe(&protocol.SubscribeRequest{
				Channel: channel1,
				Recover: true,
				Epoch:   "",
			}, &protocol.Command{}, time.Now(), rwWrapper.rw)
			require.NoError(t, err)
			require.Equal(t, 3, len(rwWrapper.replies))
			require.Nil(t, rwWrapper.replies[0].Error)
			res = extractSubscribeResult(rwWrapper.replies)
			require.Empty(t, res.Offset)
			require.NotZero(t, res.Epoch)
			require.True(t, res.Recovered)
		}()
	}

	wg.Wait()
>>>>>>> 518f570a
}<|MERGE_RESOLUTION|>--- conflicted
+++ resolved
@@ -2065,7 +2065,6 @@
 	}
 }
 
-<<<<<<< HEAD
 // 1000 streams with 100 messages in each stream, each message 500 bytes => 63MB in Redis.
 // 2000 streams with 100 messages in each stream, each message 500 bytes => 126MB in Redis.
 // 1000 streams with 200 messages in each stream, each message 500 bytes => 121MB in Redis.
@@ -2093,7 +2092,8 @@
 			}
 		})
 	}
-=======
+}
+
 // See https://github.com/centrifugal/centrifugo/issues/925.
 // If there is a deadlock – test will hang.
 func TestRedisClientSubscribeRecoveryServerSubs(t *testing.T) {
@@ -2261,5 +2261,4 @@
 	}
 
 	wg.Wait()
->>>>>>> 518f570a
 }